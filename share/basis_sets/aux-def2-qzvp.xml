--- conflicted
+++ resolved
@@ -9369,11 +9369,7 @@
     </shell>
   </element>
 
-<<<<<<< HEAD
- <element name="Ti">
-=======
     <element name="Ti">
->>>>>>> 28d1627a
     <shell type="S" scale="1.0">
       <constant decay="1.342340e+03">
         <contractions type="S" factor="1.000000e+00"/>
@@ -9680,8 +9676,6 @@
       </constant>
     </shell>
   </element>
-<<<<<<< HEAD
-=======
   <element name="Cu">
     <shell type="S" scale="1.0">
       <constant decay="4.392260e+03">
@@ -9994,7 +9988,4 @@
       </constant>
     </shell>
   </element>
->>>>>>> 28d1627a
-
-
 </basis>