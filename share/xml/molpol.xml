--- conflicted
+++ resolved
@@ -1,14 +1,4 @@
 <options>
-<<<<<<< HEAD
-	<molpol help="Molecular Polarization" section="section:thole">
-		<mps_input>input.mps</mps_input>
-		<mps_output>output.mps</mps_output>
-		<pol_output>molpol.polar.out</pol_output>
-		<expdamp>0.39000</expdamp>
-		<wSOR>0.35000</wSOR>
-		<maxiter>1024</maxiter>
-		<tolerance>0.00001</tolerance>
-=======
 	<molpol help="Molecular polarizability calculator (and optimizer)">
 		<mpsfiles>
 			<input help="mps input file">input.mps</input>
@@ -26,6 +16,5 @@
 			<molpol help="target polarizability tensor in format xx xy xz yy yz zz (this should be in the eigen-frame, hence xy = xz = yz = 0), if optimize=true the associated polarizable volume will be matched iteratively and the resulting set of polar sites written to mpsfiles.output">88 0 0 88 0 88</molpol>
 			<tolerance help="relative tolerance when optimizing the polarizable volume">0.00001</tolerance>
 		</target>
->>>>>>> b5331ed7
 	</molpol>
 </options>