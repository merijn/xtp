--- conflicted
+++ resolved
@@ -4,12 +4,10 @@
 
 	<sectionlabel>eanalyze</sectionlabel>
 
-<<<<<<< HEAD
-	<item>
-		<name>min</name>
-		<description>Minimum of the energy interval, eV</description>
-	</item>
-
+        <item>
+                <name>min</name>
+                <description>Minimum of the energy interval, eV</description>
+        </item>
 	<item>
 		<name>max</name>
 		<default></default>
@@ -26,29 +24,4 @@
 		<description>Output file</description>
 	</item>
 
-</ecorrelation>
-=======
-        <item>
-                <name>min</name>
-                <description>Minimum of the energy interval, eV</description>
-        </item>
-
-        <item>
-                <name>max</name>
-                <default></default>
-                <description>Maximum of the energy interval, eV</description>
-        </item>
-
-        <item>
-                <name>nbins</name>
-                <description>Number of bins</description>
-        </item>
-
-        <item>
-                <name>file</name>
-                <description>Output file</description>
-        </item>
-
-
->>>>>>> e6b48c7f
 </eanalyze>