--- conflicted
+++ resolved
@@ -1,48 +1,26 @@
 <?xml version="1.0"?>
 <package help="Defaults for the Quantum Mechanics packages">
-<<<<<<< HEAD
   <name help="QM package to use" default="xtp" choices="xtp,orca"/>
   <charge help="Molecular charge" default="0" choices="int"/>
   <spin help="Molecular multiplicity" default="1" choices="int+"/>
   <basisset help="Basis set for MOs" default="def2-tzvp"/>
   <auxbasisset help="Auxiliary basis set for RI" default="aux-def2-tzvp"/>
-=======
-  <name help="QM package to use" default="xtp" choices="xtp,orca">xtp</name>
-  <charge help="Molecular charge" default="0" choices="int">0</charge>
-  <spin help="Molecular multiplicity" default="1" choices="int+">1</spin>
-  <basisset help="Basis set for MOs" default="def2-tzvp">def2-tzvp</basisset>
-  <use_auxbasisset help="use an auxiliar basisset" default="true" choices="bool"/>
-  <auxbasisset help="Auxiliary basis set for RI" default="aux-def2-tzvp">aux-def2-tzvp</auxbasisset>
   <use_external_field help="whether or not to use an external field in the dft calculation" default="false" choices="bool"/>
   <externalfield help="Field in atomic units used if the use ext. field flag is true" default="0.0 0.0 0.0"/>
->>>>>>> 6e339863
   <use_ecp help="use an Effective Core Potentials for DFT Calculations" default="false" choices="bool"/>
   <optimize help="Perform a molecular geometry optimization" default="false" choices="bool"/>
   <functional default="XC_HYB_GGA_XC_PBEH"/>
   <scratch help="path to the scratch folder" default="/tmp/qmpackage"/>
   <polarization>false</polarization>
-<<<<<<< HEAD
   <dipole_spacing help="spacing to use to split multipoles into charges" unit="bohr" default="0.1"/>
   <read_guess help="Read wave function guess" default="false" choices="bool"/>
   <write_charges help="Print atomic charges" default="false" choices="bool"/>
   <convergence_tightness help="" default="tight" choices="low,normal,tight,verytight"/>
   <cleanup help="files to remove after the calculation is done" default=""/>
-=======
-  <dipole_spacing>0.1</dipole_spacing>
-  <read_guess help="Read wave function guess" default="false" choices="bool">false</read_guess>
-  <write_charges help="Print atomic charges" default="false" choices="bool">false</write_charges>
-  <convergence_tightness help="" default="tight" choices="low,normal,tight,verytight">tight</convergence_tightness>
-  <cleanup help="files to remove after the calculation is done"></cleanup>
->>>>>>> 6e339863
   <orca>
     <method help="This is automatically fill with the functional and basis set"/>
   </orca>
   <xtpdft>
-<<<<<<< HEAD
-    <use_external_field help="whether or not to use an external field" default="false" choices="bool"/>
-=======
-    <with_screening help="screening" default="true" choices="bool">true</with_screening>
->>>>>>> 6e339863
     <use_external_density help="whether or not to use a precomputed external density" default="false" choices="bool"/>
     <screening_eps help="screening eps" default="1e-9" choices="float+">1e-9</screening_eps>
     <fock_matrix_reset help="After how many iterations the fock matrix should be rebuild completely" default="8" choices="int+"/>
