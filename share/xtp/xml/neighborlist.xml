<?xml version="1.0"?>
<options>
  <neighborlist help="Determines neighbouring pairs for exciton transport" section="sec:neighborlist">
<<<<<<< HEAD
    <segmentname help="segments names if the segmentname method is used" />
    <cutoff help="cutoff value if the segmentname method is used" unit="nm" />
    <cutoff_type help="method to define the cutoff" default="constant" choices="constant,segmentname" />
    <constant help="cutoff for all other types of pairs if the constant method is used" unit="nm" default="1.5" choices="float+" />
    <use_exciton_cutoff help="Use exciton cutoff" default="false" choices="bool" />
    <exciton_cutoff help="cutoff for classical exciton transition charge treatment" units="nm" />
    <segments>

      <segment>
        <cutoff>
3.5
        </cutoff>
        <pair>
          a B
        </pair>
      </segment>
      <segment>
        <cutoff>
3.5
        </cutoff>
        <pair>
          a C
        </pair>
      </segment>
      <segment>
        <cutoff>
5
        </cutoff>
        <pair>
          a D
        </pair>
      </segment>
    </segments>
=======
    <segments>
      <type help="segments names if the segmentname method is used"/>
      <cutoff help="cutoff value if the segmentname method is used" unit="nm"/>
    </segments>
    <cutoff_type help="method to define the cutoff" default="constant" choices="constant,segmentname"/>
    <constant help="cutoff for all other types of pairs if the constant method is used" unit="nm" default="1.5" choices="float+"/>
    <use_exciton_cutoff help="Use exciton cutoff" default="false" choices="bool"/>
    <exciton_cutoff help="cutoff for classical exciton transition charge treatment" units="nm"/>
>>>>>>> 6e339863
  </neighborlist>
</options><|MERGE_RESOLUTION|>--- conflicted
+++ resolved
@@ -1,9 +1,10 @@
 <?xml version="1.0"?>
 <options>
   <neighborlist help="Determines neighbouring pairs for exciton transport" section="sec:neighborlist">
-<<<<<<< HEAD
-    <segmentname help="segments names if the segmentname method is used" />
-    <cutoff help="cutoff value if the segmentname method is used" unit="nm" />
+    <segments>
+      <type help="segments names if the segmentname method is used"/>
+      <cutoff help="cutoff value if the segmentname method is used" unit="nm"/>
+    </segments>
     <cutoff_type help="method to define the cutoff" default="constant" choices="constant,segmentname" />
     <constant help="cutoff for all other types of pairs if the constant method is used" unit="nm" default="1.5" choices="float+" />
     <use_exciton_cutoff help="Use exciton cutoff" default="false" choices="bool" />
@@ -35,15 +36,5 @@
         </pair>
       </segment>
     </segments>
-=======
-    <segments>
-      <type help="segments names if the segmentname method is used"/>
-      <cutoff help="cutoff value if the segmentname method is used" unit="nm"/>
-    </segments>
-    <cutoff_type help="method to define the cutoff" default="constant" choices="constant,segmentname"/>
-    <constant help="cutoff for all other types of pairs if the constant method is used" unit="nm" default="1.5" choices="float+"/>
-    <use_exciton_cutoff help="Use exciton cutoff" default="false" choices="bool"/>
-    <exciton_cutoff help="cutoff for classical exciton transition charge treatment" units="nm"/>
->>>>>>> 6e339863
   </neighborlist>
 </options>