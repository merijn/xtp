--- conflicted
+++ resolved
@@ -1,20 +1,12 @@
 <?xml version="1.0"?>
 <options>
   <neighborlist help="Determines neighbouring pairs for exciton transport" section="sec:neighborlist">
-<<<<<<< HEAD
-    <segmentpairs help="pairs of segments for which cutoffs are specified, constant cutoffs are ignored"  list="name" default="OPTONAL">
-      <pair default="REQUIRED">
-        <name help="Names of the two segments separated by whitespace" default="REQUIRED"/>
-        <cutoff help="Cutoff for that pair" unit="nm" default="REQUIRED" choices="float+"/>
-      </pair>
-    </segmentpairs>
-=======
     <segments>
       <type help="segments names if the segmentname method is used"/>
       <cutoff help="cutoff value if the segmentname method is used" unit="nm"/>
     </segments>
-    <cutoff_type help="method to define the cutoff" default="constant" choices="constant,segmentname"/>
->>>>>>> fc0b13e5
+      </pair>
+    </segmentpairs>
     <constant help="cutoff for all other types of pairs if the constant method is used" unit="nm" default="1.5" choices="float+"/>
     <exciton_cutoff help="cutoff for classical exciton transition charge treatment" units="nm" default="OPTIONAL" choices="float+"/>
   </neighborlist>
