--- conflicted
+++ resolved
@@ -84,13 +84,10 @@
 find_package(VOTCA_CSG REQUIRED NO_MODULE)
 message(STATUS "Found VOTCA_CSG: ${VOTCA_CSG_DIR}")
 
-<<<<<<< HEAD
-=======
 if(USE_CUDA)
   find_package(CUDA REQUIRED)
 endif(USE_CUDA)
 
->>>>>>> f886fc27
 ########################################################################
 # Checks what linear algebra packages are installed                    #
 ########################################################################
