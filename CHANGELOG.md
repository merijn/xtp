For more detailed information about the changes see the history of the
[repository](https://github.com/votca/xtp/commits/master).

## Version 1.7-dev
* G0W0 rpa energies are fixed in BSE (#383) 
* Hqp part of BSE can be separate from QP range (#388)
* Fixed Cuda implementation (#391)
* Plain, linear, and Anderson mixing in evGW
* Use a general syntax to represent all QMPackages input (#318)
* Remove support for both Gaussian and NWChem (#318)
* Fixed executable path check (#400)
* Usage of offdiagonal elements of Hqp in BSE optional, default: with offdiagonals (#402)
* refactored MO reordering of external QMPackages (#406)
* Add defaults to XML (#319, #413)
* fix build with gcc-10 (#422, #424)
* Add name command line argument (#426)
* fix usage of PROJECT_SOURCE_DIR in cmake (#431)
<<<<<<< HEAD
* add documentation using Sphinx (#432)
=======
* check that temperature is positive for KMC (#432)
>>>>>>> 4a7f9837

## Version 1.6 _SuperPelagia_ (released 17.04.20)
* fix 32-bit build (#381, #380)
* remove duplicated basissets (#384, #386, #387)
* fix clang-10 warnings (#394)
* fix unit_test_eeinteractor on OpenSUSE (#341, #428)

## Version 1.6_rc2 (released 10.02.20)
* fix remove giant logo from tarball (#337)
* fix assertions related to GLIBCXX_ASSERTIONS (#345)
* remove unused boost serialisation (#346)
* fix build on 32-bit archs (#347)
* add ENABLE_HIGH_MEMORY_TESTS cmake option (#356)
* fix copyright (#363)
* remove old doxygen target (#365)
* fix some gcc10 warnings (#376)
* Add external fields to dft calculations (#351, #353)
* added def2 and cc basis sets (#355)
* added apdft (#350)
* added test to cubefile reader (#344)
* fix state tracker (#333)
* grid class refator (#335)
* changed ppm screening (#371)

## Version 1.6_rc1 (released 04.12.19)
 * completely new statefile in hdf5 format for larger systems
 * new electrostatics with PCG solver
 * new QM/MM engine with freely configurable regions
 * exact GW-BSE for small systems
 * new iterative matrix solvers for large systems
 * CUDA support for parts of GW-BSE
 * full LAMMPS support
 * improved testing
 * new tutorial with more functionality
 * deleted netbeans support
 * removed old manual
 * Major CMake refactor
 
## Version 1.5.1 (released 20.11.19)
 * remove exit() calls in the library
 * fix build on CentOs7

## Version 1.5 _SuperVictor_ (released 31.01.19)
* enable gitlab CI

## Version 1.5_rc3 (released 19.01.19)
* travis: fixed bug in building tags

## Version 1.5_rc2 (released 16.01.19)
* fix parallel build of manual
* fix usage on inkscape on arm arch
* clean up namespace in header

## Version 1.5_rc1 (released 28.12.18)
* optimized GW-BSE code and integral engine
* added closed shell DFT code which supports hybrid functionals
* removed ctp dependency
* atm no support for site energy calculation
* CHELPG fit for ground and excited states
* merged igwbse and idft into one calculator
* added unit and integration test
* improved geometry optimiser
* replaced ublas with Eigen3
* replaced boost serialisation with hdf5 files

## Version 1.4.1 (released 02.09.17)

* fix pkg-config file

## Version 1.4 (released 29.10.16)

* fixed a bug in gwbse
* added missing copyright
* cmake: fixed underlinking

## Version 1.4_rc1 (released 26.09.16)

* include manual
* an extension of the whole workflow from: electrons and holes, to singlet and triplet excitons
* a fully functional GW-BSE code optimized for: molecular properties, including excited state geometry optimizsation
* Inclusion of LIBXC to calculate Exchange correlation matrices
* allowing interfacing GW-BSE with many quantum mechanical packages
* support for ORCA DFT package
* framework to use stochastic models to generate larger system
* better performance of larger systems
* new calculators: egwbse,igwbse,ewald,.....
* support for intel mkl library and compilers for better performance
* A periodic polarisation embedding: to calculate classical configuration energies without cutoffs
* xtp_update_exciton to update state file to newest format
* integration of moo and kmc into xtp for easier installation
* kmc_lifetime calculator to simulate exciton movement with lifetimes
* partialcharges to extract atomic charges from qm calculation
* renaming from ctp to xtp
* many bugfixes

## Version 1.3 (released XX.09.15)

* new executables: ctp_tools, ctp_dump, ctp_parallel, xtp_testsuite, xtp_update
* ctp_tools wraps light-weight tools that assist e.g. in generating the system mapping file
* ctp_dump extracts information from the state file to human-readable format
* ctp_parallel wraps heavy-duty job-based calculators: allows synchronization across processes
* ctp_testsuite provides an easy-to-use environment to run: selected tests, individual calculators
* ctp_update updates an existent state file to the current version
* new calculators: edft, idft, pdb2map, xqmultipole, ...
* edft / idft: provide interfaces to the GAUSSIAN, TURBOMOLE & NWCHEM package, using packages computes: couplings, internal energies, partial charges
* pdb2map (generates a system mapping file from an input coordinate file)
* xqmultipole computes classical configuration energies of: charged clusters embedded in a molecular environment
* enhanced usability via the command-line help, tutorial & test-suite
* a GUI tutorial assists with the first practical steps in using VOTCA-CTP
* an extended and homogenized help system provides: short infos on individual calculator options from the command line

## Version 1.0 (released 23.10.11)

* parallel evaluation of site energies using: Thole model + GDMA - Tinker no longer required
* much clearer input files (and many more checks for input errors)
* most of calculators are parallel and can be used on a cluster
* bug in zindo/ctp interface fixed
* state file now contains: the atomistic trajectory, rigid fragments, conjugated segments
* support for several MD frames<|MERGE_RESOLUTION|>--- conflicted
+++ resolved
@@ -15,11 +15,8 @@
 * fix build with gcc-10 (#422, #424)
 * Add name command line argument (#426)
 * fix usage of PROJECT_SOURCE_DIR in cmake (#431)
-<<<<<<< HEAD
-* add documentation using Sphinx (#432)
-=======
 * check that temperature is positive for KMC (#432)
->>>>>>> 4a7f9837
+* add documentation using Sphinx (#433)
 
 ## Version 1.6 _SuperPelagia_ (released 17.04.20)
 * fix 32-bit build (#381, #380)
