For more detailed information about the changes see the history of the
[repository](https://github.com/votca/xtp/commits/master).

## Version 1.7-dev
* G0W0 rpa energies are fixed in BSE (#383) 
* Hqp part of BSE can be separate from QP range (#388)
* Fixed Cuda implementation (#391)
* Plain, linear, and Anderson mixing in evGW
* Use a general syntax to represent all QMPackages input (#318)
* Remove support for both Gaussian and NWChem (#318)
* Fixed executable path check (#400)
* Usage of offdiagonal elements of Hqp in BSE optional, default: with offdiagonals (#402)
* refactored MO reordering of external QMPackages (#406)
* Add defaults to XML (#319, #413)
* fix build with gcc-10 (#422, #424)
* Add name command line argument (#426)
* fix usage of PROJECT_SOURCE_DIR in cmake (#431)
* check that temperature is positive for KMC (#432)
* document cmake options and packages (#434)
* remove long gone MKL option for gitlab-ci (#435)
* add documentation using Sphinx (#433)
* add kokkos-based Ewald solver (#444, #446)
* allow multiple choices for the calculator options (#442, #445)
* move bsecoupling defaults to xml (#451)
* address missing includes (#452)
* fix readjobfiles path (#453)
* standardising include order and style in header files (#448)
<<<<<<< HEAD
* move tutorial to its own repo (#450)
=======
* changed to OpenMP reductions instead of hand crafted solutions (#466)
>>>>>>> 4dac3da1

## Version 1.6.1 (released XX.04.20)
* fix warnings on Ubuntu 20.04 (#438, #460)
* remove obsolete boost define (#440)

## Version 1.6 _SuperPelagia_ (released 17.04.20)
* fix 32-bit build (#381, #380)
* remove duplicated basissets (#384, #386, #387)
* fix clang-10 warnings (#394)
* fix unit_test_eeinteractor on OpenSUSE (#341, #428)

## Version 1.6_rc2 (released 10.02.20)
* fix remove giant logo from tarball (#337)
* fix assertions related to GLIBCXX_ASSERTIONS (#345)
* remove unused boost serialisation (#346)
* fix build on 32-bit archs (#347)
* add ENABLE_HIGH_MEMORY_TESTS cmake option (#356)
* fix copyright (#363)
* remove old doxygen target (#365)
* fix some gcc10 warnings (#376)
* Add external fields to dft calculations (#351, #353)
* added def2 and cc basis sets (#355)
* added apdft (#350)
* added test to cubefile reader (#344)
* fix state tracker (#333)
* grid class refator (#335)
* changed ppm screening (#371)

## Version 1.6_rc1 (released 04.12.19)
 * completely new statefile in hdf5 format for larger systems
 * new electrostatics with PCG solver
 * new QM/MM engine with freely configurable regions
 * exact GW-BSE for small systems
 * new iterative matrix solvers for large systems
 * CUDA support for parts of GW-BSE
 * full LAMMPS support
 * improved testing
 * new tutorial with more functionality
 * deleted netbeans support
 * removed old manual
 * Major CMake refactor
 
## Version 1.5.1 (released 20.11.19)
 * remove exit() calls in the library
 * fix build on CentOs7

## Version 1.5 _SuperVictor_ (released 31.01.19)
* enable gitlab CI

## Version 1.5_rc3 (released 19.01.19)
* travis: fixed bug in building tags

## Version 1.5_rc2 (released 16.01.19)
* fix parallel build of manual
* fix usage on inkscape on arm arch
* clean up namespace in header

## Version 1.5_rc1 (released 28.12.18)
* optimized GW-BSE code and integral engine
* added closed shell DFT code which supports hybrid functionals
* removed ctp dependency
* atm no support for site energy calculation
* CHELPG fit for ground and excited states
* merged igwbse and idft into one calculator
* added unit and integration test
* improved geometry optimiser
* replaced ublas with Eigen3
* replaced boost serialisation with hdf5 files

## Version 1.4.1 (released 02.09.17)

* fix pkg-config file

## Version 1.4 (released 29.10.16)

* fixed a bug in gwbse
* added missing copyright
* cmake: fixed underlinking

## Version 1.4_rc1 (released 26.09.16)

* include manual
* an extension of the whole workflow from: electrons and holes, to singlet and triplet excitons
* a fully functional GW-BSE code optimized for: molecular properties, including excited state geometry optimizsation
* Inclusion of LIBXC to calculate Exchange correlation matrices
* allowing interfacing GW-BSE with many quantum mechanical packages
* support for ORCA DFT package
* framework to use stochastic models to generate larger system
* better performance of larger systems
* new calculators: egwbse,igwbse,ewald,.....
* support for intel mkl library and compilers for better performance
* A periodic polarisation embedding: to calculate classical configuration energies without cutoffs
* xtp_update_exciton to update state file to newest format
* integration of moo and kmc into xtp for easier installation
* kmc_lifetime calculator to simulate exciton movement with lifetimes
* partialcharges to extract atomic charges from qm calculation
* renaming from ctp to xtp
* many bugfixes

## Version 1.3 (released XX.09.15)

* new executables: ctp_tools, ctp_dump, ctp_parallel, xtp_testsuite, xtp_update
* ctp_tools wraps light-weight tools that assist e.g. in generating the system mapping file
* ctp_dump extracts information from the state file to human-readable format
* ctp_parallel wraps heavy-duty job-based calculators: allows synchronization across processes
* ctp_testsuite provides an easy-to-use environment to run: selected tests, individual calculators
* ctp_update updates an existent state file to the current version
* new calculators: edft, idft, pdb2map, xqmultipole, ...
* edft / idft: provide interfaces to the GAUSSIAN, TURBOMOLE & NWCHEM package, using packages computes: couplings, internal energies, partial charges
* pdb2map (generates a system mapping file from an input coordinate file)
* xqmultipole computes classical configuration energies of: charged clusters embedded in a molecular environment
* enhanced usability via the command-line help, tutorial & test-suite
* a GUI tutorial assists with the first practical steps in using VOTCA-CTP
* an extended and homogenized help system provides: short infos on individual calculator options from the command line

## Version 1.0 (released 23.10.11)

* parallel evaluation of site energies using: Thole model + GDMA - Tinker no longer required
* much clearer input files (and many more checks for input errors)
* most of calculators are parallel and can be used on a cluster
* bug in zindo/ctp interface fixed
* state file now contains: the atomistic trajectory, rigid fragments, conjugated segments
* support for several MD frames<|MERGE_RESOLUTION|>--- conflicted
+++ resolved
@@ -25,11 +25,8 @@
 * address missing includes (#452)
 * fix readjobfiles path (#453)
 * standardising include order and style in header files (#448)
-<<<<<<< HEAD
+* changed to OpenMP reductions instead of hand crafted solutions (#466)
 * move tutorial to its own repo (#450)
-=======
-* changed to OpenMP reductions instead of hand crafted solutions (#466)
->>>>>>> 4dac3da1
 
 ## Version 1.6.1 (released XX.04.20)
 * fix warnings on Ubuntu 20.04 (#438, #460)
