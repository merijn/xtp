--- conflicted
+++ resolved
@@ -20,12 +20,9 @@
 #include "calculators/kmcsingle.h"
 #include "calculators/kmcmultiple.h"
 #include "calculators/diffusion.h"
-<<<<<<< HEAD
 #include "calculators/kmcparallel.h"
 #include "calculators/kmclight.h"
-=======
 #include "calculators/diode.h"
->>>>>>> a185dfa2
 
 namespace votca { namespace kmc {
 
@@ -34,12 +31,9 @@
     Calculators().Register<KMCSingle>("kmcsingle"); // single charge carrier in PBC
     Calculators().Register<KMCMultiple>("kmcmultiple"); // multiple charge carriers
     Calculators().Register<Diffusion>("diffusion"); // single charge carrier in PBC
-<<<<<<< HEAD
     Calculators().Register<KMCParallel>("kmcparallel"); // single charge carrier threaded
     Calculators().Register<KMCLight>("kmclight"); // fast kmc code (if works))
-=======
-    Calculators().Register<Diode>("diode"); // single charge carrier in PBC
->>>>>>> a185dfa2
+    Calculators().Register<Diode>("diode"); // multiple charge types in 2D PBC
 }
 
 }}