--- conflicted
+++ resolved
@@ -2,13 +2,8 @@
 #include "qmtopology.h"
 
 
-<<<<<<< HEAD
-QMPair::QMPair(QMCrgUnit *crg1, QMCrgUnit *crg2, QMTopology * top) 
-    : std::pair<QMCrgUnit *, QMCrgUnit *>(crg1,crg2), _in_database(false)
-=======
-QMPair::QMPair(QMCrgUnit *crg1, QMCrgUnit *crg2, QMTopology * top):std::pair<QMCrgUnit *, QMCrgUnit *>(crg1,crg2)
-, _rate_12(0.),_rate_21(0.),_lambda_outer(0.)
->>>>>>> 7836af8f
+QMPair::QMPair(QMCrgUnit *crg1, QMCrgUnit *crg2, QMTopology * top)
+  : std::pair<QMCrgUnit *, QMCrgUnit *>(crg1,crg2), _rate_12(0.),_rate_21(0.),_lambda_outer(0.), _in_database(false)
 {
     vec crg1nm,crg2nm;
     crg1nm =  crg1->GetCom();
