/*
 * Copyright 2009-2020 The VOTCA Development Team (http://www.votca.org)
 *
 * Licensed under the Apache License, Version 2.0 (the "License");
 * you may not use this file except in compliance with the License.
 *
 *     http://www.apache.org/licenses/LICENSE-2.0
 *
 * Unless required by applicable law or agreed to in writing, software
 * distributed under the License is distributed on an "AS IS" BASIS,
 * WITHOUT WARRANTIES OR CONDITIONS OF ANY KIND, either express or implied.
 * See the License for the specific language governing permissions and
 * limitations under the License.
 *
 */
#define BOOST_TEST_MAIN

#define BOOST_TEST_MODULE aopotential_test

// Third party includes
#include <boost/test/unit_test.hpp>

// Local VOTCA includes
#include "votca/xtp/aopotential.h"
#include "votca/xtp/orbitals.h"
#include "votca/xtp/orbreorder.h"
#include <libint2/initialize.h>
#include <votca/tools/eigenio_matrixmarket.h>
using namespace votca::xtp;
using namespace votca;
using namespace std;

BOOST_AUTO_TEST_SUITE(aopotential_test)

BOOST_AUTO_TEST_CASE(aopotentials_test) {
  libint2::initialize();
  Orbitals orbitals;
  orbitals.QMAtoms().LoadFromFile(std::string(XTP_TEST_DATA_FOLDER) +
                                  "/aopotential/molecule.xyz");
  BasisSet basis;
  basis.Load(std::string(XTP_TEST_DATA_FOLDER) + "/aopotential/3-21G.xml");
  AOBasis aobasis;
  aobasis.Fill(basis, orbitals.QMAtoms());

  // AOMultipole esp;
  // esp.FillPotential(aobasis, orbitals.QMAtoms());
  // Eigen::MatrixXd esp_ref = votca::tools::EigenIO_MatrixMarket::ReadMatrix(
  //     std::string(XTP_TEST_DATA_FOLDER) + "/aopotential/esp_ref.mm");
  // bool check_esp = esp.Matrix().isApprox(esp_ref, 0.00001);
  // BOOST_CHECK_EQUAL(check_esp, 1);
  // if (!check_esp) {
  //   std::cout << "esp Ref" << endl;
  //   std::cout << esp_ref << endl;
  //   std::cout << "esp" << endl;
  //   std::cout << esp.Matrix() << endl;
  // }

  ECPBasisSet ecps;
  ecps.Load(std::string(XTP_TEST_DATA_FOLDER) + "/aopotential/ecp.xml");
  std::cout<<ecps<<std::endl;
  ECPAOBasis ecpbasis;
  ecpbasis.Fill(ecps, orbitals.QMAtoms());
  AOECP ecp;
  ecp.FillPotential(aobasis, ecpbasis);
  Eigen::MatrixXd ecp_ref = votca::tools::EigenIO_MatrixMarket::ReadMatrix(
      std::string(XTP_TEST_DATA_FOLDER) + "/aopotential/ecp_ref.mm");

  bool check_ecp = ecp.Matrix().isApprox(ecp_ref, 0.00001);
  BOOST_CHECK_EQUAL(check_ecp, 1);
  if (!check_ecp) {
    std::cout << "ecp Ref" << endl;
    std::cout << ecp_ref << endl;
    std::cout << "ecp" << endl;
    std::cout << ecp.Matrix() << endl;
  }

  // StaticSegment seg("", 0);
  // seg.LoadFromFile(std::string(XTP_TEST_DATA_FOLDER) +
  //                  "/aopotential/polarsite.mps");

  // std::vector<std::unique_ptr<StaticSite> > externalsites;
  // for (const StaticSite& site : seg) {
  //   externalsites.push_back(std::unique_ptr<StaticSite>(new StaticSite(site)));
  // }
  // AOMultipole dip;
  // dip.FillPotential(aobasis, externalsites);

  // Eigen::MatrixXd dip_ref = votca::tools::EigenIO_MatrixMarket::ReadMatrix(
  //     std::string(XTP_TEST_DATA_FOLDER) + "/aopotential/dip_ref.mm");
  // bool dip_check = dip_ref.isApprox(dip.Matrix(), 1e-4);
  // BOOST_CHECK_EQUAL(dip_check, 1);
  // if (!dip_check) {
  //   std::cout << "dip Ref" << endl;
  //   std::cout << dip_ref << endl;
  //   std::cout << "Dip" << endl;
  //   std::cout << dip.Matrix() << endl;
  // }

  // StaticSegment seg2("", 0);
  // seg2.LoadFromFile(std::string(XTP_TEST_DATA_FOLDER) +
  //                   "/aopotential/polarsite2.mps");

  // std::vector<std::unique_ptr<StaticSite> > externalsites2;
  // for (const StaticSite& site : seg2) {
  //   externalsites2.push_back(std::unique_ptr<StaticSite>(new StaticSite(site)));
  // }

  // AOMultipole quad;
  // quad.FillPotential(aobasis, externalsites2);

  // Eigen::MatrixXd quad_ref = votca::tools::EigenIO_MatrixMarket::ReadMatrix(
  //     std::string(XTP_TEST_DATA_FOLDER) + "/aopotential/quad_ref.mm");
  // bool quad_check = quad_ref.isApprox(quad.Matrix(), 1e-4);
  // BOOST_CHECK_EQUAL(quad_check, 1);
  // if (!quad_check) {
  //   std::cout << "Quad Ref" << endl;
  //   std::cout << quad_ref << endl;
  //   std::cout << "Quad" << endl;
  //   std::cout << quad.Matrix() << endl;
  // }

  // AOPlanewave planewave;
  // std::vector<Eigen::Vector3d> kpoints = {
  //     {1, 1, 1}, {2, 1, 1}, {-1, -1, -1}, {-2, -1, -1}};
  // Eigen::MatrixXd planewave_ref = Eigen::MatrixXd::Zero(17, 17);
  // planewave_ref = votca::tools::EigenIO_MatrixMarket::ReadMatrix(
  //     std::string(XTP_TEST_DATA_FOLDER) + "/aopotential/planewave_ref.mm");

  // planewave.FillPotential(aobasis, kpoints);
  // Eigen::MatrixXd planewave_real = planewave.Matrix().real();
  // bool planewave_check = planewave_ref.isApprox(planewave_real, 1e-4);

  // BOOST_CHECK_EQUAL(planewave_check, 1);
  // if (!planewave_check) {
  //   std::cout << "planewave Ref real" << endl;
  //   std::cout << planewave_ref << endl;
  //   std::cout << "planewave real" << endl;
  //   std::cout << planewave.Matrix().real() << endl;
  // }
  libint2::finalize();
}

<<<<<<< HEAD
// BOOST_AUTO_TEST_CASE(aomultipole_comparison) {
//   libint2::initialize();
//   Orbitals orbitals;
//   orbitals.QMAtoms().LoadFromFile(std::string(XTP_TEST_DATA_FOLDER) +
//                                   "/aopotential/molecule.xyz");
//   BasisSet basis;
//   basis.Load(std::string(XTP_TEST_DATA_FOLDER) + "/aopotential/3-21G.xml");
//   AOBasis aobasis;
//   aobasis.Fill(basis, orbitals.QMAtoms());

//   {
//     StaticSegment seg("", 0);
//     seg.LoadFromFile(std::string(XTP_TEST_DATA_FOLDER) +
//                      "/aopotential/polarsite_ao.mps");

//     std::vector<std::unique_ptr<StaticSite> > externalsites;
//     for (const StaticSite& site : seg) {
//       externalsites.push_back(
//           std::unique_ptr<StaticSite>(new StaticSite(site)));
//     }
//     AOMultipole dip;
//     dip.FillPotential(aobasis, externalsites);

//     Eigen::MatrixXd dip_ref = Eigen::MatrixXd::Zero(17, 17);

//     double a = 0.1;                            // this is in a0
//     double mag_d = seg[0].getDipole().norm();  // this is in e * a0
//     const Eigen::Vector3d dir_d = seg[0].getDipole().normalized();
//     const Eigen::Vector3d A = seg[0].getPos() + 0.5 * a * dir_d;
//     const Eigen::Vector3d B = seg[0].getPos() - 0.5 * a * dir_d;
//     double qA = mag_d / a;
//     double qB = -qA;
//     StaticSite site1 = StaticSite(0, "", A);
//     site1.setCharge(qA);
//     StaticSite site2 = StaticSite(1, "", B);
//     site2.setCharge(qB);
//     std::vector<std::unique_ptr<StaticSite> > externalsites_mono;
//     externalsites_mono.push_back(
//         std::unique_ptr<StaticSite>(new StaticSite(site1)));
//     externalsites_mono.push_back(
//         std::unique_ptr<StaticSite>(new StaticSite(site2)));
//     AOMultipole mono2;
//     mono2.FillPotential(aobasis, externalsites_mono);

//     bool dip_check = mono2.Matrix().isApprox(dip.Matrix(), 1e-4);
//     BOOST_CHECK_EQUAL(dip_check, 1);
//     if (!dip_check) {
//       std::cout << "mono2 Ref" << endl;
//       std::cout << mono2.Matrix() << endl;
//       std::cout << "Dip" << endl;
//       std::cout << dip.Matrix() << endl;
//     }
//   }

//   {

//     StaticSegment seg2("", 0);
//     seg2.LoadFromFile(std::string(XTP_TEST_DATA_FOLDER) +
//                       "/aopotential/polarsite_ao2.mps");

//     std::vector<std::unique_ptr<StaticSite> > externalsites2;
//     for (const StaticSite& site : seg2) {
//       externalsites2.push_back(
//           std::unique_ptr<StaticSite>(new StaticSite(site)));
//     }
//     AOMultipole quad;
//     quad.FillPotential(aobasis, externalsites2);

//     std::vector<std::unique_ptr<StaticSite> > externalsites_mono6;
//     const Eigen::Matrix3d components = seg2[0].CalculateCartesianMultipole();
//     Eigen::SelfAdjointEigenSolver<Eigen::Matrix3d> es;
//     es.computeDirect(components);
//     double a = 2 * 0.01;
//     for (Index i = 0; i < 3; i++) {
//       double q = es.eigenvalues()[i] / (a * a);
//       const Eigen::Vector3d vec1 =
//           seg2[0].getPos() + 0.5 * a * es.eigenvectors().col(i);
//       const Eigen::Vector3d vec2 =
//           seg2[0].getPos() - 0.5 * a * es.eigenvectors().col(i);
//       StaticSite site1 = StaticSite(0, "", vec1);
//       site1.setCharge(q);
//       StaticSite site2 = StaticSite(1, "", vec2);
//       site2.setCharge(q);
//       externalsites_mono6.push_back(
//           std::unique_ptr<StaticSite>(new StaticSite(site1)));
//       externalsites_mono6.push_back(
//           std::unique_ptr<StaticSite>(new StaticSite(site2)));
//     }

//     AOMultipole mono6;
//     mono6.FillPotential(aobasis, externalsites_mono6);

//     bool quad_check = mono6.Matrix().isApprox(quad.Matrix(), 1e-4);
//     BOOST_CHECK_EQUAL(quad_check, 1);
//     if (!quad_check) {
//       std::cout << "mono6 Ref" << endl;
//       std::cout << mono6.Matrix() << endl;
//       std::cout << "Quad" << endl;
//       std::cout << quad.Matrix() << endl;
//       std::cout << "diff" << endl;
//       std::cout << mono6.Matrix().cwiseQuotient(quad.Matrix()) << endl;
//     }
//   }
//   libint2::finalize();
// }

// BOOST_AUTO_TEST_CASE(large_l_test) {
//   libint2::initialize();
//   QMMolecule mol("C", 0);
//   mol.LoadFromFile(std::string(XTP_TEST_DATA_FOLDER) + "/aopotential/C2.xyz");

//   BasisSet basisset;
//   basisset.Load(std::string(XTP_TEST_DATA_FOLDER) + "/aopotential/G.xml");
//   AOBasis dftbasis;
//   dftbasis.Fill(basisset, mol);

//   Index dftbasissize = 18;

//   StaticSegment seg2("", 0);
//   seg2.LoadFromFile(std::string(XTP_TEST_DATA_FOLDER) +
//                     "/aopotential/polarsite_all.mps");

//   std::vector<std::unique_ptr<StaticSite> > externalsites2;
//   for (const StaticSite& site : seg2) {
//     externalsites2.push_back(std::make_unique<StaticSite>(site));
//   }

//   AOMultipole esp;
//   esp.FillPotential(dftbasis, externalsites2);
//   Eigen::MatrixXd esp_ref = votca::tools::EigenIO_MatrixMarket::ReadMatrix(
//       std::string(XTP_TEST_DATA_FOLDER) + "/aopotential/esp_ref_l.mm");
//   bool check_esp = esp.Matrix().isApprox(esp_ref, 0.00001);

//   BOOST_CHECK_EQUAL(check_esp, 1);
//   if (!check_esp) {
//     cout << "esp ref" << endl;
//     cout << esp_ref << endl;
//     cout << "esp result" << endl;
//     cout << esp.Matrix() << endl;
//   }

//   ECPBasisSet ecps;
//   ecps.Load(std::string(XTP_TEST_DATA_FOLDER) + "/aopotential/ecp.xml");
//   ECPAOBasis ecpbasis;
//   ecpbasis.Fill(ecps, mol);
//   AOECP ecp;
//   ecp.FillPotential(dftbasis, ecpbasis);

//   Eigen::MatrixXd ecp_ref = Eigen::MatrixXd::Zero(dftbasissize, dftbasissize);

//   bool check_ecp = ecp.Matrix().isApprox(ecp_ref, 0.00001);
//   BOOST_CHECK_EQUAL(check_ecp, 1);
//   if (!check_ecp) {
//     cout << "ecp ref" << endl;
//     cout << ecp_ref << endl;
//     cout << "ecp result" << endl;
//     cout << ecp.Matrix() << endl;
//   }

//   AOPlanewave planewave;
//   std::vector<Eigen::Vector3d> kpoints = {
//       {1, 1, 1}, {2, 1, 1}, {-1, -1, -1}, {-2, -1, -1}};
//   Eigen::MatrixXd planewave_ref =
//       Eigen::MatrixXd::Zero(dftbasissize, dftbasissize);
//   planewave_ref = votca::tools::EigenIO_MatrixMarket::ReadMatrix(
//       std::string(XTP_TEST_DATA_FOLDER) + "/aopotential/planewave_ref_l.mm");

//   planewave.FillPotential(dftbasis, kpoints);
//   bool planewave_check =
//       planewave_ref.isApprox(planewave.Matrix().real(), 1e-4);
//   BOOST_CHECK_EQUAL(planewave_check, 1);
//   if (!planewave_check) {
//     std::cout << "planewave Ref real" << endl;
//     std::cout << planewave_ref << endl;
//     std::cout << "planewave real" << endl;
//     std::cout << planewave.Matrix().real() << endl;
//   }
//   libint2::finalize();
// }
=======
BOOST_AUTO_TEST_CASE(aomultipole_comparison) {
  libint2::initialize();
  Orbitals orbitals;
  orbitals.QMAtoms().LoadFromFile(std::string(XTP_TEST_DATA_FOLDER) +
                                  "/aopotential/molecule.xyz");
  BasisSet basis;
  basis.Load(std::string(XTP_TEST_DATA_FOLDER) + "/aopotential/3-21G.xml");
  AOBasis aobasis;
  aobasis.Fill(basis, orbitals.QMAtoms());

  {
    StaticSegment seg("", 0);
    seg.LoadFromFile(std::string(XTP_TEST_DATA_FOLDER) +
                     "/aopotential/polarsite_ao.mps");

    std::vector<std::unique_ptr<StaticSite> > externalsites;
    for (const StaticSite& site : seg) {
      externalsites.push_back(
          std::unique_ptr<StaticSite>(new StaticSite(site)));
    }
    AOMultipole dip;
    dip.FillPotential(aobasis, externalsites);

    Eigen::MatrixXd dip_ref = Eigen::MatrixXd::Zero(17, 17);

    double a = 0.1;                            // this is in a0
    double mag_d = seg[0].getDipole().norm();  // this is in e * a0
    const Eigen::Vector3d dir_d = seg[0].getDipole().normalized();
    const Eigen::Vector3d A = seg[0].getPos() + 0.5 * a * dir_d;
    const Eigen::Vector3d B = seg[0].getPos() - 0.5 * a * dir_d;
    double qA = mag_d / a;
    double qB = -qA;
    StaticSite site1 = StaticSite(0, "", A);
    site1.setCharge(qA);
    StaticSite site2 = StaticSite(1, "", B);
    site2.setCharge(qB);
    std::vector<std::unique_ptr<StaticSite> > externalsites_mono;
    externalsites_mono.push_back(
        std::unique_ptr<StaticSite>(new StaticSite(site1)));
    externalsites_mono.push_back(
        std::unique_ptr<StaticSite>(new StaticSite(site2)));
    AOMultipole mono2;
    mono2.FillPotential(aobasis, externalsites_mono);

    bool dip_check = mono2.Matrix().isApprox(dip.Matrix(), 1e-4);
    BOOST_CHECK_EQUAL(dip_check, 1);
    if (!dip_check) {
      std::cout << "mono2 Ref" << endl;
      std::cout << mono2.Matrix() << endl;
      std::cout << "Dip" << endl;
      std::cout << dip.Matrix() << endl;
    }
  }

  {

    StaticSegment seg2("", 0);
    seg2.LoadFromFile(std::string(XTP_TEST_DATA_FOLDER) +
                      "/aopotential/polarsite_ao2.mps");

    std::vector<std::unique_ptr<StaticSite> > externalsites2;
    for (const StaticSite& site : seg2) {
      externalsites2.push_back(
          std::unique_ptr<StaticSite>(new StaticSite(site)));
    }
    AOMultipole quad;
    quad.FillPotential(aobasis, externalsites2);

    std::vector<std::unique_ptr<StaticSite> > externalsites_mono6;
    const Eigen::Matrix3d components = seg2[0].CalculateCartesianMultipole();
    Eigen::SelfAdjointEigenSolver<Eigen::Matrix3d> es;
    es.computeDirect(components);
    double a = 2 * 0.01;
    for (Index i = 0; i < 3; i++) {
      double q = es.eigenvalues()[i] / (a * a);
      const Eigen::Vector3d vec1 =
          seg2[0].getPos() + 0.5 * a * es.eigenvectors().col(i);
      const Eigen::Vector3d vec2 =
          seg2[0].getPos() - 0.5 * a * es.eigenvectors().col(i);
      StaticSite site1 = StaticSite(0, "", vec1);
      site1.setCharge(q);
      StaticSite site2 = StaticSite(1, "", vec2);
      site2.setCharge(q);
      externalsites_mono6.push_back(
          std::unique_ptr<StaticSite>(new StaticSite(site1)));
      externalsites_mono6.push_back(
          std::unique_ptr<StaticSite>(new StaticSite(site2)));
    }

    AOMultipole mono6;
    mono6.FillPotential(aobasis, externalsites_mono6);

    bool quad_check = mono6.Matrix().isApprox(quad.Matrix(), 1e-4);
    BOOST_CHECK_EQUAL(quad_check, 1);
    if (!quad_check) {
      std::cout << "mono6 Ref" << endl;
      std::cout << mono6.Matrix() << endl;
      std::cout << "Quad" << endl;
      std::cout << quad.Matrix() << endl;
      std::cout << "diff" << endl;
      std::cout << mono6.Matrix().cwiseQuotient(quad.Matrix()) << endl;
    }
  }
  libint2::finalize();
}

BOOST_AUTO_TEST_CASE(large_l_test) {
  libint2::initialize();
  QMMolecule mol("C", 0);
  mol.LoadFromFile(std::string(XTP_TEST_DATA_FOLDER) + "/aopotential/C2.xyz");

  BasisSet basisset;
  basisset.Load(std::string(XTP_TEST_DATA_FOLDER) + "/aopotential/G.xml");
  AOBasis dftbasis;
  dftbasis.Fill(basisset, mol);

  Index dftbasissize = 18;

  StaticSegment seg2("", 0);
  seg2.LoadFromFile(std::string(XTP_TEST_DATA_FOLDER) +
                    "/aopotential/polarsite_all.mps");

  std::vector<std::unique_ptr<StaticSite> > externalsites2;
  for (const StaticSite& site : seg2) {
    externalsites2.push_back(std::make_unique<StaticSite>(site));
  }

  AOMultipole esp;
  esp.FillPotential(dftbasis, externalsites2);
  Eigen::MatrixXd esp_ref = votca::tools::EigenIO_MatrixMarket::ReadMatrix(
      std::string(XTP_TEST_DATA_FOLDER) + "/aopotential/esp_ref_l.mm");
  bool check_esp = esp.Matrix().isApprox(esp_ref, 0.00001);

  BOOST_CHECK_EQUAL(check_esp, 1);
  if (!check_esp) {
    cout << "esp ref" << endl;
    cout << esp_ref << endl;
    cout << "esp result" << endl;
    cout << esp.Matrix() << endl;
  }

  ECPBasisSet ecps;
  ecps.Load(std::string(XTP_TEST_DATA_FOLDER) + "/aopotential/ecp.xml");
  ECPAOBasis ecpbasis;
  ecpbasis.Fill(ecps, mol);
  AOECP ecp;
  ecp.FillPotential(dftbasis, ecpbasis);

  Eigen::MatrixXd ecp_ref = Eigen::MatrixXd::Zero(dftbasissize, dftbasissize);

  bool check_ecp = ecp.Matrix().isApprox(ecp_ref, 0.00001);
  BOOST_CHECK_EQUAL(check_ecp, 1);
  if (!check_ecp) {
    cout << "ecp ref" << endl;
    cout << ecp_ref << endl;
    cout << "ecp result" << endl;
    cout << ecp.Matrix() << endl;
  }

  AOPlanewave planewave;
  std::vector<Eigen::Vector3d> kpoints = {
      {1, 1, 1}, {2, 1, 1}, {-1, -1, -1}, {-2, -1, -1}};
  Eigen::MatrixXd planewave_ref =
      Eigen::MatrixXd::Zero(dftbasissize, dftbasissize);
  planewave_ref = votca::tools::EigenIO_MatrixMarket::ReadMatrix(
      std::string(XTP_TEST_DATA_FOLDER) + "/aopotential/planewave_ref_l.mm");

  planewave.FillPotential(dftbasis, kpoints);
  bool planewave_check =
      planewave_ref.isApprox(planewave.Matrix().real(), 1e-4);
  BOOST_CHECK_EQUAL(planewave_check, 1);
  if (!planewave_check) {
    std::cout << "planewave Ref real" << endl;
    std::cout << planewave_ref << endl;
    std::cout << "planewave real" << endl;
    std::cout << planewave.Matrix().real() << endl;
    std::cout << "planewave real" << endl;
    std::cout << planewave.Matrix().real().array() / planewave_ref.array()
              << endl;
  }
  libint2::finalize();
}
>>>>>>> c133de02

BOOST_AUTO_TEST_SUITE_END()<|MERGE_RESOLUTION|>--- conflicted
+++ resolved
@@ -42,22 +42,21 @@
   AOBasis aobasis;
   aobasis.Fill(basis, orbitals.QMAtoms());
 
-  // AOMultipole esp;
-  // esp.FillPotential(aobasis, orbitals.QMAtoms());
-  // Eigen::MatrixXd esp_ref = votca::tools::EigenIO_MatrixMarket::ReadMatrix(
-  //     std::string(XTP_TEST_DATA_FOLDER) + "/aopotential/esp_ref.mm");
-  // bool check_esp = esp.Matrix().isApprox(esp_ref, 0.00001);
-  // BOOST_CHECK_EQUAL(check_esp, 1);
-  // if (!check_esp) {
-  //   std::cout << "esp Ref" << endl;
-  //   std::cout << esp_ref << endl;
-  //   std::cout << "esp" << endl;
-  //   std::cout << esp.Matrix() << endl;
-  // }
+  AOMultipole esp;
+  esp.FillPotential(aobasis, orbitals.QMAtoms());
+  Eigen::MatrixXd esp_ref = votca::tools::EigenIO_MatrixMarket::ReadMatrix(
+      std::string(XTP_TEST_DATA_FOLDER) + "/aopotential/esp_ref.mm");
+  bool check_esp = esp.Matrix().isApprox(esp_ref, 0.00001);
+  BOOST_CHECK_EQUAL(check_esp, 1);
+  if (!check_esp) {
+    std::cout << "esp Ref" << endl;
+    std::cout << esp_ref << endl;
+    std::cout << "esp" << endl;
+    std::cout << esp.Matrix() << endl;
+  }
 
   ECPBasisSet ecps;
   ecps.Load(std::string(XTP_TEST_DATA_FOLDER) + "/aopotential/ecp.xml");
-  std::cout<<ecps<<std::endl;
   ECPAOBasis ecpbasis;
   ecpbasis.Fill(ecps, orbitals.QMAtoms());
   AOECP ecp;
@@ -74,253 +73,72 @@
     std::cout << ecp.Matrix() << endl;
   }
 
-  // StaticSegment seg("", 0);
-  // seg.LoadFromFile(std::string(XTP_TEST_DATA_FOLDER) +
-  //                  "/aopotential/polarsite.mps");
-
-  // std::vector<std::unique_ptr<StaticSite> > externalsites;
-  // for (const StaticSite& site : seg) {
-  //   externalsites.push_back(std::unique_ptr<StaticSite>(new StaticSite(site)));
-  // }
-  // AOMultipole dip;
-  // dip.FillPotential(aobasis, externalsites);
-
-  // Eigen::MatrixXd dip_ref = votca::tools::EigenIO_MatrixMarket::ReadMatrix(
-  //     std::string(XTP_TEST_DATA_FOLDER) + "/aopotential/dip_ref.mm");
-  // bool dip_check = dip_ref.isApprox(dip.Matrix(), 1e-4);
-  // BOOST_CHECK_EQUAL(dip_check, 1);
-  // if (!dip_check) {
-  //   std::cout << "dip Ref" << endl;
-  //   std::cout << dip_ref << endl;
-  //   std::cout << "Dip" << endl;
-  //   std::cout << dip.Matrix() << endl;
-  // }
-
-  // StaticSegment seg2("", 0);
-  // seg2.LoadFromFile(std::string(XTP_TEST_DATA_FOLDER) +
-  //                   "/aopotential/polarsite2.mps");
-
-  // std::vector<std::unique_ptr<StaticSite> > externalsites2;
-  // for (const StaticSite& site : seg2) {
-  //   externalsites2.push_back(std::unique_ptr<StaticSite>(new StaticSite(site)));
-  // }
-
-  // AOMultipole quad;
-  // quad.FillPotential(aobasis, externalsites2);
-
-  // Eigen::MatrixXd quad_ref = votca::tools::EigenIO_MatrixMarket::ReadMatrix(
-  //     std::string(XTP_TEST_DATA_FOLDER) + "/aopotential/quad_ref.mm");
-  // bool quad_check = quad_ref.isApprox(quad.Matrix(), 1e-4);
-  // BOOST_CHECK_EQUAL(quad_check, 1);
-  // if (!quad_check) {
-  //   std::cout << "Quad Ref" << endl;
-  //   std::cout << quad_ref << endl;
-  //   std::cout << "Quad" << endl;
-  //   std::cout << quad.Matrix() << endl;
-  // }
-
-  // AOPlanewave planewave;
-  // std::vector<Eigen::Vector3d> kpoints = {
-  //     {1, 1, 1}, {2, 1, 1}, {-1, -1, -1}, {-2, -1, -1}};
-  // Eigen::MatrixXd planewave_ref = Eigen::MatrixXd::Zero(17, 17);
-  // planewave_ref = votca::tools::EigenIO_MatrixMarket::ReadMatrix(
-  //     std::string(XTP_TEST_DATA_FOLDER) + "/aopotential/planewave_ref.mm");
-
-  // planewave.FillPotential(aobasis, kpoints);
-  // Eigen::MatrixXd planewave_real = planewave.Matrix().real();
-  // bool planewave_check = planewave_ref.isApprox(planewave_real, 1e-4);
-
-  // BOOST_CHECK_EQUAL(planewave_check, 1);
-  // if (!planewave_check) {
-  //   std::cout << "planewave Ref real" << endl;
-  //   std::cout << planewave_ref << endl;
-  //   std::cout << "planewave real" << endl;
-  //   std::cout << planewave.Matrix().real() << endl;
-  // }
+  StaticSegment seg("", 0);
+  seg.LoadFromFile(std::string(XTP_TEST_DATA_FOLDER) +
+                   "/aopotential/polarsite.mps");
+
+  std::vector<std::unique_ptr<StaticSite> > externalsites;
+  for (const StaticSite& site : seg) {
+    externalsites.push_back(std::unique_ptr<StaticSite>(new StaticSite(site)));
+  }
+  AOMultipole dip;
+  dip.FillPotential(aobasis, externalsites);
+
+  Eigen::MatrixXd dip_ref = votca::tools::EigenIO_MatrixMarket::ReadMatrix(
+      std::string(XTP_TEST_DATA_FOLDER) + "/aopotential/dip_ref.mm");
+  bool dip_check = dip_ref.isApprox(dip.Matrix(), 1e-4);
+  BOOST_CHECK_EQUAL(dip_check, 1);
+  if (!dip_check) {
+    std::cout << "dip Ref" << endl;
+    std::cout << dip_ref << endl;
+    std::cout << "Dip" << endl;
+    std::cout << dip.Matrix() << endl;
+  }
+
+  StaticSegment seg2("", 0);
+  seg2.LoadFromFile(std::string(XTP_TEST_DATA_FOLDER) +
+                    "/aopotential/polarsite2.mps");
+
+  std::vector<std::unique_ptr<StaticSite> > externalsites2;
+  for (const StaticSite& site : seg2) {
+    externalsites2.push_back(std::unique_ptr<StaticSite>(new StaticSite(site)));
+  }
+
+  AOMultipole quad;
+  quad.FillPotential(aobasis, externalsites2);
+
+  Eigen::MatrixXd quad_ref = votca::tools::EigenIO_MatrixMarket::ReadMatrix(
+      std::string(XTP_TEST_DATA_FOLDER) + "/aopotential/quad_ref.mm");
+  bool quad_check = quad_ref.isApprox(quad.Matrix(), 1e-4);
+  BOOST_CHECK_EQUAL(quad_check, 1);
+  if (!quad_check) {
+    std::cout << "Quad Ref" << endl;
+    std::cout << quad_ref << endl;
+    std::cout << "Quad" << endl;
+    std::cout << quad.Matrix() << endl;
+  }
+
+  AOPlanewave planewave;
+  std::vector<Eigen::Vector3d> kpoints = {
+      {1, 1, 1}, {2, 1, 1}, {-1, -1, -1}, {-2, -1, -1}};
+  Eigen::MatrixXd planewave_ref = Eigen::MatrixXd::Zero(17, 17);
+  planewave_ref = votca::tools::EigenIO_MatrixMarket::ReadMatrix(
+      std::string(XTP_TEST_DATA_FOLDER) + "/aopotential/planewave_ref.mm");
+
+  planewave.FillPotential(aobasis, kpoints);
+  Eigen::MatrixXd planewave_real = planewave.Matrix().real();
+  bool planewave_check = planewave_ref.isApprox(planewave_real, 1e-4);
+
+  BOOST_CHECK_EQUAL(planewave_check, 1);
+  if (!planewave_check) {
+    std::cout << "planewave Ref real" << endl;
+    std::cout << planewave_ref << endl;
+    std::cout << "planewave real" << endl;
+    std::cout << planewave.Matrix().real() << endl;
+  }
   libint2::finalize();
 }
 
-<<<<<<< HEAD
-// BOOST_AUTO_TEST_CASE(aomultipole_comparison) {
-//   libint2::initialize();
-//   Orbitals orbitals;
-//   orbitals.QMAtoms().LoadFromFile(std::string(XTP_TEST_DATA_FOLDER) +
-//                                   "/aopotential/molecule.xyz");
-//   BasisSet basis;
-//   basis.Load(std::string(XTP_TEST_DATA_FOLDER) + "/aopotential/3-21G.xml");
-//   AOBasis aobasis;
-//   aobasis.Fill(basis, orbitals.QMAtoms());
-
-//   {
-//     StaticSegment seg("", 0);
-//     seg.LoadFromFile(std::string(XTP_TEST_DATA_FOLDER) +
-//                      "/aopotential/polarsite_ao.mps");
-
-//     std::vector<std::unique_ptr<StaticSite> > externalsites;
-//     for (const StaticSite& site : seg) {
-//       externalsites.push_back(
-//           std::unique_ptr<StaticSite>(new StaticSite(site)));
-//     }
-//     AOMultipole dip;
-//     dip.FillPotential(aobasis, externalsites);
-
-//     Eigen::MatrixXd dip_ref = Eigen::MatrixXd::Zero(17, 17);
-
-//     double a = 0.1;                            // this is in a0
-//     double mag_d = seg[0].getDipole().norm();  // this is in e * a0
-//     const Eigen::Vector3d dir_d = seg[0].getDipole().normalized();
-//     const Eigen::Vector3d A = seg[0].getPos() + 0.5 * a * dir_d;
-//     const Eigen::Vector3d B = seg[0].getPos() - 0.5 * a * dir_d;
-//     double qA = mag_d / a;
-//     double qB = -qA;
-//     StaticSite site1 = StaticSite(0, "", A);
-//     site1.setCharge(qA);
-//     StaticSite site2 = StaticSite(1, "", B);
-//     site2.setCharge(qB);
-//     std::vector<std::unique_ptr<StaticSite> > externalsites_mono;
-//     externalsites_mono.push_back(
-//         std::unique_ptr<StaticSite>(new StaticSite(site1)));
-//     externalsites_mono.push_back(
-//         std::unique_ptr<StaticSite>(new StaticSite(site2)));
-//     AOMultipole mono2;
-//     mono2.FillPotential(aobasis, externalsites_mono);
-
-//     bool dip_check = mono2.Matrix().isApprox(dip.Matrix(), 1e-4);
-//     BOOST_CHECK_EQUAL(dip_check, 1);
-//     if (!dip_check) {
-//       std::cout << "mono2 Ref" << endl;
-//       std::cout << mono2.Matrix() << endl;
-//       std::cout << "Dip" << endl;
-//       std::cout << dip.Matrix() << endl;
-//     }
-//   }
-
-//   {
-
-//     StaticSegment seg2("", 0);
-//     seg2.LoadFromFile(std::string(XTP_TEST_DATA_FOLDER) +
-//                       "/aopotential/polarsite_ao2.mps");
-
-//     std::vector<std::unique_ptr<StaticSite> > externalsites2;
-//     for (const StaticSite& site : seg2) {
-//       externalsites2.push_back(
-//           std::unique_ptr<StaticSite>(new StaticSite(site)));
-//     }
-//     AOMultipole quad;
-//     quad.FillPotential(aobasis, externalsites2);
-
-//     std::vector<std::unique_ptr<StaticSite> > externalsites_mono6;
-//     const Eigen::Matrix3d components = seg2[0].CalculateCartesianMultipole();
-//     Eigen::SelfAdjointEigenSolver<Eigen::Matrix3d> es;
-//     es.computeDirect(components);
-//     double a = 2 * 0.01;
-//     for (Index i = 0; i < 3; i++) {
-//       double q = es.eigenvalues()[i] / (a * a);
-//       const Eigen::Vector3d vec1 =
-//           seg2[0].getPos() + 0.5 * a * es.eigenvectors().col(i);
-//       const Eigen::Vector3d vec2 =
-//           seg2[0].getPos() - 0.5 * a * es.eigenvectors().col(i);
-//       StaticSite site1 = StaticSite(0, "", vec1);
-//       site1.setCharge(q);
-//       StaticSite site2 = StaticSite(1, "", vec2);
-//       site2.setCharge(q);
-//       externalsites_mono6.push_back(
-//           std::unique_ptr<StaticSite>(new StaticSite(site1)));
-//       externalsites_mono6.push_back(
-//           std::unique_ptr<StaticSite>(new StaticSite(site2)));
-//     }
-
-//     AOMultipole mono6;
-//     mono6.FillPotential(aobasis, externalsites_mono6);
-
-//     bool quad_check = mono6.Matrix().isApprox(quad.Matrix(), 1e-4);
-//     BOOST_CHECK_EQUAL(quad_check, 1);
-//     if (!quad_check) {
-//       std::cout << "mono6 Ref" << endl;
-//       std::cout << mono6.Matrix() << endl;
-//       std::cout << "Quad" << endl;
-//       std::cout << quad.Matrix() << endl;
-//       std::cout << "diff" << endl;
-//       std::cout << mono6.Matrix().cwiseQuotient(quad.Matrix()) << endl;
-//     }
-//   }
-//   libint2::finalize();
-// }
-
-// BOOST_AUTO_TEST_CASE(large_l_test) {
-//   libint2::initialize();
-//   QMMolecule mol("C", 0);
-//   mol.LoadFromFile(std::string(XTP_TEST_DATA_FOLDER) + "/aopotential/C2.xyz");
-
-//   BasisSet basisset;
-//   basisset.Load(std::string(XTP_TEST_DATA_FOLDER) + "/aopotential/G.xml");
-//   AOBasis dftbasis;
-//   dftbasis.Fill(basisset, mol);
-
-//   Index dftbasissize = 18;
-
-//   StaticSegment seg2("", 0);
-//   seg2.LoadFromFile(std::string(XTP_TEST_DATA_FOLDER) +
-//                     "/aopotential/polarsite_all.mps");
-
-//   std::vector<std::unique_ptr<StaticSite> > externalsites2;
-//   for (const StaticSite& site : seg2) {
-//     externalsites2.push_back(std::make_unique<StaticSite>(site));
-//   }
-
-//   AOMultipole esp;
-//   esp.FillPotential(dftbasis, externalsites2);
-//   Eigen::MatrixXd esp_ref = votca::tools::EigenIO_MatrixMarket::ReadMatrix(
-//       std::string(XTP_TEST_DATA_FOLDER) + "/aopotential/esp_ref_l.mm");
-//   bool check_esp = esp.Matrix().isApprox(esp_ref, 0.00001);
-
-//   BOOST_CHECK_EQUAL(check_esp, 1);
-//   if (!check_esp) {
-//     cout << "esp ref" << endl;
-//     cout << esp_ref << endl;
-//     cout << "esp result" << endl;
-//     cout << esp.Matrix() << endl;
-//   }
-
-//   ECPBasisSet ecps;
-//   ecps.Load(std::string(XTP_TEST_DATA_FOLDER) + "/aopotential/ecp.xml");
-//   ECPAOBasis ecpbasis;
-//   ecpbasis.Fill(ecps, mol);
-//   AOECP ecp;
-//   ecp.FillPotential(dftbasis, ecpbasis);
-
-//   Eigen::MatrixXd ecp_ref = Eigen::MatrixXd::Zero(dftbasissize, dftbasissize);
-
-//   bool check_ecp = ecp.Matrix().isApprox(ecp_ref, 0.00001);
-//   BOOST_CHECK_EQUAL(check_ecp, 1);
-//   if (!check_ecp) {
-//     cout << "ecp ref" << endl;
-//     cout << ecp_ref << endl;
-//     cout << "ecp result" << endl;
-//     cout << ecp.Matrix() << endl;
-//   }
-
-//   AOPlanewave planewave;
-//   std::vector<Eigen::Vector3d> kpoints = {
-//       {1, 1, 1}, {2, 1, 1}, {-1, -1, -1}, {-2, -1, -1}};
-//   Eigen::MatrixXd planewave_ref =
-//       Eigen::MatrixXd::Zero(dftbasissize, dftbasissize);
-//   planewave_ref = votca::tools::EigenIO_MatrixMarket::ReadMatrix(
-//       std::string(XTP_TEST_DATA_FOLDER) + "/aopotential/planewave_ref_l.mm");
-
-//   planewave.FillPotential(dftbasis, kpoints);
-//   bool planewave_check =
-//       planewave_ref.isApprox(planewave.Matrix().real(), 1e-4);
-//   BOOST_CHECK_EQUAL(planewave_check, 1);
-//   if (!planewave_check) {
-//     std::cout << "planewave Ref real" << endl;
-//     std::cout << planewave_ref << endl;
-//     std::cout << "planewave real" << endl;
-//     std::cout << planewave.Matrix().real() << endl;
-//   }
-//   libint2::finalize();
-// }
-=======
 BOOST_AUTO_TEST_CASE(aomultipole_comparison) {
   libint2::initialize();
   Orbitals orbitals;
@@ -469,8 +287,8 @@
   AOECP ecp;
   ecp.FillPotential(dftbasis, ecpbasis);
 
-  Eigen::MatrixXd ecp_ref = Eigen::MatrixXd::Zero(dftbasissize, dftbasissize);
-
+ Eigen::MatrixXd ecp_ref = votca::tools::EigenIO_MatrixMarket::ReadMatrix(
+      std::string(XTP_TEST_DATA_FOLDER) + "/aopotential/ecp_ref_l.mm");
   bool check_ecp = ecp.Matrix().isApprox(ecp_ref, 0.00001);
   BOOST_CHECK_EQUAL(check_ecp, 1);
   if (!check_ecp) {
@@ -497,12 +315,8 @@
     std::cout << planewave_ref << endl;
     std::cout << "planewave real" << endl;
     std::cout << planewave.Matrix().real() << endl;
-    std::cout << "planewave real" << endl;
-    std::cout << planewave.Matrix().real().array() / planewave_ref.array()
-              << endl;
   }
   libint2::finalize();
 }
->>>>>>> c133de02
 
 BOOST_AUTO_TEST_SUITE_END()