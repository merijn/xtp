/*
 * Copyright 2009-2020 The VOTCA Development Team (http://www.votca.org)
 *
 * Licensed under the Apache License, Version 2.0 (the "License");
 * you may not use this file except in compliance with the License.
 *
 *     http://www.apache.org/licenses/LICENSE-2.0
 *
 * Unless required by applicable law or agreed to in writing, software
 * distributed under the License is distributed on an "AS IS" BASIS,
 * WITHOUT WARRANTIES OR CONDITIONS OF ANY KIND, either express or implied.
 * See the License for the specific language governing permissions and
 * limitations under the License.
 *
 */
#include <libint2/initialize.h>
#define BOOST_TEST_MAIN

#define BOOST_TEST_MODULE eris_test

// Third party includes
#include <boost/test/unit_test.hpp>

// Local VOTCA includes
#include "votca/tools/eigenio_matrixmarket.h"
#include "votca/xtp/ERIs.h"
#include "votca/xtp/orbitals.h"

using namespace votca::xtp;
using namespace std;

BOOST_AUTO_TEST_SUITE(eris_test)

BOOST_AUTO_TEST_CASE(fourcenter) {
  libint2::initialize();
  Orbitals orbitals;
  orbitals.QMAtoms().LoadFromFile(std::string(XTP_TEST_DATA_FOLDER) +
                                  "/eris/molecule.xyz");
  BasisSet basis;
  basis.Load(std::string(XTP_TEST_DATA_FOLDER) + "/eris/3-21G.xml");

  AOBasis aobasis;
  aobasis.Fill(basis, orbitals.QMAtoms());

  Eigen::MatrixXd dmat = votca::tools::EigenIO_MatrixMarket::ReadMatrix(
      std::string(XTP_TEST_DATA_FOLDER) + "/eris/dmat.mm");

  ERIs eris;
  eris.Initialize_4c(aobasis);
  Eigen::MatrixXd erissmall = eris.CalculateERIs_4c(dmat, 1e-20);

  Eigen::MatrixXd eris_ref = votca::tools::EigenIO_MatrixMarket::ReadMatrix(
      std::string(XTP_TEST_DATA_FOLDER) + "/eris/eris_ref.mm");

  bool eris_check = erissmall.isApprox(eris_ref, 0.00001);
  if (!eris_check) {
    std::cout << "result eri" << std::endl;
    std::cout << erissmall << std::endl;
    std::cout << "ref eri" << std::endl;
    std::cout << eris_ref << std::endl;
    std::cout << " quotient" << std::endl;
    std::cout << erissmall.cwiseQuotient(eris_ref);
  }
  BOOST_CHECK_EQUAL(eris_check, 1);

  std::array<Eigen::MatrixXd, 2> both = eris.CalculateERIs_EXX_4c(dmat, 1e-20);
  const Eigen::MatrixXd& exx_small = both[1];
  Eigen::MatrixXd exx_ref = -votca::tools::EigenIO_MatrixMarket::ReadMatrix(
      std::string(XTP_TEST_DATA_FOLDER) + "/eris/exx_ref.mm");

  Eigen::MatrixXd sum = both[0] + both[1];
  Eigen::MatrixXd sum_ref = exx_ref + eris_ref;
  bool sum_check = sum.isApprox(sum_ref, 1e-5);
  BOOST_CHECK_EQUAL(sum_check, 1);
  if (!sum_check) {
    std::cout << "result sum" << std::endl;
    std::cout << sum << std::endl;
    std::cout << "ref sum" << std::endl;
    std::cout << sum_ref << std::endl;
  }

  bool exxs_check = exx_small.isApprox(exx_ref, 0.00001);
  if (!eris_check) {
    std::cout << "result exx" << std::endl;
    std::cout << exx_small << std::endl;
    std::cout << "ref exx" << std::endl;
    std::cout << exx_ref << std::endl;
    std::cout << "quotient" << std::endl;
    std::cout << exx_small.cwiseQuotient(exx_ref);
  }
  BOOST_CHECK_EQUAL(exxs_check, 1);

  libint2::finalize();
}

BOOST_AUTO_TEST_CASE(threecenter) {
  libint2::initialize();
  Orbitals orbitals;
  orbitals.QMAtoms().LoadFromFile(std::string(XTP_TEST_DATA_FOLDER) +
                                  "/eris/molecule.xyz");
  BasisSet basis;
  basis.Load(std::string(XTP_TEST_DATA_FOLDER) + "/eris/3-21G.xml");

  AOBasis aobasis;
  aobasis.Fill(basis, orbitals.QMAtoms());

  Eigen::MatrixXd dmat = votca::tools::EigenIO_MatrixMarket::ReadMatrix(
      std::string(XTP_TEST_DATA_FOLDER) + "/eris/dmat2.mm");

  Eigen::MatrixXd mos = votca::tools::EigenIO_MatrixMarket::ReadMatrix(
      std::string(XTP_TEST_DATA_FOLDER) + "/eris/mos.mm");

  ERIs eris;
  eris.Initialize(aobasis, aobasis);
  Eigen::MatrixXd exx_dmat =
      eris.CalculateERIs_EXX_3c(Eigen::MatrixXd::Zero(0, 0), dmat)[1];
  Eigen::MatrixXd exx_mo =
      eris.CalculateERIs_EXX_3c(mos.block(0, 0, 17, 4), dmat)[1];

  bool compare_exx = exx_mo.isApprox(exx_dmat, 1e-4);
  BOOST_CHECK_EQUAL(compare_exx, true);

  Eigen::MatrixXd exx_ref = votca::tools::EigenIO_MatrixMarket::ReadMatrix(
      std::string(XTP_TEST_DATA_FOLDER) + "/eris/exx_ref2.mm");

  bool compare_exx_ref = exx_ref.isApprox(exx_mo, 1e-5);
  if (!compare_exx_ref) {
    std::cout << "result exx" << std::endl;
    std::cout << exx_mo << std::endl;
    std::cout << "ref exx" << std::endl;
    std::cout << exx_ref << std::endl;
  }
  BOOST_CHECK_EQUAL(compare_exx_ref, true);

  Eigen::MatrixXd eri = eris.CalculateERIs_3c(dmat);

<<<<<<< HEAD
  Eigen::MatrixXd eris_ref = Eigen::MatrixXd::Zero(17, 17);
  eris_ref << 8.10755, 1.44196, 1.60751e-15, -4.02544e-16, -1.4569e-18, 1.40053,
      2.18033e-16, -5.4576e-17, -1.8838e-18, 0.145655, 0.627296, 0.145655,
      0.627296, 0.145655, 0.627296, 0.145655, 0.627296, 1.44196, 6.26817,
      3.92394e-15, -1.25594e-15, -8.39606e-16, 4.45664, 1.0443e-15,
      -3.08781e-16, -5.72459e-16, 1.05148, 2.29232, 1.05148, 2.29232, 1.05148,
      2.29232, 1.05148, 2.29232, 1.60751e-15, 3.92394e-15, 6.24585,
      -5.89806e-16, -2.01228e-16, 2.2829e-15, 2.7756, -4.19803e-16,
      -1.45717e-16, 0.861633, 0.694388, 0.861633, 0.694388, -0.861633,
      -0.694388, -0.861633, -0.694388, -4.02544e-16, -1.25594e-15, -5.89806e-16,
      6.24585, 8.67362e-16, -7.35523e-16, -4.19803e-16, 2.7756, 7.38992e-16,
      0.861633, 0.694388, -0.861633, -0.694388, -0.861633, -0.694388, 0.861633,
      0.694388, -1.4569e-18, -8.39606e-16, -2.01228e-16, 8.67362e-16, 6.24585,
      -8.95117e-16, -1.45717e-16, 7.38992e-16, 2.7756, 0.861633, 0.694388,
      -0.861633, -0.694388, 0.861633, 0.694388, -0.861633, -0.694388, 1.40053,
      4.45664, 2.2829e-15, -7.35523e-16, -8.95117e-16, 4.67831, -4.78784e-16,
      -5.55112e-17, -1.39472e-15, 1.45478, 2.8457, 1.45478, 2.8457, 1.45478,
      2.8457, 1.45478, 2.8457, 2.18033e-16, 1.0443e-15, 2.7756, -4.19803e-16,
      -1.45717e-16, -4.78784e-16, 3.60769, -7.84095e-16, -2.498e-16, 1.12115,
      1.13659, 1.12115, 1.13659, -1.12115, -1.13659, -1.12115, -1.13659,
      -5.4576e-17, -3.08781e-16, -4.19803e-16, 2.7756, 7.38992e-16,
      -5.55112e-17, -7.84095e-16, 3.60769, 2.41474e-15, 1.12115, 1.13659,
      -1.12115, -1.13659, -1.12115, -1.13659, 1.12115, 1.13659, -1.8838e-18,
      -5.72459e-16, -1.45717e-16, 7.38992e-16, 2.7756, -1.39472e-15, -2.498e-16,
      2.41474e-15, 3.60769, 1.12115, 1.13659, -1.12115, -1.13659, 1.12115,
      1.13659, -1.12115, -1.13659, 0.145655, 1.05148, 0.861633, 0.861633,
      0.861633, 1.45478, 1.12115, 1.12115, 1.12115, 3.82379, 2.41047, 0.0415293,
      0.513107, 0.0415293, 0.513107, 0.0415293, 0.513107, 0.627296, 2.29232,
      0.694388, 0.694388, 0.694388, 2.8457, 1.13659, 1.13659, 1.13659, 2.41047,
      3.3442, 0.513107, 1.44563, 0.513107, 1.44563, 0.513107, 1.44563, 0.145655,
      1.05148, 0.861633, -0.861633, -0.861633, 1.45478, 1.12115, -1.12115,
      -1.12115, 0.0415293, 0.513107, 3.82379, 2.41047, 0.0415293, 0.513107,
      0.0415293, 0.513107, 0.627296, 2.29232, 0.694388, -0.694388, -0.694388,
      2.8457, 1.13659, -1.13659, -1.13659, 0.513107, 1.44563, 2.41047, 3.3442,
      0.513107, 1.44563, 0.513107, 1.44563, 0.145655, 1.05148, -0.861633,
      -0.861633, 0.861633, 1.45478, -1.12115, -1.12115, 1.12115, 0.0415293,
      0.513107, 0.0415293, 0.513107, 3.82379, 2.41047, 0.0415293, 0.513107,
      0.627296, 2.29232, -0.694388, -0.694388, 0.694388, 2.8457, -1.13659,
      -1.13659, 1.13659, 0.513107, 1.44563, 0.513107, 1.44563, 2.41047, 3.3442,
      0.513107, 1.44563, 0.145655, 1.05148, -0.861633, 0.861633, -0.861633,
      1.45478, -1.12115, 1.12115, -1.12115, 0.0415293, 0.513107, 0.0415293,
      0.513107, 0.0415293, 0.513107, 3.82379, 2.41047, 0.627296, 2.29232,
      -0.694388, 0.694388, -0.694388, 2.8457, -1.13659, 1.13659, -1.13659,
      0.513107, 1.44563, 0.513107, 1.44563, 0.513107, 1.44563, 2.41047, 3.3442;
  bool compare_eris = eris_ref.isApprox(eri.matrix(), 1e-5);
  bool compare_eris2 = eris_ref.isApprox(eris.ContractRightIndecesWithMatrix(dmat), 1e-5);
=======
  Eigen::MatrixXd eris_ref = votca::tools::EigenIO_MatrixMarket::ReadMatrix(
      std::string(XTP_TEST_DATA_FOLDER) + "/eris/eris_ref2.mm");

  bool compare_eris = eris_ref.isApprox(eri, 1e-5);
>>>>>>> 382563fb
  if (!compare_eris) {
    std::cout << "result eris" << std::endl;
    std::cout << eri << std::endl;
    std::cout << "ref eris" << std::endl;
    std::cout << eris_ref << std::endl;
  }
  BOOST_CHECK_EQUAL(compare_eris, true);
  BOOST_CHECK_EQUAL(compare_eris2, true);
}

BOOST_AUTO_TEST_SUITE_END()
<|MERGE_RESOLUTION|>--- conflicted
+++ resolved
@@ -1,200 +1,154 @@
-/*
- * Copyright 2009-2020 The VOTCA Development Team (http://www.votca.org)
- *
- * Licensed under the Apache License, Version 2.0 (the "License");
- * you may not use this file except in compliance with the License.
- *
- *     http://www.apache.org/licenses/LICENSE-2.0
- *
- * Unless required by applicable law or agreed to in writing, software
- * distributed under the License is distributed on an "AS IS" BASIS,
- * WITHOUT WARRANTIES OR CONDITIONS OF ANY KIND, either express or implied.
- * See the License for the specific language governing permissions and
- * limitations under the License.
- *
- */
-#include <libint2/initialize.h>
-#define BOOST_TEST_MAIN
-
-#define BOOST_TEST_MODULE eris_test
-
-// Third party includes
-#include <boost/test/unit_test.hpp>
-
-// Local VOTCA includes
-#include "votca/tools/eigenio_matrixmarket.h"
-#include "votca/xtp/ERIs.h"
-#include "votca/xtp/orbitals.h"
-
-using namespace votca::xtp;
-using namespace std;
-
-BOOST_AUTO_TEST_SUITE(eris_test)
-
-BOOST_AUTO_TEST_CASE(fourcenter) {
-  libint2::initialize();
-  Orbitals orbitals;
-  orbitals.QMAtoms().LoadFromFile(std::string(XTP_TEST_DATA_FOLDER) +
-                                  "/eris/molecule.xyz");
-  BasisSet basis;
-  basis.Load(std::string(XTP_TEST_DATA_FOLDER) + "/eris/3-21G.xml");
-
-  AOBasis aobasis;
-  aobasis.Fill(basis, orbitals.QMAtoms());
-
-  Eigen::MatrixXd dmat = votca::tools::EigenIO_MatrixMarket::ReadMatrix(
-      std::string(XTP_TEST_DATA_FOLDER) + "/eris/dmat.mm");
-
-  ERIs eris;
-  eris.Initialize_4c(aobasis);
-  Eigen::MatrixXd erissmall = eris.CalculateERIs_4c(dmat, 1e-20);
-
-  Eigen::MatrixXd eris_ref = votca::tools::EigenIO_MatrixMarket::ReadMatrix(
-      std::string(XTP_TEST_DATA_FOLDER) + "/eris/eris_ref.mm");
-
-  bool eris_check = erissmall.isApprox(eris_ref, 0.00001);
-  if (!eris_check) {
-    std::cout << "result eri" << std::endl;
-    std::cout << erissmall << std::endl;
-    std::cout << "ref eri" << std::endl;
-    std::cout << eris_ref << std::endl;
-    std::cout << " quotient" << std::endl;
-    std::cout << erissmall.cwiseQuotient(eris_ref);
-  }
-  BOOST_CHECK_EQUAL(eris_check, 1);
-
-  std::array<Eigen::MatrixXd, 2> both = eris.CalculateERIs_EXX_4c(dmat, 1e-20);
-  const Eigen::MatrixXd& exx_small = both[1];
-  Eigen::MatrixXd exx_ref = -votca::tools::EigenIO_MatrixMarket::ReadMatrix(
-      std::string(XTP_TEST_DATA_FOLDER) + "/eris/exx_ref.mm");
-
-  Eigen::MatrixXd sum = both[0] + both[1];
-  Eigen::MatrixXd sum_ref = exx_ref + eris_ref;
-  bool sum_check = sum.isApprox(sum_ref, 1e-5);
-  BOOST_CHECK_EQUAL(sum_check, 1);
-  if (!sum_check) {
-    std::cout << "result sum" << std::endl;
-    std::cout << sum << std::endl;
-    std::cout << "ref sum" << std::endl;
-    std::cout << sum_ref << std::endl;
-  }
-
-  bool exxs_check = exx_small.isApprox(exx_ref, 0.00001);
-  if (!eris_check) {
-    std::cout << "result exx" << std::endl;
-    std::cout << exx_small << std::endl;
-    std::cout << "ref exx" << std::endl;
-    std::cout << exx_ref << std::endl;
-    std::cout << "quotient" << std::endl;
-    std::cout << exx_small.cwiseQuotient(exx_ref);
-  }
-  BOOST_CHECK_EQUAL(exxs_check, 1);
-
-  libint2::finalize();
-}
-
-BOOST_AUTO_TEST_CASE(threecenter) {
-  libint2::initialize();
-  Orbitals orbitals;
-  orbitals.QMAtoms().LoadFromFile(std::string(XTP_TEST_DATA_FOLDER) +
-                                  "/eris/molecule.xyz");
-  BasisSet basis;
-  basis.Load(std::string(XTP_TEST_DATA_FOLDER) + "/eris/3-21G.xml");
-
-  AOBasis aobasis;
-  aobasis.Fill(basis, orbitals.QMAtoms());
-
-  Eigen::MatrixXd dmat = votca::tools::EigenIO_MatrixMarket::ReadMatrix(
-      std::string(XTP_TEST_DATA_FOLDER) + "/eris/dmat2.mm");
-
-  Eigen::MatrixXd mos = votca::tools::EigenIO_MatrixMarket::ReadMatrix(
-      std::string(XTP_TEST_DATA_FOLDER) + "/eris/mos.mm");
-
-  ERIs eris;
-  eris.Initialize(aobasis, aobasis);
-  Eigen::MatrixXd exx_dmat =
-      eris.CalculateERIs_EXX_3c(Eigen::MatrixXd::Zero(0, 0), dmat)[1];
-  Eigen::MatrixXd exx_mo =
-      eris.CalculateERIs_EXX_3c(mos.block(0, 0, 17, 4), dmat)[1];
-
-  bool compare_exx = exx_mo.isApprox(exx_dmat, 1e-4);
-  BOOST_CHECK_EQUAL(compare_exx, true);
-
-  Eigen::MatrixXd exx_ref = votca::tools::EigenIO_MatrixMarket::ReadMatrix(
-      std::string(XTP_TEST_DATA_FOLDER) + "/eris/exx_ref2.mm");
-
-  bool compare_exx_ref = exx_ref.isApprox(exx_mo, 1e-5);
-  if (!compare_exx_ref) {
-    std::cout << "result exx" << std::endl;
-    std::cout << exx_mo << std::endl;
-    std::cout << "ref exx" << std::endl;
-    std::cout << exx_ref << std::endl;
-  }
-  BOOST_CHECK_EQUAL(compare_exx_ref, true);
-
-  Eigen::MatrixXd eri = eris.CalculateERIs_3c(dmat);
-
-<<<<<<< HEAD
-  Eigen::MatrixXd eris_ref = Eigen::MatrixXd::Zero(17, 17);
-  eris_ref << 8.10755, 1.44196, 1.60751e-15, -4.02544e-16, -1.4569e-18, 1.40053,
-      2.18033e-16, -5.4576e-17, -1.8838e-18, 0.145655, 0.627296, 0.145655,
-      0.627296, 0.145655, 0.627296, 0.145655, 0.627296, 1.44196, 6.26817,
-      3.92394e-15, -1.25594e-15, -8.39606e-16, 4.45664, 1.0443e-15,
-      -3.08781e-16, -5.72459e-16, 1.05148, 2.29232, 1.05148, 2.29232, 1.05148,
-      2.29232, 1.05148, 2.29232, 1.60751e-15, 3.92394e-15, 6.24585,
-      -5.89806e-16, -2.01228e-16, 2.2829e-15, 2.7756, -4.19803e-16,
-      -1.45717e-16, 0.861633, 0.694388, 0.861633, 0.694388, -0.861633,
-      -0.694388, -0.861633, -0.694388, -4.02544e-16, -1.25594e-15, -5.89806e-16,
-      6.24585, 8.67362e-16, -7.35523e-16, -4.19803e-16, 2.7756, 7.38992e-16,
-      0.861633, 0.694388, -0.861633, -0.694388, -0.861633, -0.694388, 0.861633,
-      0.694388, -1.4569e-18, -8.39606e-16, -2.01228e-16, 8.67362e-16, 6.24585,
-      -8.95117e-16, -1.45717e-16, 7.38992e-16, 2.7756, 0.861633, 0.694388,
-      -0.861633, -0.694388, 0.861633, 0.694388, -0.861633, -0.694388, 1.40053,
-      4.45664, 2.2829e-15, -7.35523e-16, -8.95117e-16, 4.67831, -4.78784e-16,
-      -5.55112e-17, -1.39472e-15, 1.45478, 2.8457, 1.45478, 2.8457, 1.45478,
-      2.8457, 1.45478, 2.8457, 2.18033e-16, 1.0443e-15, 2.7756, -4.19803e-16,
-      -1.45717e-16, -4.78784e-16, 3.60769, -7.84095e-16, -2.498e-16, 1.12115,
-      1.13659, 1.12115, 1.13659, -1.12115, -1.13659, -1.12115, -1.13659,
-      -5.4576e-17, -3.08781e-16, -4.19803e-16, 2.7756, 7.38992e-16,
-      -5.55112e-17, -7.84095e-16, 3.60769, 2.41474e-15, 1.12115, 1.13659,
-      -1.12115, -1.13659, -1.12115, -1.13659, 1.12115, 1.13659, -1.8838e-18,
-      -5.72459e-16, -1.45717e-16, 7.38992e-16, 2.7756, -1.39472e-15, -2.498e-16,
-      2.41474e-15, 3.60769, 1.12115, 1.13659, -1.12115, -1.13659, 1.12115,
-      1.13659, -1.12115, -1.13659, 0.145655, 1.05148, 0.861633, 0.861633,
-      0.861633, 1.45478, 1.12115, 1.12115, 1.12115, 3.82379, 2.41047, 0.0415293,
-      0.513107, 0.0415293, 0.513107, 0.0415293, 0.513107, 0.627296, 2.29232,
-      0.694388, 0.694388, 0.694388, 2.8457, 1.13659, 1.13659, 1.13659, 2.41047,
-      3.3442, 0.513107, 1.44563, 0.513107, 1.44563, 0.513107, 1.44563, 0.145655,
-      1.05148, 0.861633, -0.861633, -0.861633, 1.45478, 1.12115, -1.12115,
-      -1.12115, 0.0415293, 0.513107, 3.82379, 2.41047, 0.0415293, 0.513107,
-      0.0415293, 0.513107, 0.627296, 2.29232, 0.694388, -0.694388, -0.694388,
-      2.8457, 1.13659, -1.13659, -1.13659, 0.513107, 1.44563, 2.41047, 3.3442,
-      0.513107, 1.44563, 0.513107, 1.44563, 0.145655, 1.05148, -0.861633,
-      -0.861633, 0.861633, 1.45478, -1.12115, -1.12115, 1.12115, 0.0415293,
-      0.513107, 0.0415293, 0.513107, 3.82379, 2.41047, 0.0415293, 0.513107,
-      0.627296, 2.29232, -0.694388, -0.694388, 0.694388, 2.8457, -1.13659,
-      -1.13659, 1.13659, 0.513107, 1.44563, 0.513107, 1.44563, 2.41047, 3.3442,
-      0.513107, 1.44563, 0.145655, 1.05148, -0.861633, 0.861633, -0.861633,
-      1.45478, -1.12115, 1.12115, -1.12115, 0.0415293, 0.513107, 0.0415293,
-      0.513107, 0.0415293, 0.513107, 3.82379, 2.41047, 0.627296, 2.29232,
-      -0.694388, 0.694388, -0.694388, 2.8457, -1.13659, 1.13659, -1.13659,
-      0.513107, 1.44563, 0.513107, 1.44563, 0.513107, 1.44563, 2.41047, 3.3442;
-  bool compare_eris = eris_ref.isApprox(eri.matrix(), 1e-5);
-  bool compare_eris2 = eris_ref.isApprox(eris.ContractRightIndecesWithMatrix(dmat), 1e-5);
-=======
-  Eigen::MatrixXd eris_ref = votca::tools::EigenIO_MatrixMarket::ReadMatrix(
-      std::string(XTP_TEST_DATA_FOLDER) + "/eris/eris_ref2.mm");
-
-  bool compare_eris = eris_ref.isApprox(eri, 1e-5);
->>>>>>> 382563fb
-  if (!compare_eris) {
-    std::cout << "result eris" << std::endl;
-    std::cout << eri << std::endl;
-    std::cout << "ref eris" << std::endl;
-    std::cout << eris_ref << std::endl;
-  }
-  BOOST_CHECK_EQUAL(compare_eris, true);
-  BOOST_CHECK_EQUAL(compare_eris2, true);
-}
-
-BOOST_AUTO_TEST_SUITE_END()
+/*
+ * Copyright 2009-2020 The VOTCA Development Team (http://www.votca.org)
+ *
+ * Licensed under the Apache License, Version 2.0 (the "License");
+ * you may not use this file except in compliance with the License.
+ *
+ *     http://www.apache.org/licenses/LICENSE-2.0
+ *
+ * Unless required by applicable law or agreed to in writing, software
+ * distributed under the License is distributed on an "AS IS" BASIS,
+ * WITHOUT WARRANTIES OR CONDITIONS OF ANY KIND, either express or implied.
+ * See the License for the specific language governing permissions and
+ * limitations under the License.
+ *
+ */
+#include <libint2/initialize.h>
+#define BOOST_TEST_MAIN
+
+#define BOOST_TEST_MODULE eris_test
+
+// Third party includes
+#include <boost/test/unit_test.hpp>
+
+// Local VOTCA includes
+#include "votca/tools/eigenio_matrixmarket.h"
+#include "votca/xtp/ERIs.h"
+#include "votca/xtp/orbitals.h"
+
+using namespace votca::xtp;
+using namespace std;
+
+BOOST_AUTO_TEST_SUITE(eris_test)
+
+BOOST_AUTO_TEST_CASE(fourcenter) {
+  libint2::initialize();
+  Orbitals orbitals;
+  orbitals.QMAtoms().LoadFromFile(std::string(XTP_TEST_DATA_FOLDER) +
+                                  "/eris/molecule.xyz");
+  BasisSet basis;
+  basis.Load(std::string(XTP_TEST_DATA_FOLDER) + "/eris/3-21G.xml");
+
+  AOBasis aobasis;
+  aobasis.Fill(basis, orbitals.QMAtoms());
+
+  Eigen::MatrixXd dmat = votca::tools::EigenIO_MatrixMarket::ReadMatrix(
+      std::string(XTP_TEST_DATA_FOLDER) + "/eris/dmat.mm");
+
+  ERIs eris;
+  eris.Initialize_4c(aobasis);
+  Eigen::MatrixXd erissmall = eris.CalculateERIs_4c(dmat, 1e-20);
+
+  Eigen::MatrixXd eris_ref = votca::tools::EigenIO_MatrixMarket::ReadMatrix(
+      std::string(XTP_TEST_DATA_FOLDER) + "/eris/eris_ref.mm");
+
+  bool eris_check = erissmall.isApprox(eris_ref, 0.00001);
+  if (!eris_check) {
+    std::cout << "result eri" << std::endl;
+    std::cout << erissmall << std::endl;
+    std::cout << "ref eri" << std::endl;
+    std::cout << eris_ref << std::endl;
+    std::cout << " quotient" << std::endl;
+    std::cout << erissmall.cwiseQuotient(eris_ref);
+  }
+  BOOST_CHECK_EQUAL(eris_check, 1);
+
+  std::array<Eigen::MatrixXd, 2> both = eris.CalculateERIs_EXX_4c(dmat, 1e-20);
+  const Eigen::MatrixXd& exx_small = both[1];
+  Eigen::MatrixXd exx_ref = -votca::tools::EigenIO_MatrixMarket::ReadMatrix(
+      std::string(XTP_TEST_DATA_FOLDER) + "/eris/exx_ref.mm");
+
+  Eigen::MatrixXd sum = both[0] + both[1];
+  Eigen::MatrixXd sum_ref = exx_ref + eris_ref;
+  bool sum_check = sum.isApprox(sum_ref, 1e-5);
+  BOOST_CHECK_EQUAL(sum_check, 1);
+  if (!sum_check) {
+    std::cout << "result sum" << std::endl;
+    std::cout << sum << std::endl;
+    std::cout << "ref sum" << std::endl;
+    std::cout << sum_ref << std::endl;
+  }
+
+  bool exxs_check = exx_small.isApprox(exx_ref, 0.00001);
+  if (!eris_check) {
+    std::cout << "result exx" << std::endl;
+    std::cout << exx_small << std::endl;
+    std::cout << "ref exx" << std::endl;
+    std::cout << exx_ref << std::endl;
+    std::cout << "quotient" << std::endl;
+    std::cout << exx_small.cwiseQuotient(exx_ref);
+  }
+  BOOST_CHECK_EQUAL(exxs_check, 1);
+
+  libint2::finalize();
+}
+
+BOOST_AUTO_TEST_CASE(threecenter) {
+  libint2::initialize();
+  Orbitals orbitals;
+  orbitals.QMAtoms().LoadFromFile(std::string(XTP_TEST_DATA_FOLDER) +
+                                  "/eris/molecule.xyz");
+  BasisSet basis;
+  basis.Load(std::string(XTP_TEST_DATA_FOLDER) + "/eris/3-21G.xml");
+
+  AOBasis aobasis;
+  aobasis.Fill(basis, orbitals.QMAtoms());
+
+  Eigen::MatrixXd dmat = votca::tools::EigenIO_MatrixMarket::ReadMatrix(
+      std::string(XTP_TEST_DATA_FOLDER) + "/eris/dmat2.mm");
+
+  Eigen::MatrixXd mos = votca::tools::EigenIO_MatrixMarket::ReadMatrix(
+      std::string(XTP_TEST_DATA_FOLDER) + "/eris/mos.mm");
+
+  ERIs eris;
+  eris.Initialize(aobasis, aobasis);
+  Eigen::MatrixXd exx_dmat =
+      eris.CalculateERIs_EXX_3c(Eigen::MatrixXd::Zero(0, 0), dmat)[1];
+  Eigen::MatrixXd exx_mo =
+      eris.CalculateERIs_EXX_3c(mos.block(0, 0, 17, 4), dmat)[1];
+
+  bool compare_exx = exx_mo.isApprox(exx_dmat, 1e-4);
+  BOOST_CHECK_EQUAL(compare_exx, true);
+
+  Eigen::MatrixXd exx_ref = votca::tools::EigenIO_MatrixMarket::ReadMatrix(
+      std::string(XTP_TEST_DATA_FOLDER) + "/eris/exx_ref2.mm");
+
+  bool compare_exx_ref = exx_ref.isApprox(exx_mo, 1e-5);
+  if (!compare_exx_ref) {
+    std::cout << "result exx" << std::endl;
+    std::cout << exx_mo << std::endl;
+    std::cout << "ref exx" << std::endl;
+    std::cout << exx_ref << std::endl;
+  }
+  BOOST_CHECK_EQUAL(compare_exx_ref, true);
+
+  Eigen::MatrixXd eri = eris.CalculateERIs_3c(dmat);
+
+  Eigen::MatrixXd eris_ref = votca::tools::EigenIO_MatrixMarket::ReadMatrix(
+      std::string(XTP_TEST_DATA_FOLDER) + "/eris/eris_ref2.mm");
+
+  bool compare_eris = eris_ref.isApprox(eri, 1e-5);
+  bool compare_eris2 =
+      eris_ref.isApprox(eris.ContractRightIndecesWithMatrix(dmat), 1e-5);
+
+  if (!compare_eris) {
+    std::cout << "result eris" << std::endl;
+    std::cout << eri << std::endl;
+    std::cout << "ref eris" << std::endl;
+    std::cout << eris_ref << std::endl;
+  }
+  BOOST_CHECK_EQUAL(compare_eris, true);
+  BOOST_CHECK_EQUAL(compare_eris2, true);
+}
+
+BOOST_AUTO_TEST_SUITE_END()