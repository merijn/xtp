--- conflicted
+++ resolved
@@ -50,10 +50,6 @@
 
   void AddCommandLineOpt() final;
 
-<<<<<<< HEAD
-void XtpParallel::Initialize() {
-  xtp::JobApplication::Initialize();
-=======
  private:
   bool generate_input_ = false;
   bool run_ = false;
@@ -61,7 +57,6 @@
   xtp::ProgObserver<std::vector<xtp::Job>> progObs_;
   std::unique_ptr<xtp::JobCalculator> calc_ = nullptr;
 };
->>>>>>> 853ee099
 
 void XtpParallel::AddCommandLineOpt() {
   namespace propt = boost::program_options;
@@ -79,34 +74,6 @@
                       "  maximum number of jobs to process (-1 = inf)");
 }
 
-<<<<<<< HEAD
-bool XtpParallel::EvaluateOptions() {
-
-  xtp::JobCalculatorfactory factory;
-  if (OptionsMap().count("list")) {
-    cout << "Available XTP calculators: \n";
-    for (const auto& name : factory.getKeys()) {
-      PrintDescription(std::cout, name, "xtp/xml", Application::HelpShort);
-    }
-    StopExecution();
-    return true;
-  }
-
-  if (OptionsMap().count("description")) {
-    CheckRequired("description", "no calculator is given");
-    tools::Tokenizer tok(OptionsMap()["description"].as<string>(), " ,\n\t");
-    // loop over the names in the description string
-    for (const std::string& n : tok) {
-      if (factory.IsRegistered(n)) {
-        PrintDescription(std::cout, n, "xtp/xml", Application::HelpLong);
-      } else {
-        cout << "Calculator " << n << " does not exist\n";
-      }
-    }
-    StopExecution();
-    return true;
-  }
-=======
 void XtpParallel::CheckOptions() {
   std::string jobstr = OptionsMap()["jobs"].as<std::string>();
   generate_input_ = (jobstr == "write");
@@ -115,9 +82,8 @@
 }
 
 void XtpParallel::CreateCalculator(const std::string& name) {
-  calc_ = xtp::JobCalculators().Create(name);
+  calc_ = xtp::JobCalculatorfactory().Create(name);
 }
->>>>>>> 853ee099
 
 void XtpParallel::ConfigCalculator() {
   std::cout << "... " << calc_->Identify() << std::endl;
@@ -130,13 +96,6 @@
   std::cout << std::endl;
 }
 
-<<<<<<< HEAD
-  if (factory.IsRegistered(calc_string[0])) {
-    xtp::JobApplication::SetCalculator(factory.Create(calc_string[0]));
-  } else {
-    cout << "Jobcalculator " << calc_string[0] << " does not exist\n";
-    StopExecution();
-=======
 bool XtpParallel::EvaluateFrame(xtp::Topology& top) {
   std::cout << "... " << calc_->Identify() << " " << std::flush;
   if (generate_input_) {
@@ -145,7 +104,6 @@
     calc_->EvaluateFrame(top);
   } else if (import_) {
     calc_->ReadJobFile(top);
->>>>>>> 853ee099
   }
   std::cout << std::endl;
   return true;
