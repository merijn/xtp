--- conflicted
+++ resolved
@@ -125,36 +125,36 @@
   Kokkos::View<T * [3]> d("dipole moments", N);
   Kokkos::View<T * [9]> Q("quadrupole moments", N);
 
-  Kokkos::parallel_for(
-      N, KOKKOS_LAMBDA(const int n) {
-        q(n) = _q.at(n);
-        for (int i = 0; i < 3; ++i) {
-          xyz(n, i) = _xyz.at(3 * n + i);
-          d(n, i) = _d.at(3 * n + i);
-        }
-        for (int i = 0; i < 9; ++i) {
-          Q(n, i) = _Q.at(9 * n + i);
-        }
-      });
+  Kokkos::parallel_for(N, KOKKOS_LAMBDA(const int n) {
+    q(n) = _q.at(n);
+    for (int i = 0; i < 3; ++i) {
+      xyz(n, i) = _xyz.at(3 * n + i);
+      d(n, i) = _d.at(3 * n + i);
+    }
+    for (int i = 0; i < 9; ++i) {
+      Q(n, i) = _Q.at(9 * n + i);
+    }
+  });
 
   // create Kokkos views of sufficient size to store the factors
   f = Kokkos::View<T * [3]>("r-space force contribution", N);
   tqe = Kokkos::View<T * [3]>("r-space torque contribution", N);
 
-  Kokkos::parallel_for(
-      N, KOKKOS_LAMBDA(const int n) {
-        for (int i = 0; i < 3; ++i) {
-          f(n, i) = 0.0;
-          tqe(n, i) = 0.0;
-        }
-      });
+  Kokkos::parallel_for(N, KOKKOS_LAMBDA(const int n) {
+    for (int i = 0; i < 3; ++i) {
+      f(n, i) = 0.0;
+      tqe(n, i) = 0.0;
+    }
+  });
 
   pot_energy = 0.0;
   virial = 0.0;
-<<<<<<< HEAD
   Kokkos::parallel_for(N, KOKKOS_LAMBDA(const int i) {
     T thread_Virial = 0.0;
     T thread_Potential = 0.0;
+
+    std::array<T, 3> force_i = {0, 0, 0};
+    std::array<T, 3> torque_i = {0, 0, 0};
     for (int j = i + 1; j < N; ++j) {
       std::array<T, 3> dR;
       for (int d = 0; d < 3; d++) {
@@ -162,8 +162,7 @@
         dR[d] -= std::round(dR[d] / l) * l;
       }
       T dist2 = dR[0] * dR[0] + dR[1] * dR[1] + dR[2] * dR[2];
-      T dist = std::sqrt(dist2);
-      T inv_dist = 1.0 / dist;
+      T inv_dist = 1.0 / std::sqrt(dist2);
 
       // eqn 69-71 in Smith Point Multipoles in Ewald Summation(Revisited)
       std::array<T, 6> Bn;
@@ -181,46 +180,46 @@
       auto Qi = Kokkos::subview(Q, i, Kokkos::ALL());
       auto Qj = Kokkos::subview(Q, j, Kokkos::ALL());
 
-      std::array<T, 3> dixdj = kokkos_linalg_3d::cross(Di, Dj);
-      std::array<T, 3> dixR = kokkos_linalg_3d::cross(Di, dR);
-      std::array<T, 3> djxR = kokkos_linalg_3d::cross(Dj, dR);
-
-      std::array<T, 3> QIR = kokkos_linalg_3d::gemv(Qi, dR);
-      std::array<T, 3> QJR = kokkos_linalg_3d::gemv(Qj, dR);
-      std::array<T, 3> QIQJR = kokkos_linalg_3d::gemv(Qi, QJR);
-      std::array<T, 3> QJQIR = kokkos_linalg_3d::gemv(Qj, QIR);
-      std::array<T, 3> QIXQJ = kokkos_linalg_3d::cross_matrix_product(Qi, Qj);
-
-      std::array<T, 3> RxQIR = kokkos_linalg_3d::cross(dR, QIR);
-      std::array<T, 3> RxQJR = kokkos_linalg_3d::cross(dR, QJR);
-
-      std::array<T, 3> RxQIJR = kokkos_linalg_3d::cross(dR, QIQJR);
-      std::array<T, 3> RxQJIR = kokkos_linalg_3d::cross(dR, QJQIR);
-
-      std::array<T, 3> QJRXQIR = kokkos_linalg_3d::cross(QJR, QIR);
-
-      std::array<T, 3> QIDJ = kokkos_linalg_3d::gemv(Qi, Dj);
-      std::array<T, 3> QJDI = kokkos_linalg_3d::gemv(Qj, Di);
-
-      std::array<T, 3> DIXQJR = kokkos_linalg_3d::cross(Di, QJR);
-      std::array<T, 3> DJXQIR = kokkos_linalg_3d::cross(Dj, QIR);
-
-      std::array<T, 3> RXQIDJ = kokkos_linalg_3d::cross(dR, QIDJ);
-
-      std::array<T, 3> RXQJDI = kokkos_linalg_3d::cross(dR, QJDI);
-
-      T QII = kokkos_linalg_3d::trace(Qi);
-      T QJJ = kokkos_linalg_3d::trace(Qj);  // sc1
-
-      T DD = kokkos_linalg_3d::dot(Di, Dj);        // sc2
-      T DIR = kokkos_linalg_3d::dot(Di, dR);       // sc3
-      T DJR = kokkos_linalg_3d::dot(Dj, dR);       // sc4
-      T QIRR = kokkos_linalg_3d::dot(QIR, dR);     // sc5
-      T QJRR = kokkos_linalg_3d::dot(QJR, dR);     // sc6
-      T QIRDJ = kokkos_linalg_3d::dot(QIR, Dj);    // sc7
-      T QJRDI = kokkos_linalg_3d::dot(QJR, Di);    // sc8
-      T QJRQIR = kokkos_linalg_3d::dot(QJR, QIR);  // sc9
-      T QMIQMJ = kokkos_linalg_3d::dot(Qi, Qj);    // sc10
+      std::array<T, 3> dixdj = kl3::cross(Di, Dj);
+      std::array<T, 3> dixR = kl3::cross(Di, dR);
+      std::array<T, 3> djxR = kl3::cross(Dj, dR);
+
+      std::array<T, 3> QIR = kl3::gemv(Qi, dR);
+      std::array<T, 3> QJR = kl3::gemv(Qj, dR);
+      std::array<T, 3> QIQJR = kl3::gemv(Qi, QJR);
+      std::array<T, 3> QJQIR = kl3::gemv(Qj, QIR);
+      std::array<T, 3> QIXQJ = kl3::cross_matrix_product(Qi, Qj);
+
+      std::array<T, 3> RxQIR = kl3::cross(dR, QIR);
+      std::array<T, 3> RxQJR = kl3::cross(dR, QJR);
+
+      std::array<T, 3> RxQIJR = kl3::cross(dR, QIQJR);
+      std::array<T, 3> RxQJIR = kl3::cross(dR, QJQIR);
+
+      std::array<T, 3> QJRXQIR = kl3::cross(QJR, QIR);
+
+      std::array<T, 3> QIDJ = kl3::gemv(Qi, Dj);
+      std::array<T, 3> QJDI = kl3::gemv(Qj, Di);
+
+      std::array<T, 3> DIXQJR = kl3::cross(Di, QJR);
+      std::array<T, 3> DJXQIR = kl3::cross(Dj, QIR);
+
+      std::array<T, 3> RXQIDJ = kl3::cross(dR, QIDJ);
+
+      std::array<T, 3> RXQJDI = kl3::cross(dR, QJDI);
+
+      T QII = kl3::trace(Qi);
+      T QJJ = kl3::trace(Qj);  // sc1
+
+      T DD = kl3::dot(Di, Dj);        // sc2
+      T DIR = kl3::dot(Di, dR);       // sc3
+      T DJR = kl3::dot(Dj, dR);       // sc4
+      T QIRR = kl3::dot(QIR, dR);     // sc5
+      T QJRR = kl3::dot(QJR, dR);     // sc6
+      T QIRDJ = kl3::dot(QIR, Dj);    // sc7
+      T QJRDI = kl3::dot(QJR, Di);    // sc8
+      T QJRQIR = kl3::dot(QJR, QIR);  // sc9
+      T QMIQMJ = kl3::dot(Qi, Qj);    // sc10
 
       // eqn 38-42
       std::array<T, 9> GL;
@@ -237,11 +236,9 @@
       thread_Potential += Bn[0] * GL[0] + Bn[1] * (GL[1] + GL[6]) +
                           Bn[2] * (GL[2] + GL[7] + GL[8]) +
                           Bn[3] * (GL[3] + GL[5]) + Bn[4] * GL[4];
-#ifndef DEBUG_OUTPUT_ENABLED
+#ifdef DEBUG_OUTPUT_ENABLED
       std::cout << "r-space DEBUG: " << i << " <> " << j << " " << pot_energy
-                << " + " << thread_Potential << " ( " << (Bn[0] * GL[0])
-                << " ) "
-                << " " << Bn[0] << " "
+                << " + " << thread_Potential << " " << Bn[0] << " "
                 << " " << Bn[1] << " "
                 << " " << Bn[2] << " "
                 << " " << Bn[3] << " "
@@ -257,187 +254,76 @@
                 << " " << GL[5] << " "
                 << " " << GL[6] << " "
                 << " " << GL[7] << " " << std::endl;
-=======
-  Kokkos::parallel_for(
-      N, KOKKOS_LAMBDA(const int i) {
-        T thread_Virial = 0.0;
-        T thread_Potential = 0.0;
-
-        std::array<T, 3> force_i = {0, 0, 0};
-        std::array<T, 3> torque_i = {0, 0, 0};
-        for (int j = i + 1; j < N; ++j) {
-          std::array<T, 3> dR;
-          for (int d = 0; d < 3; d++) {
-            dR[d] = xyz(i, d) - xyz(j, d);
-            dR[d] -= std::round(dR[d] / l) * l;
-          }
-          T dist2 = dR[0] * dR[0] + dR[1] * dR[1] + dR[2] * dR[2];
-          T inv_dist = 1.0 / std::sqrt(dist2);
-
-          // eqn 69-71 in Smith Point Multipoles in Ewald Summation(Revisited)
-          std::array<T, 6> Bn;
-          Bn[0] = inv_dist * std::erfc(alpha / inv_dist);
-          T expfactor = std::exp(-alpha * alpha * dist2);
-          for (int b = 1; b < 6; b++) {
-            Bn[b] = inv_dist * inv_dist * (2 * b - 1) * Bn[b - 1] +
-                    std::pow(2 * alpha * alpha, b) / (alpha * std::sqrt(M_PI)) *
-                        expfactor;
-          }
-
-          auto Di = Kokkos::subview(d, i, Kokkos::ALL());
-          auto Dj = Kokkos::subview(d, j, Kokkos::ALL());
-          auto Qi = Kokkos::subview(Q, i, Kokkos::ALL());
-          auto Qj = Kokkos::subview(Q, j, Kokkos::ALL());
-
-          std::array<T, 3> dixdj = kl3::cross(Di, Dj);
-          std::array<T, 3> dixR = kl3::cross(Di, dR);
-          std::array<T, 3> djxR = kl3::cross(Dj, dR);
-
-          std::array<T, 3> QIR = kl3::gemv(Qi, dR);
-          std::array<T, 3> QJR = kl3::gemv(Qj, dR);
-          std::array<T, 3> QIQJR = kl3::gemv(Qi, QJR);
-          std::array<T, 3> QJQIR = kl3::gemv(Qj, QIR);
-          std::array<T, 3> QIXQJ = kl3::cross_matrix_product(Qi, Qj);
-
-          std::array<T, 3> RxQIR = kl3::cross(dR, QIR);
-          std::array<T, 3> RxQJR = kl3::cross(dR, QJR);
-
-          std::array<T, 3> RxQIJR = kl3::cross(dR, QIQJR);
-          std::array<T, 3> RxQJIR = kl3::cross(dR, QJQIR);
-
-          std::array<T, 3> QJRXQIR = kl3::cross(QJR, QIR);
-
-          std::array<T, 3> QIDJ = kl3::gemv(Qi, Dj);
-          std::array<T, 3> QJDI = kl3::gemv(Qj, Di);
-
-          std::array<T, 3> DIXQJR = kl3::cross(Di, QJR);
-          std::array<T, 3> DJXQIR = kl3::cross(Dj, QIR);
-
-          std::array<T, 3> RXQIDJ = kl3::cross(dR, QIDJ);
-
-          std::array<T, 3> RXQJDI = kl3::cross(dR, QJDI);
-
-          T QII = kl3::trace(Qi);
-          T QJJ = kl3::trace(Qj);  // sc1
-
-          T DD = kl3::dot(Di, Dj);        // sc2
-          T DIR = kl3::dot(Di, dR);       // sc3
-          T DJR = kl3::dot(Dj, dR);       // sc4
-          T QIRR = kl3::dot(QIR, dR);     // sc5
-          T QJRR = kl3::dot(QJR, dR);     // sc6
-          T QIRDJ = kl3::dot(QIR, Dj);    // sc7
-          T QJRDI = kl3::dot(QJR, Di);    // sc8
-          T QJRQIR = kl3::dot(QJR, QIR);  // sc9
-          T QMIQMJ = kl3::dot(Qi, Qj);    // sc10
-
-          // eqn 38-42
-          std::array<T, 9> GL;
-          GL[0] = q(i) * q(j);
-          GL[1] = q(j) * DIR - q(i) * DJR;
-          GL[2] = q(i) * QJRR + q(j) * QIRR - DIR * DJR;
-          GL[3] = DIR * QJRR - DJR * QIRR;
-          GL[4] = QIRR * QJRR;
-          GL[5] = -(QJJ * QIRR + QJRR * QII + 4 * QJRQIR);
-          GL[6] = DD - q(j) * QII - q(i) * QJJ;
-          GL[7] = DJR * QII - QJJ * DIR + 2 * (QIRDJ - QJRDI);
-          GL[8] = 2 * QMIQMJ + QII * QJJ;
-
-          thread_Potential += Bn[0] * GL[0] + Bn[1] * (GL[1] + GL[6]) +
-                              Bn[2] * (GL[2] + GL[7] + GL[8]) +
-                              Bn[3] * (GL[3] + GL[5]) + Bn[4] * GL[4];
-#ifdef DEBUG_OUTPUT_ENABLED
-          std::cout << "r-space DEBUG: " << i << " <> " << j << " "
-                    << pot_energy << " + " << thread_Potential << " " << Bn[0]
-                    << " "
-                    << " " << Bn[1] << " "
-                    << " " << Bn[2] << " "
-                    << " " << Bn[3] << " "
-                    << " " << Bn[4] << " "
-                    << " | "
-                    << " " << QII << " "
-                    << " " << QJJ << " "
-                    << " " << GL[0] << " "
-                    << " " << GL[1] << " "
-                    << " " << GL[2] << " "
-                    << " " << GL[3] << " "
-                    << " " << GL[4] << " "
-                    << " " << GL[5] << " "
-                    << " " << GL[6] << " "
-                    << " " << GL[7] << " " << std::endl;
->>>>>>> 2a8b461e
 #endif
-          thread_Virial += Bn[0] * GL[0] + Bn[1] * (2 * GL[1] + 3 * GL[6]) +
-                           Bn[2] * (3 * GL[2] + 4 * GL[7] + 5 * GL[8]) +
-                           Bn[3] * (4 * GL[3] + 5 * GL[5]) + Bn[4] * 5 * GL[4];
-
-          std::array<T, 7> F_M_coeff;
-
-          F_M_coeff[0] = Bn[1] * GL[0] + Bn[2] * (GL[1] + GL[6]) +
-                         Bn[3] * (GL[2] + GL[7] + GL[8]) +
-                         Bn[4] * (GL[3] + GL[5]) + Bn[5] * GL[4];
-          F_M_coeff[1] = -q(j) * Bn[1] + (DJR + QJJ) * Bn[2] - QJRR * Bn[3];
-          F_M_coeff[2] = q(i) * Bn[1] + (DIR - QII) * Bn[2] + QIRR * Bn[3];
-          F_M_coeff[3] = 2 * Bn[2];
-          F_M_coeff[4] =
-              2 * (-q(j) * Bn[2] + (QJJ + DJR) * Bn[3] - QJRR * Bn[4]);
-          F_M_coeff[5] =
-              2 * (-q(i) * Bn[2] + (QII - DIR) * Bn[3] - QIRR * Bn[4]);
-          F_M_coeff[6] = 4 * Bn[3];
-
-          std::array<T, 3> thread_force = {0, 0, 0};
-          kl3::add_to(thread_force, kl3::scale_3d(F_M_coeff[0], dR));
-          kl3::add_to(thread_force, kl3::scale_3d(F_M_coeff[1], Di));
-          kl3::add_to(thread_force, kl3::scale_3d(F_M_coeff[2], Dj));
-          kl3::add_to(thread_force,
-                      kl3::scale_3d(F_M_coeff[3], kl3::subtract(QJDI, QIDJ)));
-          kl3::add_to(thread_force, kl3::scale_3d(F_M_coeff[4], QIR));
-          kl3::add_to(thread_force, kl3::scale_3d(F_M_coeff[5], QJR));
-          kl3::add_to(thread_force,
-                      kl3::scale_3d(F_M_coeff[6], kl3::add(QIQJR, QJQIR)));
-
-          std::array<T, 3> thread_M_i = {0, 0, 0};
-
-          kl3::subtract_from(thread_M_i, kl3::scale_3d(Bn[1], dixdj));
-          kl3::add_to(thread_M_i, kl3::scale_3d(F_M_coeff[1], dixR));
-          std::array<T, 3> temp_sum = kl3::add(DIXQJR, DJXQIR);
-          kl3::add_to(temp_sum, RXQIDJ);
-          kl3::subtract_from(temp_sum, kl3::scale_3d(2, QIXQJ));
-          kl3::add_to(thread_M_i, kl3::scale_3d(F_M_coeff[3], temp_sum));
-          kl3::subtract_from(thread_M_i, kl3::scale_3d(F_M_coeff[4], RxQIR));
-          kl3::subtract_from(
-              thread_M_i,
-              kl3::scale_3d(F_M_coeff[6], kl3::add(RxQIJR, QJRXQIR)));
-
-          std::array<T, 3> thread_M_j = {0, 0, 0};
-
-          kl3::add_to(thread_M_j, kl3::scale_3d(Bn[1], dixdj));
-          kl3::add_to(thread_M_j, kl3::scale_3d(F_M_coeff[2], djxR));
-          temp_sum = kl3::add(DIXQJR, DJXQIR);
-          kl3::add_to(temp_sum, RXQJDI);
-          kl3::subtract_from(temp_sum, kl3::scale_3d(2, QIXQJ));
-          kl3::subtract_from(thread_M_j, kl3::scale_3d(F_M_coeff[3], temp_sum));
-          kl3::subtract_from(thread_M_j, kl3::scale_3d(F_M_coeff[5], RxQJR));
-          kl3::subtract_from(
-              thread_M_j,
-              kl3::scale_3d(F_M_coeff[6], kl3::subtract(RxQIJR, QJRXQIR)));
-
-          kl3::subtract_from(force_i, thread_force);
-          kl3::add_to(torque_i, thread_M_i);
-
-          for (int k = 0; k < 3; k++) {
-            Kokkos::atomic_add(&f(j, k), thread_force[k]);
-            Kokkos::atomic_add(&tqe(j, k), thread_M_j[k]);
-          }
-        }
-
-        for (int k = 0; k < 3; k++) {
-          Kokkos::atomic_add(&f(i, k), force_i[k]);
-          Kokkos::atomic_add(&tqe(i, k), torque_i[k]);
-        }
-
-        Kokkos::atomic_add(&pot_energy, thread_Potential);
-        Kokkos::atomic_add(&virial, thread_Virial);
-      });
+      thread_Virial += Bn[0] * GL[0] + Bn[1] * (2 * GL[1] + 3 * GL[6]) +
+                       Bn[2] * (3 * GL[2] + 4 * GL[7] + 5 * GL[8]) +
+                       Bn[3] * (4 * GL[3] + 5 * GL[5]) + Bn[4] * 5 * GL[4];
+
+      std::array<T, 7> F_M_coeff;
+
+      F_M_coeff[0] = Bn[1] * GL[0] + Bn[2] * (GL[1] + GL[6]) +
+                     Bn[3] * (GL[2] + GL[7] + GL[8]) + Bn[4] * (GL[3] + GL[5]) +
+                     Bn[5] * GL[4];
+      F_M_coeff[1] = -q(j) * Bn[1] + (DJR + QJJ) * Bn[2] - QJRR * Bn[3];
+      F_M_coeff[2] = q(i) * Bn[1] + (DIR - QII) * Bn[2] + QIRR * Bn[3];
+      F_M_coeff[3] = 2 * Bn[2];
+      F_M_coeff[4] = 2 * (-q(j) * Bn[2] + (QJJ + DJR) * Bn[3] - QJRR * Bn[4]);
+      F_M_coeff[5] = 2 * (-q(i) * Bn[2] + (QII - DIR) * Bn[3] - QIRR * Bn[4]);
+      F_M_coeff[6] = 4 * Bn[3];
+
+      std::array<T, 3> thread_force = {0, 0, 0};
+      kl3::add_to(thread_force, kl3::scale_3d(F_M_coeff[0], dR));
+      kl3::add_to(thread_force, kl3::scale_3d(F_M_coeff[1], Di));
+      kl3::add_to(thread_force, kl3::scale_3d(F_M_coeff[2], Dj));
+      kl3::add_to(thread_force,
+                  kl3::scale_3d(F_M_coeff[3], kl3::subtract(QJDI, QIDJ)));
+      kl3::add_to(thread_force, kl3::scale_3d(F_M_coeff[4], QIR));
+      kl3::add_to(thread_force, kl3::scale_3d(F_M_coeff[5], QJR));
+      kl3::add_to(thread_force,
+                  kl3::scale_3d(F_M_coeff[6], kl3::add(QIQJR, QJQIR)));
+
+      std::array<T, 3> thread_M_i = {0, 0, 0};
+
+      kl3::subtract_from(thread_M_i, kl3::scale_3d(Bn[1], dixdj));
+      kl3::add_to(thread_M_i, kl3::scale_3d(F_M_coeff[1], dixR));
+      std::array<T, 3> temp_sum = kl3::add(DIXQJR, DJXQIR);
+      kl3::add_to(temp_sum, RXQIDJ);
+      kl3::subtract_from(temp_sum, kl3::scale_3d(2, QIXQJ));
+      kl3::add_to(thread_M_i, kl3::scale_3d(F_M_coeff[3], temp_sum));
+      kl3::subtract_from(thread_M_i, kl3::scale_3d(F_M_coeff[4], RxQIR));
+      kl3::subtract_from(
+          thread_M_i, kl3::scale_3d(F_M_coeff[6], kl3::add(RxQIJR, QJRXQIR)));
+
+      std::array<T, 3> thread_M_j = {0, 0, 0};
+
+      kl3::add_to(thread_M_j, kl3::scale_3d(Bn[1], dixdj));
+      kl3::add_to(thread_M_j, kl3::scale_3d(F_M_coeff[2], djxR));
+      temp_sum = kl3::add(DIXQJR, DJXQIR);
+      kl3::add_to(temp_sum, RXQJDI);
+      kl3::subtract_from(temp_sum, kl3::scale_3d(2, QIXQJ));
+      kl3::subtract_from(thread_M_j, kl3::scale_3d(F_M_coeff[3], temp_sum));
+      kl3::subtract_from(thread_M_j, kl3::scale_3d(F_M_coeff[5], RxQJR));
+      kl3::subtract_from(
+          thread_M_j,
+          kl3::scale_3d(F_M_coeff[6], kl3::subtract(RxQIJR, QJRXQIR)));
+
+      kl3::subtract_from(force_i, thread_force);
+      kl3::add_to(torque_i, thread_M_i);
+
+      for (int k = 0; k < 3; k++) {
+        Kokkos::atomic_add(&f(j, k), thread_force[k]);
+        Kokkos::atomic_add(&tqe(j, k), thread_M_j[k]);
+      }
+    }
+
+    for (int k = 0; k < 3; k++) {
+      Kokkos::atomic_add(&f(i, k), force_i[k]);
+      Kokkos::atomic_add(&tqe(i, k), torque_i[k]);
+    }
+
+    Kokkos::atomic_add(&pot_energy, thread_Potential);
+    Kokkos::atomic_add(&virial, thread_Virial);
+  });
 }
 
 /**
