/*
 *            Copyright 2009-2020 The VOTCA Development Team
 *                       (http://www.votca.org)
 *
 *      Licensed under the Apache License, Version 2.0 (the "License")
 *
 * You may not use this file except in compliance with the License.
 * You may obtain a copy of the License at
 *
 *              http://www.apache.org/licenses/LICENSE-2.0
 *
 * Unless required by applicable law or agreed to in writing, software
 * distributed under the License is distributed on an "AS IS" BASIS,
 * WITHOUT WARRANTIES OR CONDITIONS OF ANY KIND, either express or implied.
 * See the License for the specific language governing permissions and
 * limitations under the License.
 *
 */

// Standard includes
#include <algorithm>
#include <chrono>

// Third party includes
#include <boost/filesystem.hpp>
#include <numeric>

// Local VOTCA includes
#include "votca/tools/tokenizer.h"
#include "votca/xtp/jobtopology.h"
#include "votca/xtp/qmregion.h"

// Local private VOTCA includes
#include "qmmm.h"
#include "votca/xtp/qmstate.h"

namespace votca {
namespace xtp {

void QMMM::ParseSpecificOptions(const tools::Property& options) {

  print_regions_pdb_ = options.get(".print_regions_pdb").as<bool>();
  max_iterations_ = options.get(".max_iterations").as<Index>();
  regions_def_ = options.get(".regions");
  regions_def_.add("mapfile", mapfile_);

<<<<<<< HEAD
  _states = options.get(".io_states").as<std::vector<QMState>>();

  bool groundstate_found = std::any_of(
      _states.begin(), _states.end(),
      [](const QMState& s) { return s.Type() == QMStateType::Gstate; });
=======
  states_ = options.get(".write_parse.states").as<std::vector<QMState>>();

  bool groundstate_found = std::any_of(
      states_.begin(), states_.end(),
      [](const QMState& state) { return state.Type() == QMStateType::Gstate; });
>>>>>>> be161bf1
  if (!groundstate_found) {
    states_.push_back(QMState("n"));
  }
}

Job::JobResult QMMM::EvalJob(const Topology& top, Job& job, QMThread& Thread) {
  std::chrono::time_point<std::chrono::system_clock> start =
      std::chrono::system_clock::now();

  std::string qmmm_work_dir = "QMMM";
  if (!this->hasQMRegion()) {
    qmmm_work_dir = "MMMM";
  }
  std::string frame_dir =
      "frame_" + boost::lexical_cast<std::string>(top.getStep());
  std::string job_dir =
      "job_" + std::to_string(job.getId()) + "_" + job.getTag();
  boost::filesystem::path arg_path;
  std::string workdir =
      (arg_path / qmmm_work_dir / frame_dir / job_dir).generic_string();
  boost::filesystem::create_directories(workdir);
  Job::JobResult jres = Job::JobResult();
  Logger& pLog = Thread.getLogger();

  JobTopology jobtop = JobTopology(job, pLog, workdir);
  if (job.getInput().exists("restart")) {
    std::string checkptfile = job.getInput().get("restart").as<std::string>();
    XTP_LOG(Log::error, pLog)
        << TimeStamp() << " Restart job from " << checkptfile << std::flush;
    jobtop.ReadFromHdf5(checkptfile);
  } else {
    jobtop.BuildRegions(top, regions_def_);
  }

  if (print_regions_pdb_) {
    std::string pdb_filename = "regions.pdb";
    XTP_LOG(Log::error, pLog) << TimeStamp() << " Writing jobtopology to "
                              << (workdir + "/" + pdb_filename) << std::flush;
    jobtop.WriteToPdb(workdir + "/" + pdb_filename);
  }

  Index no_static_regions = std::accumulate(
      jobtop.begin(), jobtop.end(), 0, [](Index count, const auto& region) {
        return count += Index(region->Converged());
      });

  bool no_top_scf = false;
  if (jobtop.size() - no_static_regions < 2) {
    XTP_LOG(Log::error, pLog)
        << TimeStamp() << " Only " << jobtop.size() - no_static_regions
        << " scf region is used. The remaining regions are static. So no "
           "inter regions scf is required. "
        << std::flush;
    no_top_scf = true;
    max_iterations_ = 1;
  }
  Index iteration = 0;
  for (; iteration < max_iterations_; iteration++) {

    XTP_LOG(Log::error, pLog)
        << TimeStamp() << " --Inter Region SCF Iteration " << iteration + 1
        << " of " << max_iterations_ << std::flush;

    for (std::unique_ptr<Region>& region : jobtop) {
      XTP_LOG(Log::error, pLog)
          << TimeStamp() << " Evaluating " << region->identify() << " "
          << region->getId() << std::flush;
      region->Reset();
      region->Evaluate(jobtop.Regions());
      if (!region->Successful()) {
        jres.setStatus(Job::JobStatus::FAILED);
        jres.setError(region->ErrorMsg());
        return jres;
      }
    }

    std::string checkpointfilename =
        "checkpoint_iter_" + std::to_string(iteration + 1) + ".hdf5";
    XTP_LOG(Log::error, pLog) << TimeStamp() << " Writing checkpoint to "
                              << checkpointfilename << std::flush;
    jobtop.WriteToHdf5(workdir + "/" + checkpointfilename);

    if (!no_top_scf) {
      std::vector<bool> converged_regions;
      for (std::unique_ptr<Region>& region : jobtop) {
        converged_regions.push_back(region->Converged());
      }

      double etot = std::accumulate(
          jobtop.begin(), jobtop.end(), 0.0,
          [](double e, const auto& region) { return region->Etotal() + e; });

      XTP_LOG(Log::error, pLog) << TimeStamp() << " --Total Energy all regions "
                                << etot << std::flush;

      bool all_regions_converged =
          std::all_of(converged_regions.begin(), converged_regions.end(),
                      [](bool i) { return i; });

      if (all_regions_converged) {
        XTP_LOG(Log::error, pLog)
            << TimeStamp() << " Job converged after " << iteration + 1
            << " iterations." << std::flush;
        jres.setStatus(Job::JobStatus::COMPLETE);
        break;
      }
      if (iteration == max_iterations_ - 1) {
        XTP_LOG(Log::error, pLog)
            << TimeStamp() << " Job did not converge after " << iteration + 1
            << " iterations.\n Writing results to jobfile." << std::flush;
        jres.setStatus(Job::JobStatus::FAILED);
        jres.setError("Inter Region SCF did not converge in " +
                      std::to_string(max_iterations_) + " iterations.");
      }
    } else {
      jres.setStatus(Job::JobStatus::COMPLETE);
    }
  }

  tools::Property results;
  tools::Property& jobresult = results.add("output", "");
  tools::Property& regionsresults = jobresult.add("regions", "");
  double etot = 0.0;
  double charge = 0.0;
  for (const std::unique_ptr<Region>& reg : jobtop) {
    reg->AddResults(regionsresults);
    etot += reg->Etotal();
    charge += reg->charge();
  }
  std::chrono::time_point<std::chrono::system_clock> end =
      std::chrono::system_clock::now();
  std::chrono::duration<double> elapsed_time = end - start;
  jobresult.add("E_tot", std::to_string(etot * tools::conv::hrt2ev));
  jobresult.add("Compute_Time", std::to_string(Index(elapsed_time.count())));
  jobresult.add("Total_Charge", std::to_string(charge));
  if (!no_top_scf) {
    jobresult.add("Iterations", std::to_string(iteration + 1));
  }
  jres.setOutput(results);
  return jres;
}

bool QMMM::hasQMRegion() const {
  Logger log;
  QMRegion QMdummy(0, log, "");
  bool found_qm = false;
  for (const tools::Property* reg : regions_def_.Select("region")) {
    std::string type =
        reg->ifExistsReturnElseThrowRuntimeError<std::string>("type");
    if (QMdummy.identify() == type) {
      found_qm = true;
      break;
    }
  }
  return found_qm;
}

void QMMM::WriteJobFile(const Topology& top) {

  if (!write_parse_) {
    throw std::runtime_error(
        "Cannot write jobfile, please add <write_parse><states>e "
        "s1</states></write_parse> to your options.");
  }

  std::cout << std::endl
            << "... ... Writing job file " << jobfile_ << std::flush;

  std::ofstream ofs;
  ofs.open(jobfile_, std::ofstream::out);
  if (!ofs.is_open()) {
    throw std::runtime_error("\nERROR: bad file handle: " + jobfile_);
  }

  ofs << "<jobs>" << std::endl;
  Index jobid = 0;
  for (const Segment& seg : top.Segments()) {
    for (const QMState& state : states_) {

      std::string marker = std::to_string(seg.getId()) + ":" + state.ToString();
      std::string tag = seg.getType() + "_" + marker;

      tools::Property Input;
      tools::Property& pInput = Input.add("input", "");
      pInput.add("site_energies", marker);
      tools::Property& regions = pInput.add("regions", "");
      tools::Property& region = regions.add("region", "");
      region.add("id", "0");
      if (hasQMRegion()) {
        region.add("state", state.ToString());
      }
      region.add("segments", marker);
      Job job(jobid, tag, Input, Job::AVAILABLE);
      job.ToStream(ofs);
      jobid++;
    }
  }

  ofs << "</jobs>" << std::endl;
  ofs.close();
  std::cout << std::endl
            << "... ... In total " << jobid + 1 << " jobs" << std::flush;
  return;
}
void QMMM::ReadJobFile(Topology& top) {

  if (!write_parse_) {
    throw std::runtime_error(
        "Cannot read jobfile, please add <write_parse><states>n e "
        "h</states></write_parse> to your options.");
  }

  Index incomplete_jobs = 0;

  Eigen::Matrix<double, Eigen::Dynamic, 5> energies =
      Eigen::Matrix<double, Eigen::Dynamic, 5>::Zero(top.Segments().size(), 5);
  Eigen::Matrix<bool, Eigen::Dynamic, 5> found =
      Eigen::Matrix<bool, Eigen::Dynamic, 5>::Zero(top.Segments().size(), 5);

  tools::Property xml;
  xml.LoadFromXML(jobfile_);
  for (tools::Property* job : xml.Select("jobs.job")) {

    Index jobid = job->get("id").as<Index>();
    if (!job->exists("status")) {
      throw std::runtime_error(
          "Jobfile is malformed. <status> tag missing for job " +
          std::to_string(jobid));
    }
    if (job->get("status").as<std::string>() != "COMPLETE" ||
        !job->exists("output")) {
      incomplete_jobs++;
      continue;
    }

<<<<<<< HEAD
    std::vector<std::string> split =
        tools::Tokenizer(job->get("input.site_energies").as<std::string>(), ":")
            .ToVector();

=======
    std::string marker = job->get("input.site_energies").as<std::string>();
    std::vector<std::string> split = tools::Tokenizer(marker, ":").ToVector();
>>>>>>> be161bf1
    Index segid = std::stoi(split[0]);
    if (segid < 0 || segid >= Index(top.Segments().size())) {
      throw std::runtime_error("JobSegment id" + std::to_string(segid) +
                               " is not in topology for job " +
                               std::to_string(jobid));
    }
    QMState state;
    try {
      state.FromString(split[1]);
    } catch (std::runtime_error& e) {
      std::stringstream message;
      message << e.what() << " for job " << jobid;
      throw std::runtime_error(message.str());
    }
    double energy = job->get("output.E_tot").as<double>() * tools::conv::ev2hrt;
    if (found(segid, state.Type().Type()) != 0) {
      throw std::runtime_error("There are two entries in jobfile for segment " +
                               std::to_string(segid) +
                               " state:" + state.ToString());
    }

    energies(segid, state.Type().Type()) = energy;
    found(segid, state.Type().Type()) = true;
  }

  Eigen::Matrix<Index, 1, 5> found_states = found.colwise().count();
  std::cout << std::endl;
  for (Index i = 0; i < 5; i++) {
    if (found_states(i) > 0) {
      QMStateType type(static_cast<QMStateType::statetype>(i));
      std::cout << "Found " << found_states(i) << " states of type "
                << type.ToString() << std::endl;
    }
  }
  if (incomplete_jobs > 0) {
    std::cout << incomplete_jobs << " incomplete jobs found." << std::endl;
  }

  for (Segment& seg : top.Segments()) {
    Index segid = seg.getId();
    for (Index i = 0; i < 4; i++) {
      QMStateType type(static_cast<QMStateType::statetype>(i));
      if (found(segid, i) && found(segid, 4)) {
        double energy = energies(segid, i) - energies(segid, 4);
        seg.setEMpoles(type, energy);
      }
    }
  }
}

}  // namespace xtp
}  // namespace votca<|MERGE_RESOLUTION|>--- conflicted
+++ resolved
@@ -44,19 +44,11 @@
   regions_def_ = options.get(".regions");
   regions_def_.add("mapfile", mapfile_);
 
-<<<<<<< HEAD
-  _states = options.get(".io_states").as<std::vector<QMState>>();
-
-  bool groundstate_found = std::any_of(
-      _states.begin(), _states.end(),
-      [](const QMState& s) { return s.Type() == QMStateType::Gstate; });
-=======
-  states_ = options.get(".write_parse.states").as<std::vector<QMState>>();
+  states_ = options.get(".io_states").as<std::vector<QMState>>();
 
   bool groundstate_found = std::any_of(
       states_.begin(), states_.end(),
       [](const QMState& state) { return state.Type() == QMStateType::Gstate; });
->>>>>>> be161bf1
   if (!groundstate_found) {
     states_.push_back(QMState("n"));
   }
@@ -292,15 +284,10 @@
       continue;
     }
 
-<<<<<<< HEAD
     std::vector<std::string> split =
         tools::Tokenizer(job->get("input.site_energies").as<std::string>(), ":")
             .ToVector();
 
-=======
-    std::string marker = job->get("input.site_energies").as<std::string>();
-    std::vector<std::string> split = tools::Tokenizer(marker, ":").ToVector();
->>>>>>> be161bf1
     Index segid = std::stoi(split[0]);
     if (segid < 0 || segid >= Index(top.Segments().size())) {
       throw std::runtime_error("JobSegment id" + std::to_string(segid) +
