--- conflicted
+++ resolved
@@ -44,16 +44,8 @@
   _regions_def = options.get(".regions");
   _regions_def.add("mapfile", _mapfile);
 
-<<<<<<< HEAD
-  for (const auto& s :
-       tools::Tokenizer(options.get(".io_states").as<std::string>(), " ,;\n\t")
-           .ToVector()) {
-    _states.push_back(QMState(s));
-  }
-=======
-  _states = options.get(".write_parse.states").as<std::vector<QMState>>();
-
->>>>>>> 31de36c4
+  _states = options.get(".io_states").as<std::vector<QMState>>();
+
   bool groundstate_found = std::any_of(
       _states.begin(), _states.end(),
       [](const QMState& s) { return s.Type() == QMStateType::Gstate; });
