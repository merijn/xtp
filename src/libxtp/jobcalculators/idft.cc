/*
 *            Copyright 2009-2017 The VOTCA Development Team
 *                       (http://www.votca.org)
 *
 *      Licensed under the Apache License, Version 2.0 (the "License")
 *
 * You may not use this file except in compliance with the License.
 * You may obtain a copy of the License at
 *
 *              http://www.apache.org/licenses/LICENSE-2.0
 *
 * Unless required by applicable law or agreed to in writing, software
 * distributed under the License is distributed on an "AS IS" BASIS,
 * WITHOUT WARRANTIES OR CONDITIONS OF ANY KIND, either express or implied.
 * See the License for the specific language governing permissions and
 * limitations under the License.
 *
 */


#include "idft.h"

#include <boost/format.hpp>
#include <boost/filesystem.hpp>
#include <votca/ctp/logger.h>
#include <votca/xtp/qmpackagefactory.h>

using boost::format;
using namespace boost::filesystem;
<<<<<<< HEAD
using namespace votca::tools;

namespace ub = boost::numeric::ublas;
    
namespace votca { namespace xtp {
    
// +++++++++++++++++++++++++++++ //
// IDFT MEMBER FUNCTIONS         //
// +++++++++++++++++++++++++++++ //

void IDFT::Initialize(votca::tools::Property* options ) {

    _energy_difference = 0.0;
    
    _do_input = false;
    _do_run = false;
    _do_parse = false;
    _do_project = false;
    _do_trim = false;
    _do_extract = false;
    
    _store_orbitals = false;
    _store_overlap = false;
    _store_integrals = false;
    
    // update options with the VOTCASHARE defaults   
    UpdateWithDefaults( options, "xtp" );
    ParseOptionsXML( options  );
    
    // register all QM packages (Gaussian, turbomole, etc))
    QMPackageFactory::RegisterAll();

}

void IDFT::ParseOptionsXML( tools::Property *options ) {
   
    // Orbitals are in fort.7 file; number of electrons in .log file
    
    string key = "options." + Identify();
    _energy_difference = options->get( key + ".degeneracy" ).as< double > ();
    
    
    string _tasks_string = options->get(key+".tasks").as<string> ();
    if (_tasks_string.find("input") != std::string::npos) _do_input = true;
    if (_tasks_string.find("run") != std::string::npos) _do_run = true;
    if (_tasks_string.find("parse") != std::string::npos) _do_parse = true;
    if (_tasks_string.find("project") != std::string::npos) _do_project = true;
    if (_tasks_string.find("trim") != std::string::npos) _do_trim = true;
    if (_tasks_string.find("extract") != std::string::npos) _do_extract = true;

    string _store_string = options->get(key+".store").as<string> ();
    if (_store_string.find("orbitals") != std::string::npos) _store_orbitals = true;
    if (_store_string.find("overlap") != std::string::npos) _store_overlap = true;
    if (_store_string.find("integrals") != std::string::npos) _store_integrals = true;

    // read linker groups
    string linker = options->ifExistsReturnElseReturnDefault<string>(key + ".linker_names", "");
    Tokenizer toker(linker, ",");
    toker.ToVector(_linker_names);
 
    
    _max_occupied_levels = options->get(key+".levels").as<int> ();
    _max_unoccupied_levels = _max_occupied_levels;
    
    if ( options->exists(key+".trim")){
        _trim_factor  = options->get(key + ".trim").as< int > ();
     }
    else{
        _trim_factor=-1;
        if(!_do_trim){
         cout << "WARNING: Are you sure you do not want to trim your orbitals, enable trimming by adding ""trim"" to tasks, default for trimming is -1 e.g. trimming to HOMO/LUMO respectively "  << endl;; 
        }
=======


namespace votca {
  namespace xtp {

    // +++++++++++++++++++++++++++++ //
    // IDFT MEMBER FUNCTIONS         //
    // +++++++++++++++++++++++++++++ //

    void IDFT::Initialize(votca::tools::Property* options) {

      _energy_difference = 0.0;

      _do_input = false;
      _do_run = false;
      _do_parse = false;
      _do_project = false;
      _do_trim = false;
      _do_extract = false;

      _store_orbitals = false;
      _store_overlap = false;
      _store_integrals = false;

      // update options with the VOTCASHARE defaults   
      UpdateWithDefaults(options, "xtp");
      ParseOptionsXML(options);

      // register all QM packages (Gaussian, turbomole, etc))
      QMPackageFactory::RegisterAll();

>>>>>>> 21612300
    }

    void IDFT::ParseOptionsXML(tools::Property *options) {

      // Orbitals are in fort.7 file; number of electrons in .log file

      string key = "options." + Identify();
      _energy_difference = options->get(key + ".degeneracy").as< double > ();


      string _tasks_string = options->get(key + ".tasks").as<string> ();
      if (_tasks_string.find("input") != std::string::npos) _do_input = true;
      if (_tasks_string.find("run") != std::string::npos) _do_run = true;
      if (_tasks_string.find("parse") != std::string::npos) _do_parse = true;
      if (_tasks_string.find("project") != std::string::npos) _do_project = true;
      if (_tasks_string.find("trim") != std::string::npos) _do_trim = true;
      if (_tasks_string.find("extract") != std::string::npos) _do_extract = true;

      string _store_string = options->get(key + ".store").as<string> ();
      if (_store_string.find("orbitals") != std::string::npos) _store_orbitals = true;
      if (_store_string.find("overlap") != std::string::npos) _store_overlap = true;
      if (_store_string.find("integrals") != std::string::npos) _store_integrals = true;

      _max_occupied_levels = options->get(key + ".levels").as<int> ();
      _max_unoccupied_levels = _max_occupied_levels;

      if (options->exists(key + ".trim")) {
        _trim_factor = options->get(key + ".trim").as< int > ();
      } else {
        _trim_factor = -1;
        if (!_do_trim) {
          cout << "WARNING: Are you sure you do not want to trim your orbitals, enable trimming by adding ""trim"" to tasks, default for trimming is -1 e.g. trimming to HOMO/LUMO respectively " << endl;
          ;
        }
      }


      string _package_xml = options->get(key + ".dftpackage").as<string> ();
      //cout << endl << "... ... Parsing " << _package_xml << endl ;

      load_property_from_xml(_package_options, _package_xml.c_str());

      key = "package";
      _package = _package_options.get(key + ".name").as<string> ();

      key = "options." + Identify();

      if (options->exists(key + ".job_file")) {
        _jobfile = options->get(key + ".job_file").as<string>();
      } else {
        throw std::runtime_error("Job-file not set. Abort.");
      }


    }

    void IDFT::LoadOrbitals(string file_name, Orbitals* orbitals, ctp::Logger *log) {

      CTP_LOG(ctp::logDEBUG, *log) << "Loading " << file_name << flush;
      try {
        orbitals->ReadFromCpt(file_name);
      } catch(std::runtime_error& error){
        CTP_LOG(ctp::logERROR, *log) << "Failed loading orbitals from " << file_name << flush;
      }

    }

    ctp::Job::JobResult IDFT::EvalJob(ctp::Topology *top, ctp::Job *job, ctp::QMThread *opThread) {

      string idft_work_dir = "OR_FILES";
      string edft_work_dir = "OR_FILES";
      string frame_dir = "frame_" + boost::lexical_cast<string>(top->getDatabaseId());

      bool _run_status = false;
      bool _parse_log_status = false;
      bool _parse_orbitals_status = false;
      bool _calculate_integrals = false;
      stringstream sout;
      string output;

      int HOMO_A;
      int HOMO_B;
      int LUMO_A;
      int LUMO_B;
      Orbitals _orbitalsA, _orbitalsB;
      DFTcoupling dftcoupling;




      // report back to the progress observer
      ctp::Job::JobResult jres = ctp::Job::JobResult();

      // get the logger from the thread
      ctp::Logger* pLog = opThread->getLogger();

      // get the information about the job executed by the thread
      int _job_ID = job->getId();
      Property _job_input = job->getInput();
      list<Property*> segment_list = _job_input.Select("segment");
      int ID_A = segment_list.front()->getAttribute<int>("id");
      string type_A = segment_list.front()->getAttribute<string>("type");
      int ID_B = segment_list.back()->getAttribute<int>("id");
      string type_B = segment_list.back()->getAttribute<string>("type");

      // set the folders 
      string _pair_dir = (format("%1%%2%%3%%4%%5%") % "pair" % "_" % ID_A % "_" % ID_B).str();

      path arg_path, arg_pathA, arg_pathB, arg_pathAB;

      string orbFileA = (arg_pathA / edft_work_dir / "molecules" / frame_dir / (format("%1%_%2%%3%") % "molecule" % ID_A % ".orb").str()).c_str();
      string orbFileB = (arg_pathB / edft_work_dir / "molecules" / frame_dir / (format("%1%_%2%%3%") % "molecule" % ID_B % ".orb").str()).c_str();
      string orbFileAB = (arg_pathAB / idft_work_dir / "pairs" / frame_dir / (format("%1%%2%%3%%4%%5%") % "pair_" % ID_A % "_" % ID_B % ".orb").str()).c_str();
      string _orb_dir = (arg_path / idft_work_dir / "pairs" / frame_dir).c_str();

      ctp::Segment *seg_A = top->getSegment(ID_A);
      assert(seg_A->getName() == type_A);

      ctp::Segment *seg_B = top->getSegment(ID_B);
      assert(seg_B->getName() == type_B);

      CTP_LOG(ctp::logINFO, *pLog) << ctp::TimeStamp() << " Evaluating pair "
              << _job_ID << " [" << ID_A << ":" << ID_B << "] out of " <<
              (top->NBList()).size() << flush;

      string _qmpackage_work_dir = (arg_path / idft_work_dir / _package / frame_dir / _pair_dir).c_str();
      // get the corresponding object from the QMPackageFactory
      QMPackage *_qmpackage = QMPackages().Create(_package);
      // set a log file for the package
      _qmpackage->setLog(pLog);
      // set the run dir 
      _qmpackage->setRunDir(_qmpackage_work_dir);
      // get the package options
      _qmpackage->Initialize(&_package_options);


      // if asked, prepare the input files
      if (_do_input) {
        boost::filesystem::create_directories(_qmpackage_work_dir);
        Orbitals *_orbitalsAB = NULL;
        if (_qmpackage->GuessRequested()) { // do not want to do an SCF loop for a dimer

          if (_qmpackage->getPackageName() == "orca") {
            CTP_LOG(ctp::logINFO, *pLog) << "Copying monomer .gbw files to pair folder" << flush;
            string gbwFileA = (arg_pathA / edft_work_dir / "molecules" / frame_dir / (format("%1%_%2%%3%") % "molecule" % ID_A % ".gbw").str()).c_str();
            string gbwFileB = (arg_pathB / edft_work_dir / "molecules" / frame_dir / (format("%1%_%2%%3%") % "molecule" % ID_B % ".gbw").str()).c_str();
            string gbwFileA_workdir = (_qmpackage_work_dir / "molA.gbw").c_str();
            string gbwFileB_workdir = (_qmpackage_work_dir / "molB.gbw").c_str();
            boost::filesystem::copy_file(gbwFileA, gbwFileA_workdir, boost::filesystem::copy_option::overwrite_if_exists);
            boost::filesystem::copy_file(gbwFileB, gbwFileB_workdir, boost::filesystem::copy_option::overwrite_if_exists);

          } else {
            CTP_LOG(ctp::logINFO, *pLog) << "Guess requested, reading molecular orbitals" << flush;
            Orbitals _orbitalsA, _orbitalsB;
            _orbitalsAB = new Orbitals();
            // load the corresponding monomer orbitals and prepare the dimer guess 

            // failed to load; wrap-up and finish current job
           
            try {
              _orbitalsA.ReadFromCpt(orbFileA);
            } catch (std::runtime_error& error) {
              CTP_LOG(ctp::logERROR, *pLog) << "Do input: failed loading orbitals from " << orbFileA << flush;
              cout << *pLog;
              output += "failed on " + orbFileA;
              jres.setOutput(output);
              jres.setStatus(ctp::Job::FAILED);
              delete _qmpackage;
              return jres;
            }

            
            try {
              _orbitalsB.ReadFromCpt(orbFileB);
            } catch (std::runtime_error& error) {
              CTP_LOG(ctp::logERROR, *pLog) << "Do input: failed loading orbitals from " << orbFileB << flush;
              cout << *pLog;
              output += "failed on " + orbFileB;
              jres.setOutput(output);
              jres.setStatus(ctp::Job::FAILED);
              delete _qmpackage;
              return jres;
            }
            CTP_LOG(ctp::logERROR, *pLog) << "Writing guess from monomer orbitals" << flush;
            Orbitals::PrepareGuess(&_orbitalsA, &_orbitalsB, _orbitalsAB);
          }
        }
        // if a pair object is available, take into account PBC, otherwise write as is
        ctp::QMNBList* nblist = &top->NBList();
        ctp::QMPair* pair = nblist->FindPair(seg_A, seg_B);

        if (pair == NULL) {
          vector < ctp::Segment* > segments;
          segments.push_back(seg_A);
          segments.push_back(seg_B);
          CTP_LOG(ctp::logWARNING, *pLog) << "PBCs are not taken into account when writing the coordinate file!" << flush;
          _qmpackage->WriteInputFile(segments, _orbitalsAB);
        } else {
<<<<<<< HEAD
            _qmpackage->WriteInputFilePBC(pair, _orbitalsAB, _linker_names);
=======
          _qmpackage->WriteInputFilePBC(pair, _orbitalsAB);
>>>>>>> 21612300
        }

        delete _orbitalsAB;
      } // end of the input


      // run the executable
      if (_do_run) {
        _run_status = _qmpackage->Run();
        if (!_run_status) {
          output += "run failed; ";
          CTP_LOG(ctp::logERROR, *pLog) << _qmpackage->getPackageName() << " run failed" << flush;
          cout << *pLog;
          jres.setOutput(output);
          jres.setStatus(ctp::Job::FAILED);
          delete _qmpackage;
          return jres;
        }
      } // end of the run


      // This will be later used to write orbitals of the dimer to a file 
      // SOMETHING TO CLEANUP
      Orbitals _orbitalsAB;
      // parse the log/orbitals files
      if (_do_parse) {
        _parse_log_status = _qmpackage->ParseLogFile(&_orbitalsAB);

        if (!_parse_log_status) {
          output += "log incomplete; ";
          CTP_LOG(ctp::logERROR, *pLog) << "LOG parsing failed" << flush;
          cout << *pLog;
          jres.setOutput(output);
          jres.setStatus(ctp::Job::FAILED);
          delete _qmpackage;
          return jres;
        }



        _parse_orbitals_status = _qmpackage->ParseOrbitalsFile(&_orbitalsAB);

        if (!_parse_orbitals_status) {
          output += "Orbitals parsing failed; ";
          CTP_LOG(ctp::logERROR, *pLog) << "Orbitals parsing failed" << flush;
          cout << *pLog;
          jres.setOutput(output);
          jres.setStatus(ctp::Job::FAILED);
          delete _qmpackage;
          return jres;
        }
      } // end of the parse orbitals/log

      // orbital file used to archive parsed data
      string _pair_file = (format("%1%%2%%3%%4%%5%") % "pair_" % ID_A % "_" % ID_B % ".orb").str();
      Eigen::MatrixXd _JAB;


      Property _job_summary;

      // Orbitals _orbitalsA, _orbitalsB;

      int _degAH = 1;
      int _degAL = 1;
      int _degBH = 1;
      int _degBL = 1;
      if (_do_project) {

        // orbitals must be loaded from a file
        if (!_do_parse) LoadOrbitals(orbFileAB, &_orbitalsAB, pLog);


        // failed to load; wrap-up and finish current job
        try {
          _orbitalsA.ReadFromCpt(orbFileA);
        } catch (std::runtime_error& error) {
          CTP_LOG(ctp::logERROR, *pLog) << "Failed loading orbitals from " << orbFileA << flush;
          cout << *pLog;
          output += "failed on " + orbFileA;
          jres.setOutput(output);
          jres.setStatus(ctp::Job::FAILED);
          delete _qmpackage;
          return jres;
        } 
        try {
          _orbitalsB.ReadFromCpt(orbFileB);
        } catch (std::runtime_error& error) {
          CTP_LOG(ctp::logERROR, *pLog) << "Failed loading orbitals from " << orbFileB << flush;
          cout << *pLog;
          output += "failed on " + orbFileB;
          jres.setOutput(output);
          jres.setStatus(ctp::Job::FAILED);
          delete _qmpackage;
          return jres;
        }



        if (_trim_factor == -1) {

          // find degeneracy of HOMOs and LUMOs
          std::vector<int> list_levelsAH = (*_orbitalsA.getDegeneracy(_orbitalsA.getNumberOfElectrons() - 1, _energy_difference));
          _degAH = list_levelsAH.size();
          std::vector<int> list_levelsAL = (*_orbitalsA.getDegeneracy(_orbitalsA.getNumberOfElectrons(), _energy_difference));
          _degAL = list_levelsAL.size();

          std::vector<int> list_levelsBH = (*_orbitalsB.getDegeneracy(_orbitalsB.getNumberOfElectrons() - 1, _energy_difference));
          _degBH = list_levelsBH.size();
          std::vector<int> list_levelsBL = (*_orbitalsB.getDegeneracy(_orbitalsB.getNumberOfElectrons(), _energy_difference));
          _degBL = list_levelsBL.size();
        }

        if (_do_trim) {


          if (_trim_factor == -1) {
            CTP_LOG(ctp::logDEBUG, *pLog) << "Trimming orbitals to minimal set " << flush;
            CTP_LOG(ctp::logDEBUG, *pLog) << "HOMO(A)-" << _degAH << " to " << "LUMO(A)+" << _degAL << flush;
            _orbitalsA.Trim(_degAH, _degAL);
            CTP_LOG(ctp::logDEBUG, *pLog) << "HOMO(B)-" << _degBH << " to " << "LUMO(B)+" << _degBL << flush;
            _orbitalsB.Trim(_degBH, _degBL);

          } else {


            CTP_LOG(ctp::logDEBUG, *pLog) << "Trimming virtual orbitals A:"
                    << _orbitalsA.getNumberOfLevels() - _orbitalsA.getNumberOfElectrons() << "->"
                    << _orbitalsA.getNumberOfElectrons()*(_trim_factor - 1);
            _orbitalsA.Trim(_trim_factor);

            CTP_LOG(ctp::logDEBUG, *pLog) << " B:"
                    << _orbitalsB.getNumberOfLevels() - _orbitalsB.getNumberOfElectrons() << "->"
                    << _orbitalsB.getNumberOfElectrons()*(_trim_factor - 1) << flush;
            _orbitalsB.Trim(_trim_factor);

          }
        } // _do_trim

        dftcoupling.setLogger(pLog);

        // 10 seconds for a small system
        //_calculate_integrals = _overlap.CalculateIntegralsOptimized( &_orbitalsA, &_orbitalsB, &_orbitalsAB, &_JAB );
        // 7 seconds with GSL overloading
        _calculate_integrals = dftcoupling.CalculateIntegrals(&_orbitalsA, &_orbitalsB, &_orbitalsAB, &_JAB);

        if (!_calculate_integrals) {
          output += "integrals failed; ";
          CTP_LOG(ctp::logERROR, *pLog) << "Calculating integrals failed" << flush;
          cout << *pLog;
          jres.setOutput(output);
          jres.setStatus(ctp::Job::FAILED);
          return jres;
        }

        HOMO_A = _orbitalsA.getNumberOfElectrons();
        HOMO_B = _orbitalsB.getNumberOfElectrons();
        LUMO_A = HOMO_A + 1;
        LUMO_B = HOMO_B + 1;

        double J_h;
        double J_e;

        if (_trim_factor == -1) {
          J_h = dftcoupling.getCouplingElement(_degAH, _degBH, &_orbitalsA, &_orbitalsB, &_JAB, _energy_difference);
          J_e = dftcoupling.getCouplingElement(_degAH + 1, _degBH + 1, &_orbitalsA, &_orbitalsB, &_JAB, _energy_difference);
        } else {
          J_h = dftcoupling.getCouplingElement(HOMO_A, HOMO_B, &_orbitalsA, &_orbitalsB, &_JAB, _energy_difference);
          J_e = dftcoupling.getCouplingElement(LUMO_A, LUMO_B, &_orbitalsA, &_orbitalsB, &_JAB, _energy_difference);
        }
        CTP_LOG(ctp::logINFO, *pLog) << "Couplings h/e " << ID_A << ":" << ID_B << " " << J_h << ":" << J_e << flush;

        // Output the thread run summary and clean the Logger
        CTP_LOG(ctp::logINFO, *pLog) << ctp::TimeStamp() << " Finished evaluating pair " << ID_A << ":" << ID_B << flush;
        //cout << *pLog;


        if (!(_store_orbitals && _do_parse && _parse_orbitals_status)) {
          _store_orbitals = false;
          CTP_LOG(ctp::logINFO, *pLog) << "Not storing orbitals" << flush;
        }
        if (!(_store_overlap && _do_parse && _parse_log_status)) {
          _store_overlap = false;
          CTP_LOG(ctp::logINFO, *pLog) << "Not storing overlap" << flush;
        }
        if (!(_store_integrals && _do_project && _calculate_integrals)) {
          _store_integrals = false;
          CTP_LOG(ctp::logINFO, *pLog) << "Not storing integrals" << flush;
        } else {
          // _orbitalsAB.setIntegrals( &_JAB );
          Eigen::MatrixXd& _JAB_store = _orbitalsAB.MOCouplings();
          _JAB_store = _JAB;
        }
        // save orbitals 
        boost::filesystem::create_directories(_orb_dir);

        CTP_LOG(ctp::logDEBUG, *pLog) << "Saving orbitals to " << _pair_file << flush;

        _orbitalsAB.WriteToCpt(_pair_file);

      } // end of the projection loop


      if (_do_extract) {
        LoadOrbitals(orbFileAB, &_orbitalsAB, pLog);
        LoadOrbitals(orbFileA, &_orbitalsA, pLog);
        LoadOrbitals(orbFileB, &_orbitalsB, pLog);
        if (_trim_factor == -1) {

          // find degeneracy of HOMOs and LUMOs
          std::vector<int> list_levelsAH = (*_orbitalsA.getDegeneracy(_orbitalsA.getNumberOfElectrons() - 1, _energy_difference));
          _degAH = list_levelsAH.size();
          std::vector<int> list_levelsAL = (*_orbitalsA.getDegeneracy(_orbitalsA.getNumberOfElectrons(), _energy_difference));
          _degAL = list_levelsAL.size();

          std::vector<int> list_levelsBH = (*_orbitalsB.getDegeneracy(_orbitalsB.getNumberOfElectrons() - 1, _energy_difference));
          _degBH = list_levelsBH.size();
          std::vector<int> list_levelsBL = (*_orbitalsB.getDegeneracy(_orbitalsB.getNumberOfElectrons(), _energy_difference));
          _degBL = list_levelsBL.size();

          _orbitalsA.Trim(_degAH, _degAL);
          _orbitalsB.Trim(_degBH, _degBL);

        } else {
          _orbitalsA.Trim(_trim_factor);
          _orbitalsB.Trim(_trim_factor);
        }
        _JAB = _orbitalsAB.MOCouplings();
        HOMO_A = _orbitalsA.getNumberOfElectrons();
        HOMO_B = _orbitalsB.getNumberOfElectrons();
        LUMO_A = HOMO_A + 1;
        LUMO_B = HOMO_B + 1;


      }

      Property *_job_output = &_job_summary.add("output", "");
      Property *_pair_summary = &_job_output->add("pair", "");
      string nameA = seg_A->getName();
      string nameB = seg_B->getName();
      _pair_summary->setAttribute("idA", ID_A);
      _pair_summary->setAttribute("idB", ID_B);
      _pair_summary->setAttribute("typeA", nameA);
      _pair_summary->setAttribute("typeB", nameB);

      if (_do_project || _do_extract) {
        _pair_summary->setAttribute("homoA", HOMO_A);
        _pair_summary->setAttribute("homoB", HOMO_B);

        if (_trim_factor == -1) {

          // HOMO-HOMO coupling
          double JAB = dftcoupling.getCouplingElement(_degAH, _degBH, &_orbitalsA, &_orbitalsB, &_JAB, _energy_difference);
          Property *_overlap_summary = &_pair_summary->add("overlap", boost::lexical_cast<string>(JAB));
          double energyA = _orbitalsA.getEnergy(_degAH);
          double energyB = _orbitalsB.getEnergy(_degBH);
          _overlap_summary->setAttribute("orbA", HOMO_A);
          _overlap_summary->setAttribute("orbB", HOMO_B);
          _overlap_summary->setAttribute("jAB", JAB);
          _overlap_summary->setAttribute("eA", energyA);
          _overlap_summary->setAttribute("eB", energyB);

          // LUMO-LUMO coupling
          JAB = dftcoupling.getCouplingElement(_degAH + 1, _degBH + 1, &_orbitalsA, &_orbitalsB, &_JAB, _energy_difference);
          _overlap_summary = &_pair_summary->add("overlap", boost::lexical_cast<string>(JAB));
          energyA = _orbitalsA.getEnergy(_degAH + 1);
          energyB = _orbitalsB.getEnergy(_degBH + 1);
          _overlap_summary->setAttribute("orbA", LUMO_A);
          _overlap_summary->setAttribute("orbB", LUMO_B);
          _overlap_summary->setAttribute("jAB", JAB);
          _overlap_summary->setAttribute("eA", energyA);
          _overlap_summary->setAttribute("eB", energyB);

        } else {


          for (int levelA = HOMO_A - _max_occupied_levels + 1; levelA <= LUMO_A + _max_unoccupied_levels - 1; ++levelA) {
            for (int levelB = HOMO_B - _max_occupied_levels + 1; levelB <= LUMO_B + _max_unoccupied_levels - 1; ++levelB) {
              Property *_overlap_summary = &_pair_summary->add("overlap", "");
              double JAB = dftcoupling.getCouplingElement(levelA, levelB, &_orbitalsA, &_orbitalsB, &_JAB, _energy_difference);
              double energyA = _orbitalsA.getEnergy(levelA);
              double energyB = _orbitalsB.getEnergy(levelB);
              _overlap_summary->setAttribute("orbA", levelA);
              _overlap_summary->setAttribute("orbB", levelB);
              _overlap_summary->setAttribute("jAB", JAB);
              _overlap_summary->setAttribute("eA", energyA);
              _overlap_summary->setAttribute("eB", energyB);
            }
          }
        }

        votca::tools::PropertyIOManipulator iomXML(votca::tools::PropertyIOManipulator::XML, 1, "");
        sout << iomXML << _job_summary;
        // Flo: moved next line from below
        jres.setOutput(_job_summary);
      }


      // cleanup whatever is not needed
      _qmpackage->CleanUp();
      delete _qmpackage;
      jres.setOutput(_job_summary);
      jres.setStatus(ctp::Job::COMPLETE);

      return jres;
    }

    void IDFT::WriteJobFile(ctp::Topology *top) {

      cout << endl << "... ... Writing job file " << flush;
      std::ofstream ofs;
      ofs.open(_jobfile.c_str(), std::ofstream::out);
      if (!ofs.is_open()) throw runtime_error("\nERROR: bad file handle: " + _jobfile);


      ctp::QMNBList::iterator pit;
      ctp::QMNBList &nblist = top->NBList();

      int jobCount = 0;
      if (nblist.size() == 0) {
        cout << endl << "... ... No pairs in neighbor list, skip." << flush;
        return;
      }

      ofs << "<jobs>" << endl;
      string tag = "";

      for (pit = nblist.begin(); pit != nblist.end(); ++pit) {

        int id1 = (*pit)->Seg1()->getId();
        string name1 = (*pit)->Seg1()->getName();
        int id2 = (*pit)->Seg2()->getId();
        string name2 = (*pit)->Seg2()->getName();

        int id = ++jobCount;

        Property Input;
        Property *pInput = &Input.add("input", "");
        Property *pSegment = &pInput->add("segment", boost::lexical_cast<string>(id1));
        pSegment->setAttribute<string>("type", name1);
        pSegment->setAttribute<int>("id", id1);

        pSegment = &pInput->add("segment", boost::lexical_cast<string>(id2));
        pSegment->setAttribute<string>("type", name2);
        pSegment->setAttribute<int>("id", id2);

        ctp::Job job(id, tag, Input, ctp::Job::AVAILABLE);
        job.ToStream(ofs, "xml");

      }

      // CLOSE STREAM
      ofs << "</jobs>" << endl;
      ofs.close();

      cout << endl << "... ... In total " << jobCount << " jobs" << flush;

    }

    /** 
     * Imports electronic couplings with superexchange
     */

    void IDFT::ReadJobFile(ctp::Topology *top) {

      Property xml;

      vector<Property*> records;

      // gets the neighborlist from the topology
      ctp::QMNBList &nblist = top->NBList();
      int _number_of_pairs = nblist.size();
      int _current_pairs = 0;
      int _incomplete_jobs = 0;

      // output using logger
      ctp::Logger _log;
      _log.setReportLevel(ctp::logINFO);

      // generate lists of bridges for superexchange pairs
      nblist.GenerateSuperExchange();

      // load the QC results in a vector indexed by the pair ID
      load_property_from_xml(xml, _jobfile);
      list<Property*> jobProps = xml.Select("jobs.job");

      records.resize(jobProps.size() + 1);

      // loop over all jobs = pair records in the job file
      for (list<Property*> ::iterator it = jobProps.begin(); it != jobProps.end(); ++it) {

        // if job produced an output, then continue with analysis
        if ((*it)->exists("output") && (*it)->exists("output.pair")) {

          // get the output records
          Property poutput = (*it)->get("output.pair");
          // id's of two segments of a pair
          int idA = poutput.getAttribute<int>("idA");
          int idB = poutput.getAttribute<int>("idB");
          // segments which correspond to these ids           
          ctp::Segment *segA = top->getSegment(idA);
          ctp::Segment *segB = top->getSegment(idB);
          // pair that corresponds to the two segments
          ctp::QMPair *qmp = nblist.FindPair(segA, segB);

          if (qmp == NULL) { // there is no pair in the neighbor list with this name
            CTP_LOG_SAVE(ctp::logINFO, _log) << "No pair " << idA << ":" << idB << " found in the neighbor list. Ignoring" << flush;
          } else {
            //CTP_LOG(logINFO, _log) << "Store in record: " <<  idA << ":" << idB << flush; 
            records[qmp->getId()] = &((*it)->get("output.pair"));
          }
        }
      } // finished loading from the file


      // loop over all pairs in the neighbor list
      std::cout << "Neighborlist size " << top->NBList().size() << std::endl;
      for (ctp::QMNBList::iterator ipair = top->NBList().begin(); ipair != top->NBList().end(); ++ipair) {

        ctp::QMPair *pair = *ipair;
        ctp::Segment* segmentA = pair->Seg1();
        ctp::Segment* segmentB = pair->Seg2();

        double Jhop2_homo = 0;
        double Jeff_homo = 0;
        double Jeff_lumo = 0;

        cout << "\nProcessing pair " << segmentA->getId() << ":" << segmentB->getId() << flush;

        ctp::QMPair::PairType _ptype = pair->getType();
        Property* pair_property = records[ pair->getId() ];

        if (pair_property) {
          int homoA = pair_property->getAttribute<int>("homoA");
          int homoB = pair_property->getAttribute<int>("homoB");

          // If a pair is of a direct type 
          if (_ptype == ctp::QMPair::Hopping || _ptype == ctp::QMPair::SuperExchangeAndHopping) {
            cout << ":hopping";
            list<Property*> pOverlap = pair_property->Select("overlap");

            for (list<Property*> ::iterator itOverlap = pOverlap.begin(); itOverlap != pOverlap.end(); ++itOverlap) {

              double overlapAB = (*itOverlap)->getAttribute<double>("jAB");
              int orbA = (*itOverlap)->getAttribute<double>("orbA");
              int orbB = (*itOverlap)->getAttribute<double>("orbB");
              // cout << " orbA:orbB " << orbA << ":" << orbB << flush;
              if (orbA == homoA && orbB == homoB) {
                Jeff_homo += overlapAB;
                Jhop2_homo += overlapAB*overlapAB;
              }

              if (orbA == homoA + 1 && orbB == homoB + 1) {
                Jeff_lumo += overlapAB;
              }

            }

          }


          double Jeff2_homo = Jeff_homo*Jeff_homo;
          double Jeff2_lumo = Jeff_lumo*Jeff_lumo;


          cout << " Jhop2_HOMO: " << Jhop2_homo << endl;
          cout << " Jeff2_HOMO: " << Jeff2_homo << " (+" << (Jeff2_homo - Jhop2_homo) / Jhop2_homo * 100 << " %)" << endl;
          // cout << " Jeff2_LUMO: " << Jeff2_lumo << endl;

          cout << endl;

          pair->setJeff2(Jeff2_homo, 1);
          pair->setIsPathCarrier(true, 1);

          pair->setJeff2(Jeff2_lumo, -1);
          pair->setIsPathCarrier(true, -1);

        } else {
          cout << " Job incomplete. Setting couplings to 0.0." << endl;
          _incomplete_jobs += 1;

          pair->setJeff2(0.0, 1);
          //pair->setIsPathCarrier(true, 1);

          pair->setJeff2(0.0, -1);
          //pair->setIsPathCarrier(true, -1);
        }

      }

      CTP_LOG_SAVE(ctp::logINFO, _log) << "Pairs [total:updated] " << _number_of_pairs << ":" << _current_pairs << " Incomplete jobs: " << _incomplete_jobs << flush;
      cout << _log;
      return;
    }



  }
};<|MERGE_RESOLUTION|>--- conflicted
+++ resolved
@@ -27,80 +27,6 @@
 
 using boost::format;
 using namespace boost::filesystem;
-<<<<<<< HEAD
-using namespace votca::tools;
-
-namespace ub = boost::numeric::ublas;
-    
-namespace votca { namespace xtp {
-    
-// +++++++++++++++++++++++++++++ //
-// IDFT MEMBER FUNCTIONS         //
-// +++++++++++++++++++++++++++++ //
-
-void IDFT::Initialize(votca::tools::Property* options ) {
-
-    _energy_difference = 0.0;
-    
-    _do_input = false;
-    _do_run = false;
-    _do_parse = false;
-    _do_project = false;
-    _do_trim = false;
-    _do_extract = false;
-    
-    _store_orbitals = false;
-    _store_overlap = false;
-    _store_integrals = false;
-    
-    // update options with the VOTCASHARE defaults   
-    UpdateWithDefaults( options, "xtp" );
-    ParseOptionsXML( options  );
-    
-    // register all QM packages (Gaussian, turbomole, etc))
-    QMPackageFactory::RegisterAll();
-
-}
-
-void IDFT::ParseOptionsXML( tools::Property *options ) {
-   
-    // Orbitals are in fort.7 file; number of electrons in .log file
-    
-    string key = "options." + Identify();
-    _energy_difference = options->get( key + ".degeneracy" ).as< double > ();
-    
-    
-    string _tasks_string = options->get(key+".tasks").as<string> ();
-    if (_tasks_string.find("input") != std::string::npos) _do_input = true;
-    if (_tasks_string.find("run") != std::string::npos) _do_run = true;
-    if (_tasks_string.find("parse") != std::string::npos) _do_parse = true;
-    if (_tasks_string.find("project") != std::string::npos) _do_project = true;
-    if (_tasks_string.find("trim") != std::string::npos) _do_trim = true;
-    if (_tasks_string.find("extract") != std::string::npos) _do_extract = true;
-
-    string _store_string = options->get(key+".store").as<string> ();
-    if (_store_string.find("orbitals") != std::string::npos) _store_orbitals = true;
-    if (_store_string.find("overlap") != std::string::npos) _store_overlap = true;
-    if (_store_string.find("integrals") != std::string::npos) _store_integrals = true;
-
-    // read linker groups
-    string linker = options->ifExistsReturnElseReturnDefault<string>(key + ".linker_names", "");
-    Tokenizer toker(linker, ",");
-    toker.ToVector(_linker_names);
- 
-    
-    _max_occupied_levels = options->get(key+".levels").as<int> ();
-    _max_unoccupied_levels = _max_occupied_levels;
-    
-    if ( options->exists(key+".trim")){
-        _trim_factor  = options->get(key + ".trim").as< int > ();
-     }
-    else{
-        _trim_factor=-1;
-        if(!_do_trim){
-         cout << "WARNING: Are you sure you do not want to trim your orbitals, enable trimming by adding ""trim"" to tasks, default for trimming is -1 e.g. trimming to HOMO/LUMO respectively "  << endl;; 
-        }
-=======
 
 
 namespace votca {
@@ -132,7 +58,6 @@
       // register all QM packages (Gaussian, turbomole, etc))
       QMPackageFactory::RegisterAll();
 
->>>>>>> 21612300
     }
 
     void IDFT::ParseOptionsXML(tools::Property *options) {
@@ -156,6 +81,12 @@
       if (_store_string.find("overlap") != std::string::npos) _store_overlap = true;
       if (_store_string.find("integrals") != std::string::npos) _store_integrals = true;
 
+    // read linker groups
+    string linker = options->ifExistsReturnElseReturnDefault<string>(key + ".linker_names", "");
+    Tokenizer toker(linker, ",");
+    toker.ToVector(_linker_names);
+ 
+    
       _max_occupied_levels = options->get(key + ".levels").as<int> ();
       _max_unoccupied_levels = _max_occupied_levels;
 
@@ -331,11 +262,7 @@
           CTP_LOG(ctp::logWARNING, *pLog) << "PBCs are not taken into account when writing the coordinate file!" << flush;
           _qmpackage->WriteInputFile(segments, _orbitalsAB);
         } else {
-<<<<<<< HEAD
             _qmpackage->WriteInputFilePBC(pair, _orbitalsAB, _linker_names);
-=======
-          _qmpackage->WriteInputFilePBC(pair, _orbitalsAB);
->>>>>>> 21612300
         }
 
         delete _orbitalsAB;
