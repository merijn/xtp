--- conflicted
+++ resolved
@@ -559,19 +559,13 @@
         sout <<  iomXML << _job_summary;
         // Flo: moved next line from below
         jres.setOutput( _job_summary );   
-   } 
-   
-
-   // cleanup whatever is not needed
-   _qmpackage->CleanUp();
-   delete _qmpackage;
-<<<<<<< HEAD
-   jres.setOutput( _job_summary );   
-=======
-    // Flo: _job_summary's output property is only added if _do_project || _do_extract.
-    //      so I moved it into that block
-    // jres.setOutput( _job_summary );   
->>>>>>> 2ecaabbf
+    } 
+    
+
+    // cleanup whatever is not needed
+    _qmpackage->CleanUp();
+    delete _qmpackage;
+    jres.setOutput( _job_summary );   
     jres.setStatus(ctp::Job::COMPLETE);
     
     return jres;
