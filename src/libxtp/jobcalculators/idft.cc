--- conflicted
+++ resolved
@@ -71,6 +71,7 @@
     string key = "options." + Identify();
     _energy_difference = options->get( key + ".degeneracy" ).as< double > ();
     
+    
     string _tasks_string = options->get(key+".tasks").as<string> ();
     if (_tasks_string.find("input") != std::string::npos) _do_input = true;
     if (_tasks_string.find("run") != std::string::npos) _do_run = true;
@@ -84,18 +85,11 @@
     if (_store_string.find("overlap") != std::string::npos) _store_overlap = true;
     if (_store_string.find("integrals") != std::string::npos) _store_integrals = true;
     
-<<<<<<< HEAD
     _max_occupied_levels = options->get(key+".levels").as<int> ();
     _max_unoccupied_levels = _max_occupied_levels;
-
-    _trim_factor = options->get(key+".trim").as<int> ();
-    if ( _trim_factor == -1 ) _do_trim = true;
-=======
-    _max_occupied_levels = opt->get(key+".levels").as< int > ();
-    _max_unoccupied_levels = _max_occupied_levels;
-    
-    if ( opt->exists(key+".trim")){
-        _trim_factor  = opt->get(key + ".trim").as< int > ();
+    
+    if ( options->exists(key+".trim")){
+        _trim_factor  = options->get(key + ".trim").as< int > ();
      }
     else{
         _trim_factor=-1;
@@ -103,7 +97,6 @@
          cout << "WARNING: Are you sure you do not want to trim your orbitals, enable trimming by adding ""trim"" to tasks, default for trimming is -1 e.g. trimming to HOMO/LUMO respectively "  << endl;; 
         }
     }
->>>>>>> 6c33b059
     
     
     string _package_xml = options->get(key+".dftpackage").as<string> ();
