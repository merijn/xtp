/*
 *            Copyright 2009-2021 The VOTCA Development Team
 *                       (http://www.votca.org)
 *
 *      Licensed under the Apache License, Version 2.0 (the "License")
 *
 * You may not use this file except in compliance with the License.
 * You may obtain a copy of the License at
 *
 *              http://www.apache.org/licenses/LICENSE-2.0
 *
 * Unless required by applicable law or agreed to in writing, software
 * distributed under the License is distributed on an "AS IS" BASIS,
 * WITHOUT WARRANTIES OR CONDITIONS OF ANY KIND, either express or implied.
 * See the License for the specific language governing permissions and
 * limitations under the License.
 *
 */

// Third party includes
#include <boost/algorithm/string/split.hpp>
#include <boost/filesystem.hpp>
#include <boost/format.hpp>

// VOTCA includes
#include <votca/tools/constants.h>

// Local VOTCA includes
#include "votca/tools/property.h"
#include "votca/xtp/atom.h"
#include "votca/xtp/logger.h"
#include "votca/xtp/qmpackagefactory.h"
#include "votca/xtp/segmentmapper.h"

// Local private VOTCA includes
#include "iqm.h"

using boost::format;
using namespace boost::filesystem;

namespace votca {
namespace xtp {

void IQM::ParseSpecificOptions(const tools::Property& options) {

  // job tasks
  std::string tasks_string = options.get(".tasks").as<std::string>();
  if (tasks_string.find("input") != std::string::npos) {
    do_dft_input_ = true;
  }
  if (tasks_string.find("dft") != std::string::npos) {
    do_dft_run_ = true;
  }
  if (tasks_string.find("parse") != std::string::npos) {
    do_dft_parse_ = true;
  }
  if (tasks_string.find("dftcoupling") != std::string::npos) {
    do_dftcoupling_ = true;
  }
  if (tasks_string.find("gw") != std::string::npos) {
    do_gwbse_ = true;
  }
  if (tasks_string.find("bsecoupling") != std::string::npos) {
    do_bsecoupling_ = true;
  }

  // storage options
  std::string store_string = options.get(".store").as<std::string>();
  if (store_string.find("dft") != std::string::npos) {
    store_dft_ = true;
  }
  if (store_string.find("gw") != std::string::npos) {
    store_gw_ = true;
  }

  dftpackage_options_ = options.get(".dftpackage");
  gwbse_options_ = options.get("gwbse");
  dftcoupling_options_ = options.get(".dftcoupling");
  bsecoupling_options_ = options.get("bsecoupling");

  // read linker groups
  std::string linker =
      options.ifExistsReturnElseReturnDefault<std::string>(".linker_names", "");

  for (const std::string& link :
       tools::Tokenizer(linker, ", \t\n").ToVector()) {
    tools::Tokenizer toker2(link, ":");
    std::vector<std::string> link_split = toker2.ToVector();
    if (link_split.size() != 2) {
      throw std::runtime_error(
          "Linker molecule has to be defined NAME:STATEGEO .e.g. DCV5T:n");
    }
    linkers_[link_split[0]] = QMState(link_split[1]);
  }

  // options for parsing data into state file
  std::string key_read = ".readjobfile";
  if (options.exists(key_read + ".singlet")) {
    std::string parse_string_s =
        options.get(key_read + ".singlet").as<std::string>();
    singlet_levels_ = FillParseMaps(parse_string_s);
  }
  if (options.exists(key_read + ".triplet")) {
    std::string parse_string_t =
        options.get(key_read + ".triplet").as<std::string>();
    triplet_levels_ = FillParseMaps(parse_string_t);
  }

  if (options.exists(key_read + ".hole")) {
    std::string parse_string_h =
        options.get(key_read + ".hole").as<std::string>();
    hole_levels_ = FillParseMaps(parse_string_h);
  }
  if (options.exists(key_read + ".electron")) {
    std::string parse_string_e =
        options.get(key_read + ".electron").as<std::string>();
    electron_levels_ = FillParseMaps(parse_string_e);
  }
}

std::map<std::string, QMState> IQM::FillParseMaps(
    const std::string& Mapstring) {
  std::map<std::string, QMState> type2level;
  for (const std::string& substring : tools::Tokenizer(Mapstring, ", \t\n")) {
    std::vector<std::string> segmentpnumber =
        tools::Tokenizer(substring, ":").ToVector();
    if (segmentpnumber.size() != 2) {
      throw std::runtime_error("Parser iqm: Segment and exciton labels:" +
                               substring + "are not separated properly");
    }
    QMState state = QMState(segmentpnumber[1]);
    std::string segmentname = segmentpnumber[0];
    type2level[segmentname] = state;
  }
  return type2level;
}

void IQM::addLinkers(std::vector<const Segment*>& segments,
                     const Topology& top) {
  const Segment* seg1 = segments[0];
  const Segment* seg2 = segments[1];
  std::vector<const Segment*> segmentsInMolecule =
      top.FindAllSegmentsOnMolecule(*seg1, *seg2);

  for (const Segment* segment : segmentsInMolecule) {
    Index idIterator = segment->getId();
    if (idIterator != seg1->getId() && idIterator != seg2->getId() &&
        isLinker(segment->getType())) {
      segments.push_back(segment);
    }
  }
}

bool IQM::isLinker(const std::string& name) {
  return linkers_.count(name) == 1;
}

void IQM::SetJobToFailed(Job::JobResult& jres, Logger& pLog,
                         const std::string& errormessage) {
  XTP_LOG(Log::error, pLog) << errormessage << std::flush;
  std::cout << pLog;
  jres.setError(errormessage);
  jres.setStatus(Job::FAILED);
}

void IQM::WriteLoggerToFile(const std::string& logfile, Logger& logger) {
  std::ofstream ofs;
  ofs.open(logfile, std::ofstream::out);
  if (!ofs.is_open()) {
    throw std::runtime_error("Bad file handle: " + logfile);
  }
  ofs << logger << std::endl;
  ofs.close();
}

Job::JobResult IQM::EvalJob(const Topology& top, Job& job, QMThread& opThread) {

  // report back to the progress observer
  Job::JobResult jres = Job::JobResult();

  std::string iqm_work_dir = "OR_FILES";
  std::string eqm_work_dir = "OR_FILES";
  std::string frame_dir =
      "frame_" + boost::lexical_cast<std::string>(top.getStep());

  Logger& pLog = opThread.getLogger();

  QMMapper mapper(pLog);
  mapper.LoadMappingFile(mapfile_);

  // get the information about the job executed by the thread
  Index job_ID = job.getId();
  tools::Property job_input = job.getInput();
  std::vector<tools::Property*> segment_list = job_input.Select("segment");
  Index ID_A = segment_list.front()->getAttribute<Index>("id");
  std::string type_A = segment_list.front()->getAttribute<std::string>("type");
  Index ID_B = segment_list.back()->getAttribute<Index>("id");
  std::string type_B = segment_list.back()->getAttribute<std::string>("type");

  std::string qmgeo_state_A = "n";
  if (segment_list.front()->exists("qm_geometry")) {
    qmgeo_state_A =
        segment_list.front()->getAttribute<std::string>("qm_geometry");
  }

  std::string qmgeo_state_B = "n";
  if (segment_list.back()->exists("qm_geometry")) {
    qmgeo_state_B =
        segment_list.back()->getAttribute<std::string>("qm_geometry");
  }
  QMState stateA(qmgeo_state_A);
  QMState stateB(qmgeo_state_B);

  // set the folders
  std::string pair_dir =
      (format("%1%%2%%3%%4%%5%") % "pair" % "_" % ID_A % "_" % ID_B).str();

  boost::filesystem::path arg_path, arg_pathA, arg_pathB, arg_pathAB;

  std::string orbFileA =
      (arg_pathA / eqm_work_dir / "molecules" / frame_dir /
       (format("%1%_%2%%3%") % "molecule" % ID_A % ".orb").str())
          .generic_string();
  ;
  std::string orbFileB =
      (arg_pathB / eqm_work_dir / "molecules" / frame_dir /
       (format("%1%_%2%%3%") % "molecule" % ID_B % ".orb").str())
          .generic_string();
  ;
  std::string orbFileAB =
      (arg_pathAB / iqm_work_dir / "pairs_iqm" / frame_dir /
       (format("%1%%2%%3%%4%%5%") % "pair_" % ID_A % "_" % ID_B % ".orb").str())
          .generic_string();
  ;
  std::string orb_dir =
      (arg_path / iqm_work_dir / "pairs_iqm" / frame_dir).generic_string();
  ;

  const Segment& seg_A = top.getSegment(ID_A);
  const Segment& seg_B = top.getSegment(ID_B);
  const QMNBList& nblist = top.NBList();
  const QMPair* pair = nblist.FindPair(&seg_A, &seg_B);

  XTP_LOG(Log::error, pLog)
      << TimeStamp() << " Evaluating pair " << job_ID << " [" << ID_A << ":"
      << ID_B << "] out of " << (top.NBList()).size() << std::flush;

  std::string package_append = "workdir_" + Identify();
  std::vector<const Segment*> segments;
  segments.push_back(&seg_A);
  segments.push_back(&seg_B);
  std::string work_dir =
      (arg_path / iqm_work_dir / package_append / frame_dir / pair_dir)
          .generic_string();

  if (linkers_.size() > 0) {
    addLinkers(segments, top);
  }
  Orbitals orbitalsAB;
  // if a pair object is available and is not linked take into account PBC,
  // otherwise write as is
  if (pair == nullptr || segments.size() > 2) {
    if (pair == nullptr) {
      XTP_LOG(Log::warning, pLog)
          << "PBCs are not taken into account when writing the coordinate file!"
          << std::flush;
    }

    orbitalsAB.QMAtoms() = mapper.map(*(segments[0]), stateA);
    orbitalsAB.QMAtoms().AddContainer(mapper.map(*(segments[1]), stateB));

    for (Index i = 2; i < Index(segments.size()); i++) {
      QMState linker_state = linkers_.at(segments[i]->getType());
      orbitalsAB.QMAtoms().AddContainer(
          mapper.map(*(segments[i]), linker_state));
    }

  } else {
    const Segment* seg1 = pair->Seg1();
    orbitalsAB.QMAtoms() = mapper.map(*seg1, stateA);
    Segment seg2 = pair->Seg2PbCopy();
    orbitalsAB.QMAtoms().AddContainer(mapper.map(seg2, stateB));
  }

  if (do_dft_input_ || do_dft_run_ || do_dft_parse_) {
    std::string qmpackage_work_dir =
        (arg_path / iqm_work_dir / package_append / frame_dir / pair_dir)
            .generic_string();

    Logger dft_logger(Log::current_level);
    dft_logger.setMultithreading(false);
    dft_logger.setPreface(Log::info, (format("\nDFT INF ...")).str());
    dft_logger.setPreface(Log::error, (format("\nDFT ERR ...")).str());
    dft_logger.setPreface(Log::warning, (format("\nDFT WAR ...")).str());
    dft_logger.setPreface(Log::debug, (format("\nDFT DBG ...")).str());
<<<<<<< HEAD
    std::string dftname = "package.name";
    std::string package = _dftpackage_options.get(dftname).as<std::string>();
    QMPackageFactory factory;
    std::unique_ptr<QMPackage> qmpackage = factory.Create(package);
=======
    std::string package = dftpackage_options_.get("name").as<std::string>();
    std::unique_ptr<QMPackage> qmpackage =
        QMPackageFactory::QMPackages().Create(package);
>>>>>>> 853ee099
    qmpackage->setLog(&dft_logger);
    qmpackage->setRunDir(qmpackage_work_dir);
    qmpackage->Initialize(dftpackage_options_);

    // if asked, prepare the input files
    if (do_dft_input_) {
      boost::filesystem::create_directories(qmpackage_work_dir);
      if (qmpackage->GuessRequested()) {
        if (linkers_.size() > 0) {
          throw std::runtime_error(
              "Error: You are using a linker and want "
              "to use a monomer guess for the dimer. These are mutually "
              "exclusive.");
        }

        XTP_LOG(Log::error, pLog)
            << "Guess requested, reading molecular orbitals" << std::flush;

        if (qmpackage->getPackageName() == "orca") {
          XTP_LOG(Log::info, pLog)
              << "Copying monomer .gbw files to pair folder" << std::flush;
          std::string gbwFileA =
              (arg_pathA / eqm_work_dir / "molecules" / frame_dir /
               (format("%1%_%2%%3%") % "molecule" % ID_A % ".gbw").str())
                  .generic_string();
          ;
          std::string gbwFileB =
              (arg_pathB / eqm_work_dir / "molecules" / frame_dir /
               (format("%1%_%2%%3%") % "molecule" % ID_B % ".gbw").str())
                  .generic_string();
          ;
          std::string gbwFileA_workdir =
              (boost::filesystem::path(qmpackage_work_dir) / "molA.gbw")
                  .generic_string();
          ;
          std::string gbwFileB_workdir =
              (boost::filesystem::path(qmpackage_work_dir) / "molB.gbw")
                  .generic_string();
          ;
          boost::filesystem::copy_file(
              gbwFileA, gbwFileA_workdir,
              boost::filesystem::copy_option::overwrite_if_exists);
          boost::filesystem::copy_file(
              gbwFileB, gbwFileB_workdir,
              boost::filesystem::copy_option::overwrite_if_exists);
        } else {
          Orbitals orbitalsB;
          Orbitals orbitalsA;

          try {
            XTP_LOG(Log::error, pLog)
                << "Reading MoleculeA from " << orbFileA << std::flush;
            orbitalsA.ReadFromCpt(orbFileA);
          } catch (std::runtime_error&) {
            SetJobToFailed(
                jres, pLog,
                "Do input: failed loading orbitals from " + orbFileA);
            return jres;
          }

          try {
            XTP_LOG(Log::error, pLog)
                << "Reading MoleculeB from " << orbFileB << std::flush;
            orbitalsB.ReadFromCpt(orbFileB);
          } catch (std::runtime_error&) {
            SetJobToFailed(
                jres, pLog,
                "Do input: failed loading orbitals from " + orbFileB);
            return jres;
          }
          XTP_LOG(Log::info, pLog)
              << "Constructing the guess for dimer orbitals" << std::flush;
          orbitalsAB.PrepareDimerGuess(orbitalsA, orbitalsB);
        }
      } else {
        XTP_LOG(Log::info, pLog)
            << "No Guess requested, starting from DFT starting Guess"
            << std::flush;
      }
      qmpackage->WriteInputFile(orbitalsAB);
    }

    if (do_dft_run_) {
      XTP_LOG(Log::error, pLog) << "Running DFT" << std::flush;
      bool run_dft_status_ = qmpackage->Run();
      if (!run_dft_status_) {
        SetJobToFailed(jres, pLog, qmpackage->getPackageName() + " run failed");
        WriteLoggerToFile(work_dir + "/dft.log", dft_logger);
        return jres;
      }
    }

    if (do_dft_parse_) {
      bool parse_log_status = qmpackage->ParseLogFile(orbitalsAB);
      if (!parse_log_status) {
        SetJobToFailed(jres, pLog, "LOG parsing failed");
        return jres;
      }

      bool parse_orbitals_status = qmpackage->ParseMOsFile(orbitalsAB);

      if (!parse_orbitals_status) {
        SetJobToFailed(jres, pLog, "Orbitals parsing failed");
        return jres;
      }

    }  // end of the parse orbitals/log
    qmpackage->CleanUp();
    WriteLoggerToFile(work_dir + "/dft.log", dft_logger);
  } else {
    try {
      orbitalsAB.ReadFromCpt(orbFileAB);
    } catch (std::runtime_error&) {
      SetJobToFailed(jres, pLog,
                     "Do input: failed loading orbitals from " + orbFileAB);
      return jres;
    }
  }
  tools::Property job_summary;
  tools::Property& job_output = job_summary.add("output", "");
  if (do_dftcoupling_) {
    DFTcoupling dftcoupling;
    dftcoupling.setLogger(&pLog);
    dftcoupling.Initialize(dftcoupling_options_);
    Orbitals orbitalsB;
    Orbitals orbitalsA;

    try {
      orbitalsA.ReadFromCpt(orbFileA);
    } catch (std::runtime_error&) {
      SetJobToFailed(jres, pLog,
                     "Do input: failed loading orbitals from " + orbFileA);
      return jres;
    }

    try {
      orbitalsB.ReadFromCpt(orbFileB);
    } catch (std::runtime_error&) {
      SetJobToFailed(jres, pLog,
                     "Do input: failed loading orbitals from " + orbFileB);
      return jres;
    }
    try {
      dftcoupling.CalculateCouplings(orbitalsA, orbitalsB, orbitalsAB);
      dftcoupling.Addoutput(job_output, orbitalsA, orbitalsB);
    } catch (std::runtime_error& error) {
      std::string errormessage(error.what());
      SetJobToFailed(jres, pLog, errormessage);
      return jres;
    }
  }

  // do excited states calculation
  if (do_gwbse_) {
    try {
      XTP_LOG(Log::error, pLog) << "Running GWBSE" << std::flush;
      Logger gwbse_logger(Log::current_level);
      gwbse_logger.setMultithreading(false);
      gwbse_logger.setPreface(Log::info, (format("\nGWBSE INF ...")).str());
      gwbse_logger.setPreface(Log::error, (format("\nGWBSE ERR ...")).str());
      gwbse_logger.setPreface(Log::warning, (format("\nGWBSE WAR ...")).str());
      gwbse_logger.setPreface(Log::debug, (format("\nGWBSE DBG ...")).str());
      GWBSE gwbse = GWBSE(orbitalsAB);
      gwbse.setLogger(&gwbse_logger);
      gwbse.Initialize(gwbse_options_);
      gwbse.Evaluate();
      WriteLoggerToFile(work_dir + "/gwbse.log", gwbse_logger);
    } catch (std::runtime_error& error) {
      std::string errormessage(error.what());
      SetJobToFailed(jres, pLog, errormessage);
      return jres;
    }

  }  // end of excited state calculation, exciton data is in  orbitalsAB_

  // calculate the coupling

  if (do_bsecoupling_) {
    XTP_LOG(Log::error, pLog) << "Running BSECoupling" << std::flush;
    BSECoupling bsecoupling;
    // orbitals must be loaded from a file
    if (!do_gwbse_) {
      try {
        orbitalsAB.ReadFromCpt(orbFileAB);
      } catch (std::runtime_error&) {
        SetJobToFailed(jres, pLog,
                       "Do input: failed loading orbitals from " + orbFileAB);
        return jres;
      }
    }

    Orbitals orbitalsB;
    Orbitals orbitalsA;

    try {
      orbitalsA.ReadFromCpt(orbFileA);
    } catch (std::runtime_error&) {
      SetJobToFailed(jres, pLog,
                     "Do input: failed loading orbitals from " + orbFileA);
      return jres;
    }

    try {
      orbitalsB.ReadFromCpt(orbFileB);
    } catch (std::runtime_error&) {
      SetJobToFailed(jres, pLog,
                     "Do input: failed loading orbitals from " + orbFileB);
      return jres;
    }

    try {
      Logger bsecoupling_logger(Log::current_level);
      bsecoupling_logger.setMultithreading(false);
      bsecoupling_logger.setPreface(Log::info,
                                    (format("\nBSECOU INF ...")).str());
      bsecoupling_logger.setPreface(Log::error,
                                    (format("\nBSECOU ERR ...")).str());
      bsecoupling_logger.setPreface(Log::warning,
                                    (format("\nBSECOU WAR ...")).str());
      bsecoupling_logger.setPreface(Log::debug,
                                    (format("\nBSECOU DBG ...")).str());
      bsecoupling.setLogger(&bsecoupling_logger);
      bsecoupling.Initialize(bsecoupling_options_);
      bsecoupling.CalculateCouplings(orbitalsA, orbitalsB, orbitalsAB);
      bsecoupling.Addoutput(job_output, orbitalsA, orbitalsB);
      WriteLoggerToFile(work_dir + "/bsecoupling.log", bsecoupling_logger);
    } catch (std::runtime_error& error) {
      std::string errormessage(error.what());
      SetJobToFailed(jres, pLog, errormessage);
      return jres;
    }
  }

  tools::PropertyIOManipulator iomXML(tools::PropertyIOManipulator::XML, 1, "");
  std::stringstream sout;
  sout << iomXML << job_summary;
  XTP_LOG(Log::error, pLog) << TimeStamp() << " Finished evaluating pair "
                            << ID_A << ":" << ID_B << std::flush;
  if (store_dft_ || store_gw_) {
    boost::filesystem::create_directories(orb_dir);
    XTP_LOG(Log::error, pLog)
        << "Saving orbitals to " << orbFileAB << std::flush;
    if (!store_dft_) {
      orbitalsAB.MOs().clear();
    }
    if (!store_gw_) {
      orbitalsAB.QPdiag().clear();
      orbitalsAB.QPpertEnergies().resize(0);
    }
    orbitalsAB.WriteToCpt(orbFileAB);
  } else {
    XTP_LOG(Log::error, pLog)
        << "Orb file is not saved according to options " << std::flush;
  }

  jres.setOutput(job_summary);
  jres.setStatus(Job::COMPLETE);

  return jres;
}

void IQM::WriteJobFile(const Topology& top) {

  std::cout << std::endl
            << "... ... Writing job file " << jobfile_ << std::flush;
  std::ofstream ofs;
  ofs.open(jobfile_, std::ofstream::out);
  if (!ofs.is_open()) {
    throw std::runtime_error("\nERROR: bad file handle: " + jobfile_);
  }

  const QMNBList& nblist = top.NBList();

  Index jobCount = 0;
  if (nblist.size() == 0) {
    std::cout << std::endl
              << "... ... No pairs in neighbor list, skip." << std::flush;
    return;
  }

  ofs << "<jobs>" << std::endl;
  std::string tag = "";

  for (const QMPair* pair : nblist) {
    if (pair->getType() == QMPair::Excitoncl) {
      continue;
    }
    Index id1 = pair->Seg1()->getId();
    std::string name1 = pair->Seg1()->getType();
    Index id2 = pair->Seg2()->getId();
    std::string name2 = pair->Seg2()->getType();
    Index id = jobCount;
    tools::Property Input;
    tools::Property& pInput = Input.add("input", "");
    tools::Property& pSegmentA =
        pInput.add("segment", boost::lexical_cast<std::string>(id1));
    pSegmentA.setAttribute<std::string>("type", name1);
    pSegmentA.setAttribute<Index>("id", id1);
    tools::Property& pSegmentB =
        pInput.add("segment", boost::lexical_cast<std::string>(id2));
    pSegmentB.setAttribute<std::string>("type", name2);
    pSegmentB.setAttribute<Index>("id", id2);
    Job job(id, tag, Input, Job::AVAILABLE);
    job.ToStream(ofs);
    jobCount++;
  }
  // CLOSE STREAM
  ofs << "</jobs>" << std::endl;
  ofs.close();
  std::cout << std::endl
            << "... ... In total " << jobCount << " jobs" << std::flush;
  return;
}

double IQM::GetDFTCouplingFromProp(const tools::Property& dftprop, Index stateA,
                                   Index stateB) {
  double J = 0;
  bool found = false;
  for (const tools::Property* state : dftprop.Select("coupling")) {
    Index state1 = state->getAttribute<Index>("levelA");
    Index state2 = state->getAttribute<Index>("levelB");
    if (state1 == stateA && state2 == stateB) {
      J = state->getAttribute<double>("j") * tools::conv::ev2hrt;
      found = true;
      break;
    }
  }
  if (found) {
    return J * J;
  } else {
    return -1;
  }
}

double IQM::GetBSECouplingFromProp(const tools::Property& bseprop,
                                   const QMState& stateA,
                                   const QMState& stateB) {
  double J = 0;
  std::string algorithm = bseprop.getAttribute<std::string>("algorithm");
  bool found = false;
  for (const tools::Property* state : bseprop.Select("coupling")) {
    QMState state1 = state->getAttribute<QMState>("stateA");
    QMState state2 = state->getAttribute<QMState>("stateB");
    if (state1 == stateA && state2 == stateB) {
      J = state->getAttribute<double>(algorithm) * tools::conv::ev2hrt;
      found = true;
      break;
    }
  }
  if (found) {
    return J * J;
  } else {
    return -1;
  }
}

QMState IQM::GetElementFromMap(const std::map<std::string, QMState>& elementmap,
                               const std::string& elementname) const {
  QMState state;
  try {
    state = elementmap.at(elementname);
  } catch (std::out_of_range&) {
    std::string errormessage =
        "Map does not have segment of type: " + elementname;
    errormessage += "\n segments in map are:";
    for (const auto& s : elementmap) {
      errormessage += "\n\t" + s.first;
    }
    throw std::runtime_error(errormessage);
  }
  return state;
}

void IQM::ReadJobFile(Topology& top) {
  // gets the neighborlist from the topology
  QMNBList& nblist = top.NBList();
  Index number_of_pairs = nblist.size();
  Index dft_h = 0;
  Index dft_e = 0;
  Index bse_s = 0;
  Index bse_t = 0;
  Index incomplete_jobs = 0;
  Logger log;
  log.setReportLevel(Log::current_level);

  tools::Property xml;
  // load the QC results in a vector indexed by the pair ID
  xml.LoadFromXML(jobfile_);

  // loop over all jobs = pair records in the job file
  for (tools::Property* job : xml.Select("jobs.job")) {
    if (!job->exists("status")) {
      throw std::runtime_error(
          "Jobfile is malformed. <status> tag missing on job.");
    }
    if (job->get("status").as<std::string>() != "COMPLETE" ||
        !job->exists("output")) {
      incomplete_jobs++;
      continue;
    }

    // job file is stupid, because segment ids are only in input have to get
    // them out l
    std::vector<Index> id;
    for (tools::Property* segment : job->Select("input.segment")) {
      id.push_back(segment->getAttribute<Index>("id"));
    }
    if (id.size() != 2) {
      throw std::runtime_error(
          "Getting pair ids from jobfile failed, check jobfile.");
    }

    // segments which correspond to these ids
    Segment& segA = top.getSegment(id[0]);
    Segment& segB = top.getSegment(id[1]);
    // pair that corresponds to the two segments
    QMPair* qmp = nblist.FindPair(&segA, &segB);

    if (qmp == nullptr) {  // there is no pair in the neighbor list with this
                           // name
      XTP_LOG(Log::error, log)
          << "No pair " << id[0] << ":" << id[1]
          << " found in the neighbor list. Ignoring" << std::flush;
      continue;
    }
    if (qmp->getType() != QMPair::PairType::Hopping) {
      XTP_LOG(Log::error, log) << "WARNING Pair " << qmp->getId()
                               << " is not of any of the "
                                  "Hopping type. Skipping pair"
                               << std::flush;
      continue;
    }

    const tools::Property& pair_property = job->get("output");

    if (pair_property.exists("dftcoupling")) {
      const tools::Property& dftprop = pair_property.get("dftcoupling");
      Index homoA = dftprop.getAttribute<Index>("homoA");
      Index homoB = dftprop.getAttribute<Index>("homoB");
      QMStateType hole = QMStateType(QMStateType::Hole);
      if (dftprop.exists(hole.ToLongString())) {
        const tools::Property& holes = dftprop.get(hole.ToLongString());
        QMState stateA = GetElementFromMap(hole_levels_, segA.getType());
        QMState stateB = GetElementFromMap(hole_levels_, segB.getType());
        Index levelA = homoA - stateA.StateIdx();  // h1 is is homo;
        Index levelB = homoB - stateB.StateIdx();
        double J2 = GetDFTCouplingFromProp(holes, levelA, levelB);
        if (J2 >= 0) {
          qmp->setJeff2(J2, hole);
          dft_h++;
        }
      }
      QMStateType electron = QMStateType(QMStateType::Electron);
      if (dftprop.exists(electron.ToLongString())) {
        const tools::Property& electrons = dftprop.get(electron.ToLongString());
        QMState stateA = GetElementFromMap(electron_levels_, segA.getType());
        QMState stateB = GetElementFromMap(electron_levels_, segB.getType());
        Index levelA = homoA + 1 + stateA.StateIdx();  // e1 is lumo;
        Index levelB = homoB + 1 + stateB.StateIdx();
        double J2 = GetDFTCouplingFromProp(electrons, levelA, levelB);
        if (J2 >= 0) {
          qmp->setJeff2(J2, electron);
          dft_e++;
        }
      }
    }
    if (pair_property.exists("bsecoupling")) {
      const tools::Property& bseprop = pair_property.get("bsecoupling");
      QMStateType singlet = QMStateType(QMStateType::Singlet);
      if (bseprop.exists(singlet.ToLongString())) {
        const tools::Property& singlets = bseprop.get(singlet.ToLongString());
        QMState stateA = GetElementFromMap(singlet_levels_, segA.getType());
        QMState stateB = GetElementFromMap(singlet_levels_, segB.getType());
        double J2 = GetBSECouplingFromProp(singlets, stateA, stateB);
        if (J2 >= 0) {
          qmp->setJeff2(J2, singlet);
          bse_s++;
        }
      }
      QMStateType triplet = QMStateType(QMStateType::Triplet);
      if (bseprop.exists(triplet.ToLongString())) {
        const tools::Property& triplets = bseprop.get(triplet.ToLongString());
        QMState stateA = GetElementFromMap(triplet_levels_, segA.getType());
        QMState stateB = GetElementFromMap(triplet_levels_, segB.getType());
        double J2 = GetBSECouplingFromProp(triplets, stateA, stateB);
        if (J2 >= 0) {
          qmp->setJeff2(J2, triplet);
          bse_t++;
        }
      }
    }
  }
  XTP_LOG(Log::error, log) << "Pairs [total:updated(e,h,s,t)] "
                           << number_of_pairs << ":(" << dft_e << "," << dft_h
                           << "," << bse_s << "," << bse_t
                           << ") Incomplete jobs: " << incomplete_jobs << "\n"
                           << std::flush;
  std::cout << log;
  return;
}
}  // namespace xtp
}  // namespace votca<|MERGE_RESOLUTION|>--- conflicted
+++ resolved
@@ -293,16 +293,9 @@
     dft_logger.setPreface(Log::error, (format("\nDFT ERR ...")).str());
     dft_logger.setPreface(Log::warning, (format("\nDFT WAR ...")).str());
     dft_logger.setPreface(Log::debug, (format("\nDFT DBG ...")).str());
-<<<<<<< HEAD
-    std::string dftname = "package.name";
-    std::string package = _dftpackage_options.get(dftname).as<std::string>();
-    QMPackageFactory factory;
-    std::unique_ptr<QMPackage> qmpackage = factory.Create(package);
-=======
     std::string package = dftpackage_options_.get("name").as<std::string>();
     std::unique_ptr<QMPackage> qmpackage =
-        QMPackageFactory::QMPackages().Create(package);
->>>>>>> 853ee099
+        QMPackageFactory().Create(package);
     qmpackage->setLog(&dft_logger);
     qmpackage->setRunDir(qmpackage_work_dir);
     qmpackage->Initialize(dftpackage_options_);
