
/*
 *            Copyright 2009-2020 The VOTCA Development Team
 *                       (http://www.votca.org)
 *
 *      Licensed under the Apache License, Version 2.0 (the "License")
 *
 * You may not use this file except in compliance with the License.
 * You may obtain a copy of the License at
 *
 *              http://www.apache.org/licenses/LICENSE-2.0
 *
 * Unless required by applicable law or agreed to in writing, software
 * distributed under the License is distributed on an "AS IS" BASIS,
 * WITHOUT WARRANTIES OR CONDITIONS OF ANY KIND, either express or implied.
 * See the License for the specific language governing permissions and
 * limitations under the License.
 *
 */

#include <votca/tools/constants.h>

#include "votca/xtp/ImaginaryAxisIntegration.h"
#include "votca/xtp/quadrature_factory.h"
#include "votca/xtp/threecenter.h"

namespace votca {
namespace xtp {

ImaginaryAxisIntegration::ImaginaryAxisIntegration(
    const Eigen::VectorXd& energies, const TCMatrix_gwbse& Mmn)
    : energies_(energies), Mmn_(Mmn) {}

void ImaginaryAxisIntegration::configure(
    options opt, const RPA& rpa, const Eigen::MatrixXd& kDielMxInv_zero) {
<<<<<<< HEAD
  _opt = opt;
  QuadratureFactory factory;
  _gq = std::unique_ptr<GaussianQuadratureBase>(
      factory.Create(_opt.quadrature_scheme));
  _gq->configure(_opt.order);
=======
  opt_ = opt;
  QuadratureFactory::RegisterAll();
  gq_ = std::unique_ptr<GaussianQuadratureBase>(
      Quadratures().Create(opt_.quadrature_scheme));
  gq_->configure(opt_.order);
>>>>>>> 853ee099

  CalcDielInvVector(rpa, kDielMxInv_zero);
}

// This function calculates and stores inverses of the microscopic dielectric
// matrix in a matrix vector
void ImaginaryAxisIntegration::CalcDielInvVector(
    const RPA& rpa, const Eigen::MatrixXd& kDielMxInv_zero) {
  dielinv_matrices_r_.resize(gq_->Order());

  for (Index j = 0; j < gq_->Order(); j++) {
    double newpoint = gq_->ScaledPoint(j);
    Eigen::MatrixXd eps_inv_j = rpa.calculate_epsilon_i(newpoint).inverse();
    eps_inv_j.diagonal().array() -= 1.0;
    dielinv_matrices_r_[j] =
        -eps_inv_j +
        kDielMxInv_zero * std::exp(-std::pow(opt_.alpha * newpoint, 2));
  }
}

class FunctionEvaluation {
 public:
  FunctionEvaluation(const Eigen::MatrixXd& Imx, const Eigen::ArrayXcd& DeltaE,
                     const std::vector<Eigen::MatrixXd>& dielinv_matrices_r)
      : Imx_(Imx), DeltaE_(DeltaE), dielinv_matrices_r_(dielinv_matrices_r){};

  double operator()(Index j, double point, bool symmetry) const {
    Eigen::VectorXcd denominator;
    const std::complex<double> cpoint(0.0, point);
    if (symmetry) {
      denominator =
          (DeltaE_ + cpoint).cwiseInverse() + (DeltaE_ - cpoint).cwiseInverse();
    } else {
      denominator = (DeltaE_ + cpoint).cwiseInverse();
    }
    return 0.5 / tools::conv::Pi *
           ((Imx_ * (dielinv_matrices_r_[j].conjugate()))
                .cwiseProduct(denominator.asDiagonal() * Imx_))
               .sum()
               .real();
  }

 private:
  const Eigen::MatrixXd& Imx_;
  const Eigen::ArrayXcd& DeltaE_;
  const std::vector<Eigen::MatrixXd>& dielinv_matrices_r_;
};

double ImaginaryAxisIntegration::SigmaGQDiag(double frequency, Index gw_level,
                                             double eta) const {
  Index lumo = opt_.homo + 1;
  const Index occ = lumo - opt_.rpamin;
  const Index unocc = opt_.rpamax - opt_.homo;
  Index gw_level_offset = gw_level + opt_.qpmin - opt_.rpamin;
  const Eigen::MatrixXd& Imx = Mmn_[gw_level_offset];
  Eigen::ArrayXcd DeltaE = frequency - energies_.array();
  DeltaE.imag().head(occ) = eta;
  DeltaE.imag().tail(unocc) = -eta;
  FunctionEvaluation f(Imx, DeltaE, dielinv_matrices_r_);
  return gq_->Integrate(f);
}

}  // namespace xtp

}  // namespace votca<|MERGE_RESOLUTION|>--- conflicted
+++ resolved
@@ -33,19 +33,9 @@
 
 void ImaginaryAxisIntegration::configure(
     options opt, const RPA& rpa, const Eigen::MatrixXd& kDielMxInv_zero) {
-<<<<<<< HEAD
-  _opt = opt;
-  QuadratureFactory factory;
-  _gq = std::unique_ptr<GaussianQuadratureBase>(
-      factory.Create(_opt.quadrature_scheme));
-  _gq->configure(_opt.order);
-=======
   opt_ = opt;
-  QuadratureFactory::RegisterAll();
-  gq_ = std::unique_ptr<GaussianQuadratureBase>(
-      Quadratures().Create(opt_.quadrature_scheme));
+  gq_ = QuadratureFactory().Create(opt_.quadrature_scheme));
   gq_->configure(opt_.order);
->>>>>>> 853ee099
 
   CalcDielInvVector(rpa, kDielMxInv_zero);
 }
