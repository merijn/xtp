/*
 *            Copyright 2009-2018 The VOTCA Development Team
 *                       (http://www.votca.org)
 *
 *      Licensed under the Apache License, Version 2.0 (the "License")
 *
 * You may not use this file except in compliance with the License.
 * You may obtain a copy of the License at
 *
 *              http://www.apache.org/licenses/LICENSE-2.0
 *
 * Unless required by applicable law or agreed to in writing, software
 * distributed under the License is distributed on an "AS IS" BASIS,
 * WITHOUT WARRANTIES OR CONDITIONS OF ANY KIND, either express or implied.
 * See the License for the specific language governing permissions and
 * limitations under the License.
 *
 */


#include <votca/xtp/aomatrix.h>
#include <votca/xtp/bsecoupling.h>
#include <votca/tools/constants.h>
#include <boost/format.hpp>


namespace votca { namespace xtp {

using namespace std;
using boost::format;
using namespace tools;

void BSECoupling::Initialize(Property& options){
    
    #if (GWBSE_DOUBLE)
        XTP_LOG(logDEBUG, *_pLog) <<  " Compiled with full double support" << flush;   
    #else
        XTP_LOG(logDEBUG, *_pLog) <<  " Compiled with float/double mixture (standard)" << flush;   
    #endif
    
    std::string key = Identify(); 
    _doSinglets=false;
    _doTriplets=false;
   _output_perturbation=false;
    
    
    _openmp_threads = 0;
    
    if ( options.exists( key + ".openmp") ) {
                 _openmp_threads = options.get(key + ".openmp").as<int> ();
            }
    
    string spintype   = options.get(key + ".spin").as<string> ();
        if(spintype=="all"){
            _doSinglets=true;
            _doTriplets=true;
        }
        else if(spintype=="triplet"){
            _doTriplets=true;
        }
        else if(spintype=="singlet"){
            _doSinglets=true;
        }
        else{
            throw std::runtime_error((boost::format("Choice % for type not known. Available singlet,triplet,all") % spintype).str());
        }
     
     
   if ( options.exists( key + ".algorithm") ) {
                string algorithm = options.get(key + ".algorithm").as<string> ();
                 if(algorithm=="perturbation"){
                    _output_perturbation=true;
                 }
   }

        _levA  = options.get(key + ".moleculeA.states").as<int> ();
        _levB  = options.get(key + ".moleculeB.states").as<int> ();
        _occA  = options.get(key + ".moleculeA.occLevels").as<int> ();
        _occB  = options.get(key + ".moleculeB.occLevels").as<int> ();
        _unoccA  = options.get(key + ".moleculeA.unoccLevels").as<int> ();
        _unoccB  = options.get(key + ".moleculeB.unoccLevels").as<int> ();
  
}

void BSECoupling::WriteToProperty(const Orbitals& orbitalsA, const Orbitals& orbitalsB, 
                        Property& summary, const QMState& stateA, const QMState& stateB){
  Property &coupling_summary = summary.add("coupling",""); 
  double energyA =0; 
   double energyB =0; 
  double JAB_pert=0;
  double JAB_diag=0;
  if(stateA.Type()==QMStateType::Singlet){
      energyA=orbitalsA.BSESingletEnergies()(stateA.Index())*conv::hrt2ev;
      energyB=orbitalsB.BSESingletEnergies()(stateB.Index())*conv::hrt2ev;
      JAB_pert=getSingletCouplingElement(stateA.Index(),stateB.Index(),0);
      JAB_diag=getSingletCouplingElement(stateA.Index(),stateB.Index(),1);
  }else if(stateA.Type()==QMStateType::Triplet){
      energyA=orbitalsA.BSETripletEnergies()(stateA.Index())*conv::hrt2ev;
      energyB=orbitalsB.BSETripletEnergies()(stateB.Index())*conv::hrt2ev;
      JAB_pert=getTripletCouplingElement(stateA.Index(),stateB.Index(),0);
      JAB_diag=getTripletCouplingElement(stateA.Index(),stateB.Index(),1);
  }
  coupling_summary.setAttribute("stateA", stateA.ToString());
  coupling_summary.setAttribute("stateB", stateB.ToString());
  coupling_summary.setAttribute("eA", (format("%1$1.6e") % energyA).str());
  coupling_summary.setAttribute("eB", (format("%1$1.6e") % energyB).str());
  coupling_summary.setAttribute("j_pert", (format("%1$1.6e") % JAB_pert).str());
  coupling_summary.setAttribute("j_diag", (format("%1$1.6e") % JAB_diag).str());
}

void BSECoupling::Addoutput(Property &type_summary,const Orbitals& orbitalsA, 
                               const Orbitals& orbitalsB){
    tools::Property& bsecoupling= type_summary.add(Identify(),"");
    string algorithm="j_diag";
    if (_output_perturbation){
        algorithm="j_pert";
    }
    if (_doSinglets){
        QMStateType singlet=QMStateType(QMStateType::Singlet);
        Property &singlet_summary = bsecoupling.add(singlet.ToLongString(),"");
        singlet_summary.setAttribute("algorithm",algorithm);
        for (int stateA = 0; stateA < _levA ; ++stateA ) {
             QMState qmstateA=QMState(singlet,stateA,false);
           for (int stateB = 0; stateB <_levB ; ++stateB ) {             
               QMState qmstateB=QMState(singlet,stateB,false);
               WriteToProperty(orbitalsA, orbitalsB, singlet_summary, qmstateA, qmstateB);    
           } 
        }
    }
     
    if ( _doTriplets){
        QMStateType triplet=QMStateType(QMStateType::Triplet);
        Property &triplet_summary = bsecoupling.add(triplet.ToLongString(),"");
        triplet_summary.setAttribute("algorithm",algorithm);
        for (int stateA = 0; stateA < _levA ; ++stateA ) {
               QMState qmstateA=QMState(triplet,stateA,false);
           for (int stateB = 0; stateB <_levB ; ++stateB ) {             
               QMState qmstateB=QMState(triplet,stateB,false);
               WriteToProperty(orbitalsA, orbitalsB, triplet_summary, qmstateA, qmstateB);           
           } 
        }
    }       
}


double BSECoupling::getSingletCouplingElement( int levelA, int levelB, int methodindex) {
    return JAB_singlet[methodindex]( levelA  , levelB +  _levA ) * votca::tools::conv::hrt2ev;
}



double BSECoupling::getTripletCouplingElement( int levelA, int levelB, int methodindex) {
    return JAB_triplet[methodindex]( levelA  , levelB + _levA ) * votca::tools::conv::hrt2ev;
}




/**
 * \brief evaluates electronic couplings  
 *   
 * @param _orbitalsA molecular orbitals of molecule A
 * @param _orbitalsB molecular orbitals of molecule B
 * @param _orbitalsAB molecular orbitals of the dimer AB
 */
void BSECoupling::CalculateCouplings(const Orbitals& orbitalsA, const Orbitals& orbitalsB, Orbitals& orbitalsAB) {
       XTP_LOG(logDEBUG, *_pLog) << TimeStamp()  << "  Calculating exciton couplings" << flush;
    #ifdef _OPENMP
    
    if ( _openmp_threads > 0 ) omp_set_num_threads(_openmp_threads);      
    XTP_LOG(logDEBUG, *_pLog) << TimeStamp()  << " Using "<< omp_get_max_threads()<<" threads" << flush;
    #endif
    
    CheckAtomCoordinates(orbitalsA, orbitalsB, orbitalsAB);
   
    // constructing the direct product orbA x orbB
    int basisA = orbitalsA.getBasisSetSize();
    int basisB = orbitalsB.getBasisSetSize();
    
    if ( ( basisA == 0 ) || ( basisB == 0 ) ) {
        throw std::runtime_error("Basis set size is not stored in monomers");
    }

    // number of levels stored in monomers
    int levelsA = orbitalsA.getBasisSetSize();
    int levelsB = orbitalsB.getBasisSetSize();
            
    // get exciton information of molecule A
    int _bseA_cmax        = orbitalsA.getBSEcmax();
    int _bseA_cmin        = orbitalsA.getBSEcmin();
    int _bseA_vmax        = orbitalsA.getBSEvmax();
    int _bseA_vmin        = orbitalsA.getBSEvmin();
    int _bseA_vtotal      = _bseA_vmax - _bseA_vmin +1 ;
    int _bseA_ctotal      = _bseA_cmax - _bseA_cmin +1 ;
    int _bseA_size        = _bseA_vtotal * _bseA_ctotal;
    int _bseA_singlet_exc = orbitalsA.BSESingletCoefficients().cols();
    int _bseA_triplet_exc = orbitalsA.BSETripletCoefficients().cols();

    XTP_LOG(logDEBUG, *_pLog) << TimeStamp()   << "   molecule A has " << _bseA_singlet_exc << " singlet excitons with dimension " << _bseA_size << flush;
    XTP_LOG(logDEBUG, *_pLog) << TimeStamp()   << "   molecule A has " << _bseA_triplet_exc << " triplet excitons with dimension " << _bseA_size << flush;
    
    // now, two storage assignment matrices for two-particle functions
    Eigen::MatrixXi combA;
    combA.resize(_bseA_size,2);
    int cnt = 0;
    for ( int _v = 0; _v < _bseA_vtotal; _v++){
        for ( int _c = 0; _c < _bseA_ctotal; _c++){
            combA(cnt,0) = _v;
            combA(cnt,1) = _bseA_vtotal + _c;
            cnt++;
        }
    }
    
    // get exciton information of molecule B
    int _bseB_cmax        = orbitalsB.getBSEcmax();
    int _bseB_cmin        = orbitalsB.getBSEcmin();
    int _bseB_vmax        = orbitalsB.getBSEvmax();
    int _bseB_vmin        = orbitalsB.getBSEvmin();
    int _bseB_vtotal      = _bseB_vmax - _bseB_vmin +1 ;
    int _bseB_ctotal      = _bseB_cmax - _bseB_cmin +1 ;
    int _bseB_size        = _bseB_vtotal * _bseB_ctotal;
    int _bseB_singlet_exc = orbitalsB.BSESingletCoefficients().cols();
    int _bseB_triplet_exc = orbitalsB.BSETripletCoefficients().cols();

    XTP_LOG(logDEBUG, *_pLog) << TimeStamp()   << "   molecule B has " << _bseB_singlet_exc << " singlet excitons with dimension " << _bseB_size << flush;
    XTP_LOG(logDEBUG, *_pLog) << TimeStamp()   << "   molecule B has " << _bseB_triplet_exc << " triplet excitons with dimension " << _bseB_size << flush;
    
    // now, two storage assignment matrices for two-particle functions
    Eigen::MatrixXi combB;
    combB.resize(_bseB_size,2);
    cnt = 0;
    for ( int _v = 0; _v < _bseB_vtotal; _v++){
        for ( int _c = 0; _c < _bseB_ctotal; _c++){
            combB(cnt,0) = _bseA_vtotal + _bseA_ctotal + _v;
            combB(cnt,1) = _bseA_vtotal + _bseA_ctotal + _bseB_vtotal + _c;
            cnt++;
        }
    }
    
    if(_levA>_bseA_singlet_exc){
        XTP_LOG(logDEBUG, *_pLog) << TimeStamp()  << "  Number of excitons you want is greater than stored for molecule A. Setting to max number available" << flush; 
        _levA=_bseA_singlet_exc;
    }
    if(_levB>_bseB_singlet_exc){
        XTP_LOG(logDEBUG, *_pLog) << TimeStamp()  << "  Number of excitons you want is greater than stored for molecule B. Setting to max number available" << flush; 
        _levB=_bseB_singlet_exc;
    }
    
    if(_levA>_bseA_singlet_exc){
        XTP_LOG(logDEBUG, *_pLog) << TimeStamp()  << "  Number of Frenkel states you want is greater than stored for molecule A. Setting to max number available" << flush; 
        _levA=_bseA_singlet_exc;
    }
    if(_levB>_bseB_singlet_exc){
        XTP_LOG(logDEBUG, *_pLog) << TimeStamp()  << "  Number of Frenkel states you want is greater than stored for molecule B. Setting to max number available" << flush; 
        _levB=_bseB_singlet_exc;
    }
    
    if(_unoccA>_bseA_ctotal){
        XTP_LOG(logDEBUG, *_pLog) << TimeStamp()  << "  Number of occupied orbitals in molecule A for CT creation exceeds number of KS-orbitals in BSE" << flush; 
        _unoccA=_bseA_ctotal;
    }
    else if (_unoccA<0){
        _unoccA=_bseA_ctotal;
    }
    if(_unoccB>_bseB_ctotal){
        XTP_LOG(logDEBUG, *_pLog) << TimeStamp()  << "  Number of occupied orbitals in molecule B for CT creation exceeds number of KS-orbitals in BSE" << flush; 
        _unoccB=_bseB_ctotal;
    }
    else if (_unoccB<0){
        _unoccB=_bseB_ctotal;
    }
    
    if(_occA>_bseA_vtotal){
        XTP_LOG(logDEBUG, *_pLog) << TimeStamp()  << "  Number of unoccupied orbitals in molecule A for CT creation exceeds number of KS-orbitals in BSE" << flush; 
        _occA=_bseA_vtotal;
    }
    else if (_occA<0){
        _occA=_bseA_vtotal;
    }
    if(_occB>_bseB_vtotal){
        XTP_LOG(logDEBUG, *_pLog) << TimeStamp()  << "  Number of unoccupied orbitals in molecule B for CT creation exceeds number of KS-orbitals in BSE" << flush; 
        _occB=_bseB_vtotal;
    }else if (_occB<0){
        _occB=_bseB_vtotal;
    }

    // get exciton information of pair AB
    int _bseAB_cmax = orbitalsAB.getBSEcmax();
    int _bseAB_cmin = orbitalsAB.getBSEcmin();
    int _bseAB_vmax = orbitalsAB.getBSEvmax();
    int _bseAB_vmin = orbitalsAB.getBSEvmin();
    int _bseAB_vtotal = _bseAB_vmax - _bseAB_vmin +1 ;
    int _bseAB_ctotal = _bseAB_cmax - _bseAB_cmin +1 ;
    int _bseAB_size   = _bseAB_vtotal * _bseAB_ctotal;
    // check if electron-hole interaction matrices are stored
    if ( ! orbitalsAB.hasEHinteraction_triplet() && _doTriplets){
       throw std::runtime_error( "BSE EH for triplets not stored " );
    }
    if ( ! orbitalsAB.hasEHinteraction_singlet() && _doSinglets){
       throw std::runtime_error( "BSE EH for singlets not stored " );
    }
    const MatrixXfd&    eh_t = orbitalsAB.eh_t(); 
    const MatrixXfd&    eh_s = orbitalsAB.eh_s(); 
    if(_doTriplets){
    XTP_LOG(logDEBUG, *_pLog) << TimeStamp()   << "   dimer AB has BSE EH interaction triplet with dimension " << eh_t.rows() << " x " <<  eh_t.cols() << flush;
    }
    if(_doSinglets){
    XTP_LOG(logDEBUG, *_pLog) << TimeStamp()   << "   dimer AB has BSE EH interaction singlet with dimension " << eh_s.rows() << " x " <<  eh_s.cols() << flush;
    }
    // now, two storage assignment matrices for two-particle functions
    Eigen::MatrixXi combAB;
    combAB.resize(_bseAB_size,2);
    cnt = 0;
    for ( int _v = 0; _v < _bseAB_vtotal; _v++){
        for ( int _c = 0; _c < _bseAB_ctotal; _c++){           
            combAB(cnt,0) = _bseAB_vmin + _v;
            combAB(cnt,1) = _bseAB_vmin + _bseAB_vtotal + _c;
            cnt++;
        }
    }
    
    // DFT levels of monomers can be reduced to those used in BSE
    levelsA = _bseA_vtotal + _bseA_ctotal;
    levelsB = _bseB_vtotal + _bseB_ctotal;
    XTP_LOG(logDEBUG, *_pLog) << TimeStamp()  << "   levels used in BSE of molA: " << _bseA_vmin << " to " << _bseA_cmax << " total: " << _bseA_vtotal + _bseA_ctotal <<  flush;
    XTP_LOG(logDEBUG, *_pLog) << TimeStamp()  << "   levels used in BSE of molB: " << _bseB_vmin << " to " << _bseB_cmax << " total: " << _bseB_vtotal + _bseB_ctotal <<  flush;
    
    if ( ( levelsA == 0 ) || (levelsB == 0) ) {
        throw std::runtime_error("No information about number of occupied/unoccupied levels is stored" );
    } 
    
    //       | Orbitals_A          0 |      | Overlap_A |     
    //       | 0          Orbitals_B |.T  X   | Overlap_B |  X  ( Orbitals_AB )
    
    Eigen::MatrixXd psi_AxB =Eigen::MatrixXd::Zero( levelsA + levelsB, basisA + basisB  );
    // constructing merged orbitals
    psi_AxB.block(0,0,levelsA , basisA) = orbitalsA.MOCoefficients().block(_bseA_vmin,0, _bseA_cmax+1-_bseA_vmin, basisA );
    psi_AxB.block(levelsA, basisA,levelsB,basisB) =orbitalsB.MOCoefficients().block(_bseB_vmin,0,_bseB_cmax+1-_bseA_vmin,basisB); 
    
    // psi_AxB * S_AB * psi_AB
    XTP_LOG(logDEBUG, *_pLog) << TimeStamp()  << "   projecting monomer onto dimer orbitals" << flush; 
    
    Eigen::MatrixXd overlapAB;
    if ( orbitalsAB.hasAOOverlap() ) {
            XTP_LOG(logDEBUG,*_pLog) << "Reading overlap matrix from orbitals" << flush; 
           overlapAB= orbitalsAB.AOOverlap();
    }else{
<<<<<<< HEAD
        XTP_LOG(logDEBUG,*_pLog) << "Calculating overlap matrix for basisset: "<< orbitalsAB.getDFTbasis()<< flush; 
=======
        CTP_LOG(ctp::logDEBUG,*_pLog) << "Calculating overlap matrix for basisset: "<< orbitalsAB.getDFTbasisName()<< flush; 
>>>>>>> b339c4da
        overlapAB=CalculateOverlapMatrix(orbitalsAB);
    }
  
    Eigen::MatrixXd psi_AxB_dimer_basis = psi_AxB.transpose()*overlapAB*orbitalsAB.MOCoefficients();  
    overlapAB.resize(0,0);
    int LevelsA = levelsA;
    for (int i=0;i<psi_AxB_dimer_basis.rows();i++){
        double mag=psi_AxB_dimer_basis.row(i).squaredNorm();
        if (mag<0.95){
            int monomer = 0;
            int level = 0;
            if ( i < LevelsA ) {
                monomer = 1;
                level   = _bseA_vmin + i;
            } else {
                monomer = 2;
                level   = _bseB_vmin + i -levelsA;   
            }
            XTP_LOG(logERROR,*_pLog) << "\nERROR: " << i << " Projection of orbital " 
                    << level << " of monomer " << monomer << " on dimer is insufficient,mag="
                    <<mag<<" maybe the orbital order is screwed up, otherwise increase dimer basis.\n"<<flush;
        }
    }
   
    //notation AB is CT states with A+B-, BA is the counterpart
    //Setting up CT-states:
    XTP_LOG(logDEBUG, *_pLog) << TimeStamp()  << "   Setting up CT-states" << flush; 
    //Number of A+B- states
    int noAB=_occA*_unoccB;
    //Number of A-B+ states
    int noBA=_unoccA*_occB;
    
    Eigen::MatrixXi comb_CTAB=Eigen::MatrixXi::Zero(noAB,2);
    cnt = 0;   
    // iterate A over occupied, B over unoccupied
    int v_start=_bseA_vtotal-_occA;
    for ( int _v = v_start; _v < _bseA_vtotal; _v++){
        for ( int _c = 0; _c <_unoccB; _c++){            
            comb_CTAB(cnt,0) =_v;
            comb_CTAB(cnt,1) = _bseA_vtotal+_bseA_ctotal+_bseB_vtotal + _c;
           
            cnt++;
        }
    }
    XTP_LOG(logDEBUG, *_pLog) << TimeStamp()  <<"  "<<noAB <<" CT states A+B- created" << flush;
 
    Eigen::MatrixXi  comb_CTBA=Eigen::MatrixXi::Zero(noBA,2);
    cnt = 0;
    // iterate A over unoccupied, B over occupied
    v_start=_bseB_vtotal-_occB;
    for ( int _v = v_start; _v < _bseB_vtotal; _v++){
        for ( int _c = 0; _c <_unoccA; _c++){            
            comb_CTBA(cnt,0) =_bseA_vtotal+_bseA_ctotal+_v;
            comb_CTBA(cnt,1) = _bseA_vtotal+ _c;
            
            cnt++;
        }
    }
    XTP_LOG(logDEBUG, *_pLog) << TimeStamp()  <<"  "<<noBA <<" CT states B+A- created" << flush; 
    
    // these 4 matrixes, matrix(i,j) contains the j-th dimer MO component of the i-th excitation
   
    ctAB.resize(noAB,_bseAB_size);
    #pragma omp parallel for
    for ( int _i_CT = 0 ; _i_CT < noAB ; _i_CT++){
    for ( int _i_bseAB = 0 ; _i_bseAB < _bseAB_size ; _i_bseAB++){
        ctAB(_i_CT,_i_bseAB)=psi_AxB_dimer_basis( comb_CTAB(_i_CT,0), combAB( _i_bseAB,0) ) * psi_AxB_dimer_basis( comb_CTAB(_i_CT,1), combAB( _i_bseAB,1) );
        }
    }

    ctBA.resize(noBA,_bseAB_size);
    #pragma omp parallel for
    for ( int _i_CT = 0 ; _i_CT < noBA ; _i_CT++){
    for ( int _i_bseAB = 0 ; _i_bseAB < _bseAB_size ; _i_bseAB++){
        ctBA(_i_CT,_i_bseAB)=psi_AxB_dimer_basis( comb_CTBA(_i_CT,0), combAB( _i_bseAB,0) ) * psi_AxB_dimer_basis( comb_CTBA(_i_CT,1), combAB( _i_bseAB,1) );
        }
    }

    _kap.resize(_bseA_size,_bseAB_size);
    #pragma omp parallel for
    for ( int _i_bseA = 0 ; _i_bseA < _bseA_size ; _i_bseA++){
        for ( int _i_bseAB = 0 ; _i_bseAB < _bseAB_size ; _i_bseAB++){
            _kap(_i_bseA,_i_bseAB) = psi_AxB_dimer_basis( combA(_i_bseA,0), combAB( _i_bseAB,0) ) * psi_AxB_dimer_basis( combA(_i_bseA,1), combAB( _i_bseAB,1) );
            
        }
    }

    _kbp.resize(_bseB_size,_bseAB_size);
    #pragma omp parallel for
    for ( int _i_bseB = 0 ; _i_bseB < _bseB_size ; _i_bseB++){
        for ( int _i_bseAB = 0 ; _i_bseAB < _bseAB_size ; _i_bseAB++){
            _kbp(_i_bseB,_i_bseAB) = psi_AxB_dimer_basis( combB(_i_bseB,0), combAB( _i_bseAB,0) ) * psi_AxB_dimer_basis( combB(_i_bseB,1), combAB( _i_bseAB,1) );
        }
    }
  
    XTP_LOG(logDEBUG, *_pLog) << TimeStamp()   << "   construct projection of product functions " << flush; 
 
    psi_AxB_dimer_basis.resize(0,0);
    combAB.resize(0,0);
    combA.resize(0,0);
    combB.resize(0,0);
    // now the different spin types
            if (_doSinglets) {
                XTP_LOG(logDEBUG, *_pLog) << TimeStamp() << "   Evaluating singlets" << flush;
                Eigen::MatrixXd Hamiltonian_AB = eh_s.cast<double>();
                XTP_LOG(logDEBUG, *_pLog) << TimeStamp() << "   Setup Hamiltonian" << flush;
                const Eigen::MatrixXd bseA_T = orbitalsA.BSESingletCoefficients().block(0,0,orbitalsA.BSESingletCoefficients().rows(),_levA).transpose().cast<double>();
                const Eigen::MatrixXd bseB_T =orbitalsB.BSESingletCoefficients().block(0,0,orbitalsB.BSESingletCoefficients().rows(),_levB).transpose().cast<double>();
                
                JAB_singlet = ProjectExcitons(bseA_T, bseB_T, Hamiltonian_AB);
                XTP_LOG(logDEBUG, *_pLog) << TimeStamp() << "   calculated singlet couplings " << flush;
            }



            if (_doTriplets) {
                XTP_LOG(logDEBUG, *_pLog) << TimeStamp() << "   Evaluating triplets" << flush;
                Eigen::MatrixXd Hamiltonian_AB = eh_s.cast<double>();
                XTP_LOG(logDEBUG, *_pLog) << TimeStamp() << "  Converted Hamiltonian to double" << flush;         
                const Eigen::MatrixXd bseA_T = orbitalsA.BSETripletCoefficients().block(0,0,orbitalsA.BSETripletCoefficients().rows(),_levA).transpose().cast<double>();
                const Eigen::MatrixXd bseB_T =orbitalsB.BSETripletCoefficients().block(0,0,orbitalsB.BSETripletCoefficients().rows(),_levB).transpose().cast<double>();
                JAB_triplet = ProjectExcitons(bseA_T, bseB_T, Hamiltonian_AB);
                XTP_LOG(logDEBUG, *_pLog) << TimeStamp() << "   calculated triplet couplings " << flush;
            }
    
    XTP_LOG(logDEBUG, *_pLog) << TimeStamp()  << "  Done with exciton couplings" << flush;
    return;
};


std::vector< Eigen::MatrixXd > BSECoupling::ProjectExcitons(const Eigen::MatrixXd& bseA_T, const Eigen::MatrixXd& bseB_T, 
                                  Eigen::MatrixXd& H){
   
     // get projection of monomer excitons on dimer product functions
     Eigen::MatrixXd _proj_excA = bseA_T* _kap;
     Eigen::MatrixXd _proj_excB =  bseB_T* _kbp;
     
     _bse_exc=_levA+_levB;
     int ctABsize=ctAB.rows();
     int ctBAsize=ctBA.rows();
     _ct=ctABsize+ctBAsize;
     int nobasisfunc=H.rows();
 
     Eigen::MatrixXd fe_states=Eigen::MatrixXd::Zero(_bse_exc,nobasisfunc);
     fe_states.block(0,0, _levA, nobasisfunc )=_proj_excA;
     fe_states.block( _levA,0,_levB,nobasisfunc )=_proj_excB;
      
     Eigen::MatrixXd ct_states=Eigen::MatrixXd::Zero(_ct,nobasisfunc);
      if (_ct > 0) {
        //orthogonalize ct-states with respect to the FE states. 
        XTP_LOG(logDEBUG, *_pLog) << TimeStamp() << " Orthogonalizing CT-states with respect to FE-states" << flush;

        if (ctABsize > 0) {
          ct_states.block(0, 0, ctABsize, nobasisfunc) = ctAB;
        }
        if (ctBAsize > 0) {
          ct_states.block(ctABsize, 0, ctBAsize, nobasisfunc) = ctBA;
        }

        //orthogonalize ct-states with respect to FE states
        Eigen::MatrixXd correction = ct_states * fe_states.transpose() * fe_states;
        ct_states -= correction;
        correction.resize(0, 0);
        //normalize
        Eigen::VectorXd norm=ct_states.rowwise().norm();
        for (int i = 0; i < _ct; i++) {
          ct_states.row(i) /= norm(i);
        }
        int minstateindex=0;
        double minnorm=norm.minCoeff(&minstateindex);
        if(minnorm<0.95){
          XTP_LOG(logDEBUG, *_pLog) << TimeStamp() << " WARNING: CT-state " << minstateindex << " norm is only " << minnorm << flush;
        }
        }
     Eigen::MatrixXd projection(_bse_exc+_ct,nobasisfunc);
     XTP_LOG(logDEBUG, *_pLog) << TimeStamp()  << " merging projections into one vector  " << flush;
  projection.block(0 ,0, _bse_exc,nobasisfunc)=fe_states;
   
     if(_ct>0){
    projection.block(_bse_exc,0,_ct ,nobasisfunc )=ct_states;
     }
      XTP_LOG(logDEBUG, *_pLog) << TimeStamp()  << "   Setting up coupling matrix size "<< _bse_exc +_ct<<"x"<<_bse_exc +_ct << flush;
     // matrix _J 
    //  E_A         J_AB        J_A_ABCT        J_A_BACT
    //  J_BA        E_B         J_B_ABCT        J_B_BACT
    //  J_ABCT_A    J_ABCT_B    E_ABCT          J_ABCT_BACT
    //  J_BACT_A   J_BACT_B    J_BACT_ABCT     E_BACT
     
     // this only works for hermitian/symmetric H so only in TDA
    
     Eigen::MatrixXd J_dimer=projection*H*projection.transpose();
     H.resize(0,0);
    
    XTP_LOG(logDEBUG, *_pLog) << TimeStamp()  << "   Setting up overlap matrix size "<< _bse_exc +_ct<<"x"<<_bse_exc +_ct << flush;    
    Eigen::MatrixXd S_dimer=projection*projection.transpose();
    
    projection.resize(0,0);
    if(tools::globals::verbose &&  _bse_exc+_ct<100){
         XTP_LOG(logDEBUG, *_pLog) << "---------------------------------------"<<flush;
     XTP_LOG(logDEBUG, *_pLog) << "_J_dimer[Ryd]"<<flush;
     
     XTP_LOG(logDEBUG, *_pLog) << J_dimer<<flush;
     XTP_LOG(logDEBUG, *_pLog) << "_S_dimer"<<flush;
     
     XTP_LOG(logDEBUG, *_pLog) << S_dimer<<flush;
     XTP_LOG(logDEBUG, *_pLog) << "---------------------------------------"<<flush;
    }
   
    Eigen::SelfAdjointEigenSolver<Eigen::MatrixXd> es(S_dimer);
    Eigen::MatrixXd Sm1=es.operatorInverseSqrt();
    J_dimer=Sm1*J_dimer*Sm1;
   
    
    if(tools::globals::verbose && _bse_exc+_ct<100){
      XTP_LOG(logDEBUG, *_pLog) << "---------------------------------------"<<flush;
      XTP_LOG(logDEBUG, *_pLog) << "_J_ortho[Ryd]"<<flush;
      XTP_LOG(logDEBUG, *_pLog) << J_dimer<<flush;
      XTP_LOG(logDEBUG, *_pLog) << "_S-1/2"<<flush;
      XTP_LOG(logDEBUG, *_pLog) << Sm1<<flush;
      XTP_LOG(logDEBUG, *_pLog) << "---------------------------------------"<<flush;
    }
     XTP_LOG(logDEBUG, *_pLog) << TimeStamp()  << 
             "   Smallest value of dimer overlapmatrix is "<<es.eigenvalues()(0)<< flush;
     
    std::vector< Eigen::MatrixXd >J;
     
     XTP_LOG(logDEBUG, *_pLog) << TimeStamp()  << "   Running Perturbation algorithm"<< flush;
    J.push_back( Perturbation(J_dimer));
    XTP_LOG(logDEBUG, *_pLog) << TimeStamp()  << "    Running Projection algorithm"<< flush;
    J.push_back( Fulldiag(J_dimer));
    
    
       if(tools::globals::verbose){
     XTP_LOG(logDEBUG, *_pLog) << "---------------------------------------"<<flush;
     XTP_LOG(logDEBUG, *_pLog) << "Jeff_pert[Hrt]"<<flush;
     XTP_LOG(logDEBUG, *_pLog) << J[0]<<flush;
     XTP_LOG(logDEBUG, *_pLog) << "Jeff_diag[Hrt]"<<flush;
     XTP_LOG(logDEBUG, *_pLog) << J[1]<<flush;
     XTP_LOG(logDEBUG, *_pLog) << "---------------------------------------"<<flush;
     }
      
     return J;
}

Eigen::MatrixXd BSECoupling::Perturbation(const Eigen::MatrixXd& J_dimer){
    
    Eigen::MatrixXd Jmatrix =Eigen::MatrixXd::Zero(_bse_exc, _bse_exc);
    bool diag_ct = true;
    Eigen::MatrixXd J_result=J_dimer;
    if (_ct > 0 && diag_ct) {
        Eigen::MatrixXd transformation = Eigen::MatrixXd::Identity(_bse_exc + _ct, _bse_exc + _ct);
        Eigen::MatrixXd Ct = J_dimer.block(_bse_exc,_bse_exc,_ct, _ct);
        Eigen::SelfAdjointEigenSolver<Eigen::MatrixXd> es(Ct);
        transformation.block(_bse_exc, _bse_exc ,_ct,_ct) = es.eigenvectors();
        Ct.resize(0, 0);

        if (tools::globals::verbose) {
            XTP_LOG(logDEBUG, *_pLog) << "FE state hamiltonian" << flush;
            XTP_LOG(logDEBUG, *_pLog) << J_dimer.block(0,0, _bse_exc,_bse_exc) << flush;
            if (_ct > 0) {
                XTP_LOG(logDEBUG, *_pLog) << "eigenvalues of CT states" << flush;
                XTP_LOG(logDEBUG, *_pLog) << es.eigenvalues() << flush;
            }
        }

     J_result = transformation.transpose()*J_dimer*transformation;
        if (tools::globals::verbose && _bse_exc + _ct < 100) {
            XTP_LOG(logDEBUG, *_pLog) << "---------------------------------------" << flush;
            XTP_LOG(logDEBUG, *_pLog) << "_J_ortho[Hrt] CT-state diag" << flush;
            XTP_LOG(logDEBUG, *_pLog) << J_result << flush;
            XTP_LOG(logDEBUG, *_pLog) << "---------------------------------------" << flush;
        }
    }
    for (int stateA = 0; stateA < _levA; stateA++) {
        double Ea = J_result(stateA, stateA);
        for (int stateB = 0; stateB < _levB; stateB++) {
            int stateBd = stateB + _levA;
            XTP_LOG(logDEBUG, *_pLog) << TimeStamp() << "   Calculating coupling between exciton A" 
                    << stateA + 1 << " and exciton B" << stateB + 1 << flush;
            double J = J_result(stateA, stateBd);

            double Eb = J_result(stateBd, stateBd);
            for (int k = _bse_exc; k < (_bse_exc + _ct); k++) {
                double Eab = J_result(k, k);
                if (std::abs(Eab - Ea) < 0.001) {
                    XTP_LOG(logDEBUG, *_pLog) << TimeStamp() << "Energydifference between state A " 
                            << stateA + 1 << "and CT state " << k + 1 << " is " << Eab - Ea << "[Hrt]" << flush;
                }
                if (std::abs(Eab - Eb) < 0.001) {
                    XTP_LOG(logDEBUG, *_pLog) << TimeStamp() << "Energydifference between state B "
                            << stateB + 1 << "and CT state " << k + 1 << " is " << Eab - Eb << "[Hrt]" << flush;

                }
                J += 0.5 * J_result(k, stateA) * J_result(k, stateBd)*(1 / (Ea - Eab) + 1 / (Eb - Eab)); // Have no clue why 0.5
            }
            Jmatrix(stateA, stateBd) = J;
            Jmatrix(stateBd, stateA) = J;


        }
    }           
    return Jmatrix;
}


Eigen::MatrixXd BSECoupling::Fulldiag(const Eigen::MatrixXd& J_dimer){
    Eigen::MatrixXd Jmat = Eigen::MatrixXd::Zero(_bse_exc, _bse_exc);
   
    Eigen::SelfAdjointEigenSolver<Eigen::MatrixXd> es(J_dimer);
    if (tools::globals::verbose && _bse_exc + _ct < 10) {
        XTP_LOG(logDEBUG, *_pLog) << "---------------------------------------" << flush;
        XTP_LOG(logDEBUG, *_pLog) << "Eigenvectors of J" << flush;
        XTP_LOG(logDEBUG, *_pLog) << es.eigenvectors() << flush;
        XTP_LOG(logDEBUG, *_pLog) << "J_eigenvalues[Hrt]" << flush;
        XTP_LOG(logDEBUG, *_pLog) << es.eigenvalues() << flush;
        XTP_LOG(logDEBUG, *_pLog) << "---------------------------------------" << flush;
    }
    //Calculate projection on subspace for every pair of excitons separately
    for (int stateA = 0; stateA < _levA; stateA++) {
        for (int stateB = 0; stateB < _levB; stateB++) {
            int stateBd = stateB + _levA;
            XTP_LOG(logDEBUG, *_pLog) << TimeStamp() << "   Calculating coupling between exciton A" << stateA + 1 << " and exciton B" << stateB + 1 << flush;
            std::vector<int> index;
            std::vector<int> signvec;
            for (int i = 0; i < _bse_exc + _ct; i++) {
                if (i == int(stateA) || i == int(stateBd)) {
                    double close = 0.0;
                    int ind = 0;
                    int sign = 0;
                    //row
                    for (int j = 0; j < _bse_exc + _ct; j++) {
                        bool check = true;
                        // if index i is already in index
                        // should not happen but if one vector was similar to two others.
                        for (unsigned l = 0; l < index.size(); l++) {
                            if (j == index[l]) {
                                check = false;
                                break;
                            }
                        }
                        if (check && std::abs(es.eigenvalues()(i, j)) > close) {
                            ind = j;
                            close = std::abs(es.eigenvalues()(i, j));
                            if (es.eigenvalues()(i, j) >= 0) {
                                sign = 1;
                            } else {
                                sign = -1;
                            }
                        }
                    }
                    index.push_back(ind);
                    signvec.push_back(sign);
                }
            }

            XTP_LOG(logDEBUG, *_pLog) << TimeStamp() << "   Order is: [Initial state n->nth eigenvalue]" << flush;
            XTP_LOG(logDEBUG, *_pLog) << "    A" << stateA + 1 << ":" << stateA + 1 << "->" << index[0] + 1 << " ";
            XTP_LOG(logDEBUG, *_pLog) << "    B" << stateB + 1 << ":" << stateBd + 1 << "->" << index[1] + 1 << " " << flush;

            //setting up transformation matrix Tmat and diagonal matrix Emat for the eigenvalues;
            Eigen::MatrixXd Emat = Eigen::MatrixXd::Zero(2, 2);
            Eigen::MatrixXd Tmat = Eigen::MatrixXd::Zero(2, 2);
            //find the eigenvectors which are most similar to the initial states
            //row 
            for (int i = 0; i < 2; i++) {
                int k = index[i];
                double sign = signvec[i];
                double normr = 1 / std::sqrt(es.eigenvectors()(stateA, k) * es.eigenvectors()(stateA, k) + es.eigenvectors()(stateBd, k) * es.eigenvectors()(stateBd, k));
                Tmat(0, i) = sign * es.eigenvectors()(stateA, k) * normr;
                Tmat(1, i) = sign * es.eigenvectors()(stateBd, k) * normr;
                Emat(i, i) = es.eigenvectors()(k);
            }

            if ((Tmat(1, 1) * Tmat(0, 0) - Tmat(1, 0) * Tmat(0, 1)) < 0) {
                XTP_LOG(logDEBUG, *_pLog) << " Reduced state matrix is not in a right handed basis, multiplying second eigenvector by -1 " << flush;
                Tmat(0, 1) = -Tmat(0, 1);
                Tmat(1, 1) = -Tmat(1, 1);
            }

            if (tools::globals::verbose) {
                XTP_LOG(logDEBUG, *_pLog) << "---------------------------------------" << flush;
                XTP_LOG(logDEBUG, *_pLog) << "_T" << flush;
                XTP_LOG(logDEBUG, *_pLog) << Tmat << flush;

            }

            Eigen::MatrixXd S_small = Tmat*Tmat.transpose();
            if (tools::globals::verbose) {

                XTP_LOG(logDEBUG, *_pLog) << "S_small" << flush;
                XTP_LOG(logDEBUG, *_pLog) << S_small << flush;

            }
            //orthogonalize that matrix
            
            Eigen::SelfAdjointEigenSolver<Eigen::MatrixXd> ss(S_small);
            Eigen::MatrixXd sm1=ss.operatorInverseSqrt();
            Emat=sm1*Emat*sm1;
            
            XTP_LOG(logDEBUG, *_pLog) << TimeStamp() << "   Smallest value of dimer overlapmatrix is " << ss.eigenvalues()(0) << flush;
            if (tools::globals::verbose) {

                XTP_LOG(logDEBUG, *_pLog) << "S-1/2" << flush;
                XTP_LOG(logDEBUG, *_pLog) << sm1 << flush;
                XTP_LOG(logDEBUG, *_pLog) << "E_ortho" << flush;
                XTP_LOG(logDEBUG, *_pLog) << Emat << flush;
            }
            Tmat = Tmat*sm1;
           
            if (tools::globals::verbose) {

                XTP_LOG(logDEBUG, *_pLog) << "T_ortho" << flush;
                XTP_LOG(logDEBUG, *_pLog) << Tmat << flush;
                XTP_LOG(logDEBUG, *_pLog) << "---------------------------------------" << flush;
            }


            Eigen::MatrixXd J_small = Tmat*Emat*Tmat.transpose();
            if (tools::globals::verbose) {
                XTP_LOG(logDEBUG, *_pLog) << "T_ortho*E_ortho*T_ortho^T" << flush;
                XTP_LOG(logDEBUG, *_pLog) << J_small << flush;
            }

            Jmat(stateA, stateBd) = J_small(0, 1);
            Jmat(stateBd, stateA) = J_small(1, 0);

        }
    }
       
    return Jmat;
}


    
}}<|MERGE_RESOLUTION|>--- conflicted
+++ resolved
@@ -345,11 +345,7 @@
             XTP_LOG(logDEBUG,*_pLog) << "Reading overlap matrix from orbitals" << flush; 
            overlapAB= orbitalsAB.AOOverlap();
     }else{
-<<<<<<< HEAD
-        XTP_LOG(logDEBUG,*_pLog) << "Calculating overlap matrix for basisset: "<< orbitalsAB.getDFTbasis()<< flush; 
-=======
-        CTP_LOG(ctp::logDEBUG,*_pLog) << "Calculating overlap matrix for basisset: "<< orbitalsAB.getDFTbasisName()<< flush; 
->>>>>>> b339c4da
+        XTP_LOG(logDEBUG,*_pLog) << "Calculating overlap matrix for basisset: "<< orbitalsAB.getDFTbasisName()<< flush;
         overlapAB=CalculateOverlapMatrix(orbitalsAB);
     }
   
