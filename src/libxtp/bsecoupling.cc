--- conflicted
+++ resolved
@@ -162,70 +162,22 @@
  * @param _orbitalsB molecular orbitals of molecule B
  * @param _orbitalsAB molecular orbitals of the dimer AB
  */
-<<<<<<< HEAD
-bool BSECoupling::CalculateCouplings(Orbitals* _orbitalsA, Orbitals* _orbitalsB, Orbitals* _orbitalsAB) {
+void BSECoupling::CalculateCouplings(const Orbitals& orbitalsA, const Orbitals& orbitalsB, Orbitals& orbitalsAB) {
        XTP_LOG(xtp::logDEBUG, *_pLog) << xtp::TimeStamp()  << "  Calculating exciton couplings" << flush;
-     // set the parallelization 
-=======
-void BSECoupling::CalculateCouplings(const Orbitals& orbitalsA, const Orbitals& orbitalsB, Orbitals& orbitalsAB) {
-       CTP_LOG(ctp::logDEBUG, *_pLog) << ctp::TimeStamp()  << "  Calculating exciton couplings" << flush;
->>>>>>> 6201e219
     #ifdef _OPENMP
     
     if ( _openmp_threads > 0 ) omp_set_num_threads(_openmp_threads);      
     XTP_LOG(xtp::logDEBUG, *_pLog) << xtp::TimeStamp()  << " Using "<< omp_get_max_threads()<<" threads" << flush;
     #endif
     
-<<<<<<< HEAD
-    
-    
-    _orbitalsAB->setCoupledExcitonsA(_levA);
-    _orbitalsAB->setCoupledExcitonsB(_levB);
-    //check to see if ordering of atoms agrees
-    const std::vector<QMAtom*> atomsA=_orbitalsA->QMAtoms();
-    const std::vector<QMAtom*> atomsB=_orbitalsB->QMAtoms();
-    const std::vector<QMAtom*> atomsAB=_orbitalsAB->QMAtoms();
-    
-    for (unsigned i=0;i<atomsAB.size();i++){
-        QMAtom* dimer=atomsAB[i];
-        QMAtom* monomer=NULL;
-        if (i<atomsA.size()){
-            monomer=atomsA[i];
-        }
-        else if (i<atomsB.size()+atomsA.size() ){
-            monomer=atomsB[i-atomsA.size()];
-        }
-        else{
-            throw runtime_error((boost::format("Number of Atoms in dimer %3i and the two monomers A:%3i B:%3i does not agree") %atomsAB.size() %atomsA.size() %atomsB.size()).str());
-        }
-        
-        if(monomer->getType() != dimer->getType()){
-            throw runtime_error("\nERROR: Atom types do not agree in dimer and monomers\n");
-        }
-        if(tools::abs(monomer->getPos()-dimer->getPos())>0.001){
-            XTP_LOG(xtp::logERROR,*_pLog) << "======WARNING=======\n Coordinates of monomers and dimer atoms do not agree, do you know what you are doing?\n " << flush;
-            break;
-        }
-        
-    }
-    
-    
-=======
     CheckAtomCoordinates(orbitalsA, orbitalsB, orbitalsAB);
    
->>>>>>> 6201e219
     // constructing the direct product orbA x orbB
     int basisA = orbitalsA.getBasisSetSize();
     int basisB = orbitalsB.getBasisSetSize();
     
-<<<<<<< HEAD
-    if ( ( _basisA == 0 ) || ( _basisB == 0 ) ) {
-        XTP_LOG(xtp::logERROR,*_pLog) << "Basis set size is not stored in monomers" << flush;
-        return false;
-=======
     if ( ( basisA == 0 ) || ( basisB == 0 ) ) {
         throw std::runtime_error("Basis set size is not stored in monomers");
->>>>>>> 6201e219
     }
 
     // number of levels stored in monomers
@@ -269,14 +221,8 @@
     int _bseB_singlet_exc = orbitalsB.BSESingletCoefficients().cols();
     int _bseB_triplet_exc = orbitalsB.BSETripletCoefficients().cols();
 
-<<<<<<< HEAD
-    
     XTP_LOG(xtp::logDEBUG, *_pLog) << xtp::TimeStamp()   << "   molecule B has " << _bseB_singlet_exc << " singlet excitons with dimension " << _bseB_size << flush;
     XTP_LOG(xtp::logDEBUG, *_pLog) << xtp::TimeStamp()   << "   molecule B has " << _bseB_triplet_exc << " triplet excitons with dimension " << _bseB_size << flush;
-=======
-    CTP_LOG(ctp::logDEBUG, *_pLog) << ctp::TimeStamp()   << "   molecule B has " << _bseB_singlet_exc << " singlet excitons with dimension " << _bseB_size << flush;
-    CTP_LOG(ctp::logDEBUG, *_pLog) << ctp::TimeStamp()   << "   molecule B has " << _bseB_triplet_exc << " triplet excitons with dimension " << _bseB_size << flush;
->>>>>>> 6201e219
     
     // now, two storage assignment matrices for two-particle functions
     Eigen::MatrixXi combB;
@@ -346,36 +292,19 @@
     int _bseAB_ctotal = _bseAB_cmax - _bseAB_cmin +1 ;
     int _bseAB_size   = _bseAB_vtotal * _bseAB_ctotal;
     // check if electron-hole interaction matrices are stored
-<<<<<<< HEAD
-    if ( ! _orbitalsAB->hasEHinteraction_triplet() && _doTriplets){
-        XTP_LOG(xtp::logERROR,*_pLog) << "BSE EH for triplets not stored " << flush;
-        return false;
-    }
-    if ( ! _orbitalsAB->hasEHinteraction_singlet() && _doSinglets){
-        XTP_LOG(xtp::logERROR,*_pLog) << "BSE EH for singlets not stored " << flush;
-        return false;
-=======
     if ( ! orbitalsAB.hasEHinteraction_triplet() && _doTriplets){
        throw std::runtime_error( "BSE EH for triplets not stored " );
     }
     if ( ! orbitalsAB.hasEHinteraction_singlet() && _doSinglets){
        throw std::runtime_error( "BSE EH for singlets not stored " );
->>>>>>> 6201e219
     }
     const MatrixXfd&    eh_t = orbitalsAB.eh_t(); 
     const MatrixXfd&    eh_s = orbitalsAB.eh_s(); 
     if(_doTriplets){
-<<<<<<< HEAD
-    XTP_LOG(xtp::logDEBUG, *_pLog) << xtp::TimeStamp()   << "   dimer AB has BSE EH interaction triplet with dimension " << _eh_t.rows() << " x " <<  _eh_t.cols() << flush;
+    XTP_LOG(xtp::logDEBUG, *_pLog) << xtp::TimeStamp()   << "   dimer AB has BSE EH interaction triplet with dimension " << eh_t.rows() << " x " <<  eh_t.cols() << flush;
     }
     if(_doSinglets){
-    XTP_LOG(xtp::logDEBUG, *_pLog) << xtp::TimeStamp()   << "   dimer AB has BSE EH interaction singlet with dimension " << _eh_s.rows() << " x " <<  _eh_s.cols() << flush;
-=======
-    CTP_LOG(ctp::logDEBUG, *_pLog) << ctp::TimeStamp()   << "   dimer AB has BSE EH interaction triplet with dimension " << eh_t.rows() << " x " <<  eh_t.cols() << flush;
-    }
-    if(_doSinglets){
-    CTP_LOG(ctp::logDEBUG, *_pLog) << ctp::TimeStamp()   << "   dimer AB has BSE EH interaction singlet with dimension " << eh_s.rows() << " x " <<  eh_s.cols() << flush;
->>>>>>> 6201e219
+    XTP_LOG(xtp::logDEBUG, *_pLog) << xtp::TimeStamp()   << "   dimer AB has BSE EH interaction singlet with dimension " << eh_s.rows() << " x " <<  eh_s.cols() << flush;
     }
     // now, two storage assignment matrices for two-particle functions
     Eigen::MatrixXi combAB;
@@ -390,25 +319,13 @@
     }
     
     // DFT levels of monomers can be reduced to those used in BSE
-<<<<<<< HEAD
-    _levelsA = _bseA_vtotal + _bseA_ctotal;
-    _levelsB = _bseB_vtotal + _bseB_ctotal;
+    levelsA = _bseA_vtotal + _bseA_ctotal;
+    levelsB = _bseB_vtotal + _bseB_ctotal;
     XTP_LOG(xtp::logDEBUG, *_pLog) << xtp::TimeStamp()  << "   levels used in BSE of molA: " << _bseA_vmin << " to " << _bseA_cmax << " total: " << _bseA_vtotal + _bseA_ctotal <<  flush;
     XTP_LOG(xtp::logDEBUG, *_pLog) << xtp::TimeStamp()  << "   levels used in BSE of molB: " << _bseB_vmin << " to " << _bseB_cmax << " total: " << _bseB_vtotal + _bseB_ctotal <<  flush;
     
-    
-    if ( ( _levelsA == 0 ) || (_levelsB == 0) ) {
-        XTP_LOG(xtp::logERROR,*_pLog) << "No information about number of occupied/unoccupied levels is stored" << flush;
-        return false;
-=======
-    levelsA = _bseA_vtotal + _bseA_ctotal;
-    levelsB = _bseB_vtotal + _bseB_ctotal;
-    CTP_LOG(ctp::logDEBUG, *_pLog) << ctp::TimeStamp()  << "   levels used in BSE of molA: " << _bseA_vmin << " to " << _bseA_cmax << " total: " << _bseA_vtotal + _bseA_ctotal <<  flush;
-    CTP_LOG(ctp::logDEBUG, *_pLog) << ctp::TimeStamp()  << "   levels used in BSE of molB: " << _bseB_vmin << " to " << _bseB_cmax << " total: " << _bseB_vtotal + _bseB_ctotal <<  flush;
-    
     if ( ( levelsA == 0 ) || (levelsB == 0) ) {
         throw std::runtime_error("No information about number of occupied/unoccupied levels is stored" );
->>>>>>> 6201e219
     } 
     
     //       | Orbitals_A          0 |      | Overlap_A |     
@@ -422,30 +339,13 @@
     // psi_AxB * S_AB * psi_AB
     XTP_LOG(xtp::logDEBUG, *_pLog) << xtp::TimeStamp()  << "   projecting monomer onto dimer orbitals" << flush; 
     
-<<<<<<< HEAD
-     Eigen::MatrixXd _overlapAB;
-    if ( _orbitalsAB->hasAOOverlap() ) {
-            XTP_LOG(xtp::logDEBUG,*_pLog) << "Reading overlap matrix from orbitals" << flush; 
-           _overlapAB= _orbitalsAB->AOOverlap();
-    }else{
-        XTP_LOG(xtp::logDEBUG,*_pLog) << "Calculating overlap matrix for basisset: "<< _orbitalsAB->getDFTbasis()<< flush; 
-        BasisSet _dftbasisset;
-        AOBasis _dftbasis;
-        _dftbasisset.LoadBasisSet(_orbitalsAB->getDFTbasis());
-
-        _dftbasis.AOBasisFill(&_dftbasisset, _orbitalsAB->QMAtoms());
-        AOOverlap _dftAOoverlap;
-        _dftAOoverlap.Fill(_dftbasis);
-        _overlapAB=_dftAOoverlap.Matrix();
-=======
     Eigen::MatrixXd overlapAB;
     if ( orbitalsAB.hasAOOverlap() ) {
-            CTP_LOG(ctp::logDEBUG,*_pLog) << "Reading overlap matrix from orbitals" << flush; 
+            XTP_LOG(xtp::logDEBUG,*_pLog) << "Reading overlap matrix from orbitals" << flush; 
            overlapAB= orbitalsAB.AOOverlap();
     }else{
-        CTP_LOG(ctp::logDEBUG,*_pLog) << "Calculating overlap matrix for basisset: "<< orbitalsAB.getDFTbasis()<< flush; 
+        XTP_LOG(xtp::logDEBUG,*_pLog) << "Calculating overlap matrix for basisset: "<< orbitalsAB.getDFTbasis()<< flush; 
         overlapAB=CalculateOverlapMatrix(orbitalsAB);
->>>>>>> 6201e219
     }
   
     Eigen::MatrixXd psi_AxB_dimer_basis = psi_AxB.transpose()*overlapAB*orbitalsAB.MOCoefficients();  
@@ -463,13 +363,9 @@
                 monomer = 2;
                 level   = _bseB_vmin + i -levelsA;   
             }
-<<<<<<< HEAD
-            XTP_LOG(xtp::logERROR,*_pLog) << "\nERROR: " << i << " Projection of orbital " << level << " of monomer " << monomer << " on dimer is insufficient,mag="<<mag<<" maybe the orbital order is screwed up, otherwise increase dimer basis.\n"<<flush;
-=======
-            CTP_LOG(ctp::logERROR,*_pLog) << "\nERROR: " << i << " Projection of orbital " 
+            XTP_LOG(xtp::logERROR,*_pLog) << "\nERROR: " << i << " Projection of orbital " 
                     << level << " of monomer " << monomer << " on dimer is insufficient,mag="
                     <<mag<<" maybe the orbital order is screwed up, otherwise increase dimer basis.\n"<<flush;
->>>>>>> 6201e219
         }
     }
    
@@ -507,13 +403,7 @@
             cnt++;
         }
     }
-<<<<<<< HEAD
-    XTP_LOG(xtp::logDEBUG, *_pLog) << xtp::TimeStamp()  <<"  "<<noBA <<" CT states B+A- created" << flush;
-    
-    
-=======
-    CTP_LOG(ctp::logDEBUG, *_pLog) << ctp::TimeStamp()  <<"  "<<noBA <<" CT states B+A- created" << flush; 
->>>>>>> 6201e219
+    XTP_LOG(xtp::logDEBUG, *_pLog) << xtp::TimeStamp()  <<"  "<<noBA <<" CT states B+A- created" << flush; 
     
     // these 4 matrixes, matrix(i,j) contains the j-th dimer MO component of the i-th excitation
    
@@ -550,32 +440,7 @@
         }
     }
   
-<<<<<<< HEAD
-
     XTP_LOG(xtp::logDEBUG, *_pLog) << xtp::TimeStamp()   << "   construct projection of product functions " << flush; 
-
-   
-    
-        
-    //     cout << "Size of _kap " << _kap.size1() << " : " <<  _kap.size2() << "\n" << flush; 
-    //     cout << "Size of _kbp " << _kbp.size1() << " : " <<  _kbp.size2() << "\n" << flush; 
-    _psi_AxB_dimer_basis.resize(0,0);
-    _combAB.resize(0,0);
-    _combA.resize(0,0);
-    _combB.resize(0,0);
-    // now the different spin types
-            if (_doSinglets) {
-                XTP_LOG(xtp::logDEBUG, *_pLog) << xtp::TimeStamp() << "   Evaluating singlets" << flush;
-                // get singlet BSE Hamiltonian from _orbitalsAB
-                Eigen::MatrixXd _Hamiltonian_AB = _eh_s.cast<double>();
-                XTP_LOG(xtp::logDEBUG, *_pLog) << xtp::TimeStamp() << "   Setup Hamiltonian" << flush;
-                const Eigen::MatrixXd _bseA_T = _orbitalsA->BSESingletCoefficients().block(0,0,_orbitalsA->BSESingletCoefficients().rows(),_levA).transpose().cast<double>();
-                const Eigen::MatrixXd _bseB_T =_orbitalsB->BSESingletCoefficients().block(0,0,_orbitalsB->BSESingletCoefficients().rows(),_levB).transpose().cast<double>();
-                
-                JAB_singlet = ProjectExcitons(_bseA_T, _bseB_T, _Hamiltonian_AB);
-                XTP_LOG(xtp::logDEBUG, *_pLog) << xtp::TimeStamp() << "   calculated singlet couplings " << flush;
-=======
-    CTP_LOG(ctp::logDEBUG, *_pLog) << ctp::TimeStamp()   << "   construct projection of product functions " << flush; 
  
     psi_AxB_dimer_basis.resize(0,0);
     combAB.resize(0,0);
@@ -583,46 +448,30 @@
     combB.resize(0,0);
     // now the different spin types
             if (_doSinglets) {
-                CTP_LOG(ctp::logDEBUG, *_pLog) << ctp::TimeStamp() << "   Evaluating singlets" << flush;
+                XTP_LOG(xtp::logDEBUG, *_pLog) << xtp::TimeStamp() << "   Evaluating singlets" << flush;
                 Eigen::MatrixXd Hamiltonian_AB = eh_s.cast<double>();
-                CTP_LOG(ctp::logDEBUG, *_pLog) << ctp::TimeStamp() << "   Setup Hamiltonian" << flush;
+                XTP_LOG(xtp::logDEBUG, *_pLog) << xtp::TimeStamp() << "   Setup Hamiltonian" << flush;
                 const Eigen::MatrixXd bseA_T = orbitalsA.BSESingletCoefficients().block(0,0,orbitalsA.BSESingletCoefficients().rows(),_levA).transpose().cast<double>();
                 const Eigen::MatrixXd bseB_T =orbitalsB.BSESingletCoefficients().block(0,0,orbitalsB.BSESingletCoefficients().rows(),_levB).transpose().cast<double>();
                 
                 JAB_singlet = ProjectExcitons(bseA_T, bseB_T, Hamiltonian_AB);
-                CTP_LOG(ctp::logDEBUG, *_pLog) << ctp::TimeStamp() << "   calculated singlet couplings " << flush;
->>>>>>> 6201e219
+                XTP_LOG(xtp::logDEBUG, *_pLog) << xtp::TimeStamp() << "   calculated singlet couplings " << flush;
             }
 
 
 
             if (_doTriplets) {
-<<<<<<< HEAD
                 XTP_LOG(xtp::logDEBUG, *_pLog) << xtp::TimeStamp() << "   Evaluating triplets" << flush;
-                // get triplet BSE Hamiltonian from _orbitalsAB
-                Eigen::MatrixXd _Hamiltonian_AB = _eh_s.cast<double>();
+                Eigen::MatrixXd Hamiltonian_AB = eh_s.cast<double>();
                 XTP_LOG(xtp::logDEBUG, *_pLog) << xtp::TimeStamp() << "  Converted Hamiltonian to double" << flush;         
-                const Eigen::MatrixXd _bseA_T = _orbitalsA->BSETripletCoefficients().block(0,0,_orbitalsA->BSETripletCoefficients().rows(),_levA).transpose().cast<double>();
-                const Eigen::MatrixXd _bseB_T =_orbitalsB->BSETripletCoefficients().block(0,0,_orbitalsB->BSETripletCoefficients().rows(),_levB).transpose().cast<double>();
-                JAB_triplet = ProjectExcitons(_bseA_T, _bseB_T, _Hamiltonian_AB);
-                XTP_LOG(xtp::logDEBUG, *_pLog) << xtp::TimeStamp() << "   calculated triplet couplings " << flush;
-            }
-    
-    XTP_LOG(xtp::logDEBUG, *_pLog) << xtp::TimeStamp()  << "  Done with exciton couplings" << flush;
-    return true;   
-=======
-                CTP_LOG(ctp::logDEBUG, *_pLog) << ctp::TimeStamp() << "   Evaluating triplets" << flush;
-                Eigen::MatrixXd Hamiltonian_AB = eh_s.cast<double>();
-                CTP_LOG(ctp::logDEBUG, *_pLog) << ctp::TimeStamp() << "  Converted Hamiltonian to double" << flush;         
                 const Eigen::MatrixXd bseA_T = orbitalsA.BSETripletCoefficients().block(0,0,orbitalsA.BSETripletCoefficients().rows(),_levA).transpose().cast<double>();
                 const Eigen::MatrixXd bseB_T =orbitalsB.BSETripletCoefficients().block(0,0,orbitalsB.BSETripletCoefficients().rows(),_levB).transpose().cast<double>();
                 JAB_triplet = ProjectExcitons(bseA_T, bseB_T, Hamiltonian_AB);
-                CTP_LOG(ctp::logDEBUG, *_pLog) << ctp::TimeStamp() << "   calculated triplet couplings " << flush;
-            }
-    
-    CTP_LOG(ctp::logDEBUG, *_pLog) << ctp::TimeStamp()  << "  Done with exciton couplings" << flush;
+                XTP_LOG(xtp::logDEBUG, *_pLog) << xtp::TimeStamp() << "   calculated triplet couplings " << flush;
+            }
+    
+    XTP_LOG(xtp::logDEBUG, *_pLog) << xtp::TimeStamp()  << "  Done with exciton couplings" << flush;
     return;
->>>>>>> 6201e219
 };
 
 
@@ -644,51 +493,10 @@
      fe_states.block( _levA,0,_levB,nobasisfunc )=_proj_excB;
       
      Eigen::MatrixXd ct_states=Eigen::MatrixXd::Zero(_ct,nobasisfunc);
-<<<<<<< HEAD
-     
-     //cout<< _ct<< "ct states"<<endl;
-    if(_ct>0){ 
-     //orthogonalize ct-states with respect to the FE states. 
-       XTP_LOG(xtp::logDEBUG, *_pLog) << xtp::TimeStamp()  << " Orthogonalizing CT-states with respect to FE-states" << flush;
-   
-     if(_ctAB>0){
-     ct_states.block( 0 ,0, _ctAB ,nobasisfunc)=ctAB;
-    }
-    if(_ctBA>0){
-     ct_states.block( _ctAB, 0,_ctBA, nobasisfunc)=ctBA;
-     }
-       
-       
-        //orthogonalize ct-states with respect to FE states
-     Eigen::MatrixXd correction=ct_states*fe_states.transpose()*fe_states;
-      
-=======
->>>>>>> 6201e219
-
       if (_ct > 0) {
         //orthogonalize ct-states with respect to the FE states. 
-        CTP_LOG(ctp::logDEBUG, *_pLog) << ctp::TimeStamp() << " Orthogonalizing CT-states with respect to FE-states" << flush;
-
-<<<<<<< HEAD
-    
-     correction.resize(0,0);
-     //normalize
-    
-     for (unsigned i=0;i<_ct;i++){
-         double norm=ct_states.row(i).norm();
-         if(norm<0.95){
-            XTP_LOG(xtp::logDEBUG, *_pLog) << xtp::TimeStamp()  << " WARNING: CT-state "<< i<< " norm is only"<< norm << flush; 
-         }
-         ct_states.row(i)/=norm;
-     }  
-     }
-      
-     Eigen::MatrixXd projection(_bse_exc+_ct,nobasisfunc);
-     
-     
-     XTP_LOG(xtp::logDEBUG, *_pLog) << xtp::TimeStamp()  << " merging projections into one vector  " << flush;
-    
-=======
+        XTP_LOG(xtp::logDEBUG, *_pLog) << xtp::TimeStamp() << " Orthogonalizing CT-states with respect to FE-states" << flush;
+
         if (ctABsize > 0) {
           ct_states.block(0, 0, ctABsize, nobasisfunc) = ctAB;
         }
@@ -708,25 +516,18 @@
         int minstateindex=0;
         double minnorm=norm.minCoeff(&minstateindex);
         if(minnorm<0.95){
-          CTP_LOG(ctp::logDEBUG, *_pLog) << ctp::TimeStamp() << " WARNING: CT-state " << minstateindex << " norm is only " << minnorm << flush;
+          XTP_LOG(xtp::logDEBUG, *_pLog) << xtp::TimeStamp() << " WARNING: CT-state " << minstateindex << " norm is only " << minnorm << flush;
         }
         }
      Eigen::MatrixXd projection(_bse_exc+_ct,nobasisfunc);
-     CTP_LOG(ctp::logDEBUG, *_pLog) << ctp::TimeStamp()  << " merging projections into one vector  " << flush;
->>>>>>> 6201e219
+     XTP_LOG(xtp::logDEBUG, *_pLog) << xtp::TimeStamp()  << " merging projections into one vector  " << flush;
   projection.block(0 ,0, _bse_exc,nobasisfunc)=fe_states;
    
      if(_ct>0){
     projection.block(_bse_exc,0,_ct ,nobasisfunc )=ct_states;
      }
-<<<<<<< HEAD
       XTP_LOG(xtp::logDEBUG, *_pLog) << xtp::TimeStamp()  << "   Setting up coupling matrix size "<< _bse_exc +_ct<<"x"<<_bse_exc +_ct << flush;
-     // matrix _J
-     
-=======
-      CTP_LOG(ctp::logDEBUG, *_pLog) << ctp::TimeStamp()  << "   Setting up coupling matrix size "<< _bse_exc +_ct<<"x"<<_bse_exc +_ct << flush;
      // matrix _J 
->>>>>>> 6201e219
     //  E_A         J_AB        J_A_ABCT        J_A_BACT
     //  J_BA        E_B         J_B_ABCT        J_B_BACT
     //  J_ABCT_A    J_ABCT_B    E_ABCT          J_ABCT_BACT
@@ -734,15 +535,10 @@
      
      // this only works for hermitian/symmetric H so only in TDA
     
-<<<<<<< HEAD
-    XTP_LOG(xtp::logDEBUG, *_pLog) << xtp::TimeStamp()  << "   Setting up overlap matrix size "<< _bse_exc +_ct<<"x"<<_bse_exc +_ct << flush;
-     // setup S
-=======
      Eigen::MatrixXd J_dimer=projection*H*projection.transpose();
      H.resize(0,0);
->>>>>>> 6201e219
-    
-    CTP_LOG(ctp::logDEBUG, *_pLog) << ctp::TimeStamp()  << "   Setting up overlap matrix size "<< _bse_exc +_ct<<"x"<<_bse_exc +_ct << flush;    
+    
+    XTP_LOG(xtp::logDEBUG, *_pLog) << xtp::TimeStamp()  << "   Setting up overlap matrix size "<< _bse_exc +_ct<<"x"<<_bse_exc +_ct << flush;    
     Eigen::MatrixXd S_dimer=projection*projection.transpose();
     
     projection.resize(0,0);
@@ -750,19 +546,11 @@
          XTP_LOG(xtp::logDEBUG, *_pLog) << "---------------------------------------"<<flush;
      XTP_LOG(xtp::logDEBUG, *_pLog) << "_J_dimer[Ryd]"<<flush;
      
-<<<<<<< HEAD
-     XTP_LOG(xtp::logDEBUG, *_pLog) << _J_dimer<<flush;
+     XTP_LOG(xtp::logDEBUG, *_pLog) << J_dimer<<flush;
      XTP_LOG(xtp::logDEBUG, *_pLog) << "_S_dimer"<<flush;
      
-     XTP_LOG(xtp::logDEBUG, *_pLog) << _S_dimer<<flush;
-      XTP_LOG(xtp::logDEBUG, *_pLog) << "---------------------------------------"<<flush;
-=======
-     CTP_LOG(ctp::logDEBUG, *_pLog) << J_dimer<<flush;
-     CTP_LOG(ctp::logDEBUG, *_pLog) << "_S_dimer"<<flush;
-     
-     CTP_LOG(ctp::logDEBUG, *_pLog) << S_dimer<<flush;
-      CTP_LOG(ctp::logDEBUG, *_pLog) << "---------------------------------------"<<flush;
->>>>>>> 6201e219
+     XTP_LOG(xtp::logDEBUG, *_pLog) << S_dimer<<flush;
+     XTP_LOG(xtp::logDEBUG, *_pLog) << "---------------------------------------"<<flush;
     }
    
     Eigen::SelfAdjointEigenSolver<Eigen::MatrixXd> es(S_dimer);
@@ -771,58 +559,31 @@
    
     
     if(tools::globals::verbose && _bse_exc+_ct<100){
-<<<<<<< HEAD
-         XTP_LOG(xtp::logDEBUG, *_pLog) << "---------------------------------------"<<flush;
-    XTP_LOG(xtp::logDEBUG, *_pLog) << "_J_ortho[Ryd]"<<flush;
-    XTP_LOG(xtp::logDEBUG, *_pLog) << _J_dimer<<flush;
-    XTP_LOG(xtp::logDEBUG, *_pLog) << "_S-1/2"<<flush;
-    XTP_LOG(xtp::logDEBUG, *_pLog) << Sm1<<flush;
-     XTP_LOG(xtp::logDEBUG, *_pLog) << "---------------------------------------"<<flush;
-    }
-     XTP_LOG(xtp::logDEBUG, *_pLog) << xtp::TimeStamp()  << "   Smallest value of dimer overlapmatrix is "<<es.eigenvalues()(0)<< flush;
-=======
-         CTP_LOG(ctp::logDEBUG, *_pLog) << "---------------------------------------"<<flush;
-    CTP_LOG(ctp::logDEBUG, *_pLog) << "_J_ortho[Ryd]"<<flush;
-    CTP_LOG(ctp::logDEBUG, *_pLog) << J_dimer<<flush;
-    CTP_LOG(ctp::logDEBUG, *_pLog) << "_S-1/2"<<flush;
-    CTP_LOG(ctp::logDEBUG, *_pLog) << Sm1<<flush;
-     CTP_LOG(ctp::logDEBUG, *_pLog) << "---------------------------------------"<<flush;
-    }
-     CTP_LOG(ctp::logDEBUG, *_pLog) << ctp::TimeStamp()  << 
+      XTP_LOG(xtp::logDEBUG, *_pLog) << "---------------------------------------"<<flush;
+      XTP_LOG(xtp::logDEBUG, *_pLog) << "_J_ortho[Ryd]"<<flush;
+      XTP_LOG(xtp::logDEBUG, *_pLog) << J_dimer<<flush;
+      XTP_LOG(xtp::logDEBUG, *_pLog) << "_S-1/2"<<flush;
+      XTP_LOG(xtp::logDEBUG, *_pLog) << Sm1<<flush;
+      XTP_LOG(xtp::logDEBUG, *_pLog) << "---------------------------------------"<<flush;
+    }
+     XTP_LOG(xtp::logDEBUG, *_pLog) << xtp::TimeStamp()  << 
              "   Smallest value of dimer overlapmatrix is "<<es.eigenvalues()(0)<< flush;
->>>>>>> 6201e219
      
     std::vector< Eigen::MatrixXd >J;
      
-<<<<<<< HEAD
      XTP_LOG(xtp::logDEBUG, *_pLog) << xtp::TimeStamp()  << "   Running Perturbation algorithm"<< flush;
-    _J.push_back( Perturbation(_J_dimer));
+    J.push_back( Perturbation(J_dimer));
     XTP_LOG(xtp::logDEBUG, *_pLog) << xtp::TimeStamp()  << "    Running Projection algorithm"<< flush;
-    _J.push_back( Fulldiag(_J_dimer));
+    J.push_back( Fulldiag(J_dimer));
     
     
        if(tools::globals::verbose){
      XTP_LOG(xtp::logDEBUG, *_pLog) << "---------------------------------------"<<flush;
      XTP_LOG(xtp::logDEBUG, *_pLog) << "Jeff_pert[Hrt]"<<flush;
-     XTP_LOG(xtp::logDEBUG, *_pLog) << _J[0]<<flush;
+     XTP_LOG(xtp::logDEBUG, *_pLog) << J[0]<<flush;
      XTP_LOG(xtp::logDEBUG, *_pLog) << "Jeff_diag[Hrt]"<<flush;
-     XTP_LOG(xtp::logDEBUG, *_pLog) << _J[1]<<flush;
+     XTP_LOG(xtp::logDEBUG, *_pLog) << J[1]<<flush;
      XTP_LOG(xtp::logDEBUG, *_pLog) << "---------------------------------------"<<flush;
-=======
-     CTP_LOG(ctp::logDEBUG, *_pLog) << ctp::TimeStamp()  << "   Running Perturbation algorithm"<< flush;
-    J.push_back( Perturbation(J_dimer));
-    CTP_LOG(ctp::logDEBUG, *_pLog) << ctp::TimeStamp()  << "    Running Projection algorithm"<< flush;
-    J.push_back( Fulldiag(J_dimer));
-    
-    
-       if(tools::globals::verbose){
-     CTP_LOG(ctp::logDEBUG, *_pLog) << "---------------------------------------"<<flush;
-     CTP_LOG(ctp::logDEBUG, *_pLog) << "Jeff_pert[Hrt]"<<flush;
-     CTP_LOG(ctp::logDEBUG, *_pLog) << J[0]<<flush;
-     CTP_LOG(ctp::logDEBUG, *_pLog) << "Jeff_diag[Hrt]"<<flush;
-     CTP_LOG(ctp::logDEBUG, *_pLog) << J[1]<<flush;
-     CTP_LOG(ctp::logDEBUG, *_pLog) << "---------------------------------------"<<flush;
->>>>>>> 6201e219
      }
       
      return J;
@@ -841,14 +602,8 @@
         Ct.resize(0, 0);
 
         if (tools::globals::verbose) {
-<<<<<<< HEAD
-
             XTP_LOG(xtp::logDEBUG, *_pLog) << "FE state hamiltonian" << flush;
-            XTP_LOG(xtp::logDEBUG, *_pLog) << _J_dimer.block(0,0, _bse_exc,_bse_exc) << flush;
-=======
-            CTP_LOG(ctp::logDEBUG, *_pLog) << "FE state hamiltonian" << flush;
-            CTP_LOG(ctp::logDEBUG, *_pLog) << J_dimer.block(0,0, _bse_exc,_bse_exc) << flush;
->>>>>>> 6201e219
+            XTP_LOG(xtp::logDEBUG, *_pLog) << J_dimer.block(0,0, _bse_exc,_bse_exc) << flush;
             if (_ct > 0) {
                 XTP_LOG(xtp::logDEBUG, *_pLog) << "eigenvalues of CT states" << flush;
                 XTP_LOG(xtp::logDEBUG, *_pLog) << es.eigenvalues() << flush;
@@ -857,38 +612,17 @@
 
      J_result = transformation.transpose()*J_dimer*transformation;
         if (tools::globals::verbose && _bse_exc + _ct < 100) {
-<<<<<<< HEAD
             XTP_LOG(xtp::logDEBUG, *_pLog) << "---------------------------------------" << flush;
             XTP_LOG(xtp::logDEBUG, *_pLog) << "_J_ortho[Hrt] CT-state diag" << flush;
-            XTP_LOG(xtp::logDEBUG, *_pLog) << _J_result << flush;
+            XTP_LOG(xtp::logDEBUG, *_pLog) << J_result << flush;
             XTP_LOG(xtp::logDEBUG, *_pLog) << "---------------------------------------" << flush;
-=======
-            CTP_LOG(ctp::logDEBUG, *_pLog) << "---------------------------------------" << flush;
-            CTP_LOG(ctp::logDEBUG, *_pLog) << "_J_ortho[Hrt] CT-state diag" << flush;
-            CTP_LOG(ctp::logDEBUG, *_pLog) << J_result << flush;
-            CTP_LOG(ctp::logDEBUG, *_pLog) << "---------------------------------------" << flush;
->>>>>>> 6201e219
         }
     }
     for (int stateA = 0; stateA < _levA; stateA++) {
         double Ea = J_result(stateA, stateA);
         for (int stateB = 0; stateB < _levB; stateB++) {
-<<<<<<< HEAD
-            int stateBd = stateB + _bseA_exc;
-            XTP_LOG(xtp::logDEBUG, *_pLog) << xtp::TimeStamp() << "   Calculating coupling between exciton A" << stateA + 1 << " and exciton B" << stateB + 1 << flush;
-            double J = _J_result(stateA, stateBd);
-
-            double Eb = _J_result(stateBd, stateBd);
-            for (unsigned k = _bse_exc; k < (_bse_exc + _ct); k++) {
-                double Eab = _J_result(k, k);
-                if (std::abs(Eab - Ea) < 0.001) {
-                    XTP_LOG(xtp::logDEBUG, *_pLog) << xtp::TimeStamp() << "Energydifference between state A " << stateA + 1 << "and CT state " << k + 1 << " is " << Eab - Ea << "[Hrt]" << flush;
-                }
-                if (std::abs(Eab - Eb) < 0.001) {
-                    XTP_LOG(xtp::logDEBUG, *_pLog) << xtp::TimeStamp() << "Energydifference between state B " << stateB + 1 << "and CT state " << k + 1 << " is " << Eab - Eb << "[Hrt]" << flush;
-=======
             int stateBd = stateB + _levA;
-            CTP_LOG(ctp::logDEBUG, *_pLog) << ctp::TimeStamp() << "   Calculating coupling between exciton A" 
+            XTP_LOG(xtp::logDEBUG, *_pLog) << xtp::TimeStamp() << "   Calculating coupling between exciton A" 
                     << stateA + 1 << " and exciton B" << stateB + 1 << flush;
             double J = J_result(stateA, stateBd);
 
@@ -896,13 +630,12 @@
             for (int k = _bse_exc; k < (_bse_exc + _ct); k++) {
                 double Eab = J_result(k, k);
                 if (std::abs(Eab - Ea) < 0.001) {
-                    CTP_LOG(ctp::logDEBUG, *_pLog) << ctp::TimeStamp() << "Energydifference between state A " 
+                    XTP_LOG(xtp::logDEBUG, *_pLog) << xtp::TimeStamp() << "Energydifference between state A " 
                             << stateA + 1 << "and CT state " << k + 1 << " is " << Eab - Ea << "[Hrt]" << flush;
                 }
                 if (std::abs(Eab - Eb) < 0.001) {
-                    CTP_LOG(ctp::logDEBUG, *_pLog) << ctp::TimeStamp() << "Energydifference between state B "
+                    XTP_LOG(xtp::logDEBUG, *_pLog) << xtp::TimeStamp() << "Energydifference between state B "
                             << stateB + 1 << "and CT state " << k + 1 << " is " << Eab - Eb << "[Hrt]" << flush;
->>>>>>> 6201e219
 
                 }
                 J += 0.5 * J_result(k, stateA) * J_result(k, stateBd)*(1 / (Ea - Eab) + 1 / (Eb - Eab)); // Have no clue why 0.5
@@ -922,35 +655,19 @@
    
     Eigen::SelfAdjointEigenSolver<Eigen::MatrixXd> es(J_dimer);
     if (tools::globals::verbose && _bse_exc + _ct < 10) {
-<<<<<<< HEAD
         XTP_LOG(xtp::logDEBUG, *_pLog) << "---------------------------------------" << flush;
         XTP_LOG(xtp::logDEBUG, *_pLog) << "Eigenvectors of J" << flush;
-
         XTP_LOG(xtp::logDEBUG, *_pLog) << es.eigenvectors() << flush;
         XTP_LOG(xtp::logDEBUG, *_pLog) << "J_eigenvalues[Hrt]" << flush;
         XTP_LOG(xtp::logDEBUG, *_pLog) << es.eigenvalues() << flush;
         XTP_LOG(xtp::logDEBUG, *_pLog) << "---------------------------------------" << flush;
-=======
-        CTP_LOG(ctp::logDEBUG, *_pLog) << "---------------------------------------" << flush;
-        CTP_LOG(ctp::logDEBUG, *_pLog) << "Eigenvectors of J" << flush;
-        CTP_LOG(ctp::logDEBUG, *_pLog) << es.eigenvectors() << flush;
-        CTP_LOG(ctp::logDEBUG, *_pLog) << "J_eigenvalues[Hrt]" << flush;
-        CTP_LOG(ctp::logDEBUG, *_pLog) << es.eigenvalues() << flush;
-        CTP_LOG(ctp::logDEBUG, *_pLog) << "---------------------------------------" << flush;
->>>>>>> 6201e219
     }
     //Calculate projection on subspace for every pair of excitons separately
     for (int stateA = 0; stateA < _levA; stateA++) {
         for (int stateB = 0; stateB < _levB; stateB++) {
-<<<<<<< HEAD
-            int stateBd = stateB + _bseA_exc;
+            int stateBd = stateB + _levA;
             XTP_LOG(xtp::logDEBUG, *_pLog) << xtp::TimeStamp() << "   Calculating coupling between exciton A" << stateA + 1 << " and exciton B" << stateB + 1 << flush;
-            std::vector<unsigned> index;
-=======
-            int stateBd = stateB + _levA;
-            CTP_LOG(ctp::logDEBUG, *_pLog) << ctp::TimeStamp() << "   Calculating coupling between exciton A" << stateA + 1 << " and exciton B" << stateB + 1 << flush;
             std::vector<int> index;
->>>>>>> 6201e219
             std::vector<int> signvec;
             for (int i = 0; i < _bse_exc + _ct; i++) {
                 if (i == int(stateA) || i == int(stateBd)) {
@@ -1001,30 +718,16 @@
                 Emat(i, i) = es.eigenvectors()(k);
             }
 
-<<<<<<< HEAD
-
-            if ((_T(1, 1) * _T(0, 0) - _T(1, 0) * _T(0, 1)) < 0) {
+            if ((Tmat(1, 1) * Tmat(0, 0) - Tmat(1, 0) * Tmat(0, 1)) < 0) {
                 XTP_LOG(xtp::logDEBUG, *_pLog) << " Reduced state matrix is not in a right handed basis, multiplying second eigenvector by -1 " << flush;
-                _T(0, 1) = -_T(0, 1);
-                _T(1, 1) = -_T(1, 1);
+                Tmat(0, 1) = -Tmat(0, 1);
+                Tmat(1, 1) = -Tmat(1, 1);
             }
 
             if (tools::globals::verbose) {
                 XTP_LOG(xtp::logDEBUG, *_pLog) << "---------------------------------------" << flush;
                 XTP_LOG(xtp::logDEBUG, *_pLog) << "_T" << flush;
-                XTP_LOG(xtp::logDEBUG, *_pLog) << _T << flush;
-=======
-            if ((Tmat(1, 1) * Tmat(0, 0) - Tmat(1, 0) * Tmat(0, 1)) < 0) {
-                CTP_LOG(ctp::logDEBUG, *_pLog) << " Reduced state matrix is not in a right handed basis, multiplying second eigenvector by -1 " << flush;
-                Tmat(0, 1) = -Tmat(0, 1);
-                Tmat(1, 1) = -Tmat(1, 1);
-            }
-
-            if (tools::globals::verbose) {
-                CTP_LOG(ctp::logDEBUG, *_pLog) << "---------------------------------------" << flush;
-                CTP_LOG(ctp::logDEBUG, *_pLog) << "_T" << flush;
-                CTP_LOG(ctp::logDEBUG, *_pLog) << Tmat << flush;
->>>>>>> 6201e219
+                XTP_LOG(xtp::logDEBUG, *_pLog) << Tmat << flush;
 
             }
 
@@ -1044,43 +747,25 @@
             XTP_LOG(xtp::logDEBUG, *_pLog) << xtp::TimeStamp() << "   Smallest value of dimer overlapmatrix is " << ss.eigenvalues()(0) << flush;
             if (tools::globals::verbose) {
 
-<<<<<<< HEAD
                 XTP_LOG(xtp::logDEBUG, *_pLog) << "S-1/2" << flush;
                 XTP_LOG(xtp::logDEBUG, *_pLog) << sm1 << flush;
                 XTP_LOG(xtp::logDEBUG, *_pLog) << "E_ortho" << flush;
-                XTP_LOG(xtp::logDEBUG, *_pLog) << _E << flush;
-=======
-                CTP_LOG(ctp::logDEBUG, *_pLog) << "S-1/2" << flush;
-                CTP_LOG(ctp::logDEBUG, *_pLog) << sm1 << flush;
-                CTP_LOG(ctp::logDEBUG, *_pLog) << "E_ortho" << flush;
-                CTP_LOG(ctp::logDEBUG, *_pLog) << Emat << flush;
->>>>>>> 6201e219
+                XTP_LOG(xtp::logDEBUG, *_pLog) << Emat << flush;
             }
             Tmat = Tmat*sm1;
            
             if (tools::globals::verbose) {
 
-<<<<<<< HEAD
                 XTP_LOG(xtp::logDEBUG, *_pLog) << "T_ortho" << flush;
-                XTP_LOG(xtp::logDEBUG, *_pLog) << _T << flush;
+                XTP_LOG(xtp::logDEBUG, *_pLog) << Tmat << flush;
                 XTP_LOG(xtp::logDEBUG, *_pLog) << "---------------------------------------" << flush;
-=======
-                CTP_LOG(ctp::logDEBUG, *_pLog) << "T_ortho" << flush;
-                CTP_LOG(ctp::logDEBUG, *_pLog) << Tmat << flush;
-                CTP_LOG(ctp::logDEBUG, *_pLog) << "---------------------------------------" << flush;
->>>>>>> 6201e219
             }
 
 
             Eigen::MatrixXd J_small = Tmat*Emat*Tmat.transpose();
             if (tools::globals::verbose) {
-<<<<<<< HEAD
                 XTP_LOG(xtp::logDEBUG, *_pLog) << "T_ortho*E_ortho*T_ortho^T" << flush;
-                XTP_LOG(xtp::logDEBUG, *_pLog) << _J_small << flush;
-=======
-                CTP_LOG(ctp::logDEBUG, *_pLog) << "T_ortho*E_ortho*T_ortho^T" << flush;
-                CTP_LOG(ctp::logDEBUG, *_pLog) << J_small << flush;
->>>>>>> 6201e219
+                XTP_LOG(xtp::logDEBUG, *_pLog) << J_small << flush;
             }
 
             Jmat(stateA, stateBd) = J_small(0, 1);
