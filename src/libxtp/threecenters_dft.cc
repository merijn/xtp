/* 
 *            Copyright 2009-2016 The VOTCA Development Team
 *                       (http://www.votca.org)
 *
 *      Licensed under the Apache License, Version 2.0 (the "License")
 *
 * You may not use this file except in compliance with the License.
 * You may obtain a copy of the License at
 *
 *              http://www.apache.org/licenses/LICENSE-2.0
 *
 *Unless required by applicable law or agreed to in writing, software
 * distributed under the License is distributed on an "AS IS" BASIS,
 * WITHOUT WARRANTIES OR CONDITIONS OF ANY KIND, either express or implied.
 * See the License for the specific language governing permissions and
 * limitations under the License.
 *
 */



#include <votca/xtp/threecenters.h>



using namespace votca::tools;

namespace votca {
    namespace xtp {
        namespace ub = boost::numeric::ublas;

        /*
         * Cleaning TCMatrix_dft data and free memory
         */
        void TCMatrix_dft::Cleanup() {

            for (unsigned _i = 0; _i < _matrix.size(); _i++) {
                _matrix[ _i ].resize(0, 0, false);
            }
            _matrix.clear();

        } // TCMatrix_dft::Cleanup

      
  
        void TCMatrix_dft::Fill(AOBasis& _auxbasis, AOBasis& _dftbasis) {

            for (int i=0; i< _auxbasis._AOBasisSize; i++){
                _matrix.push_back(ub::zero_matrix<double>(_dftbasis._AOBasisSize, _dftbasis._AOBasisSize));        
            }
           /*
            std::vector< int > _limits;
            int _temp=0;
            for (std::vector< AOShell* >::iterator _is = _auxbasis.firstShell(); _is != _auxbasis.lastShell(); _is++) {
                _limits.push_back(_temp);
                 
                _temp+=(*_is)->getNumFunc();
               
                cout << " StartIndex " << (*_is)->getStartIndex() << endl;
            }
            
            for ( int i=0;i<_limits.size();i++){
                cout <<"grenze " << _limits[i]<< endl;
            }
            exit(0);
            */ 
            // loop over all shells in the GW basis and get _Mmn for that shell
            //#pragma omp parallel for //private(_block)
            for ( unsigned _is= 0; _is <  _auxbasis._aoshells.size() ; _is++ ){
            // for (std::vector< AOShell* >::iterator _is = _gwbasis.firstShell(); _is != _gwbasis.lastShell(); _is++) {
                //cout << " act threads: " << omp_get_thread_num( ) << " total threads " << omp_get_num_threads( ) << " max threads " << omp_get_max_threads( ) <<endl;
                AOShell* _shell = _auxbasis.getShell(_is);
               

                //cout << _is << " shell " << _shell->getType() << " from " << _shell->getStartIndex() << " to " << _shell->getStartIndex() + _shell->getNumFunc() << endl;
                
                
                // Fill block for this shell (3-center overlap with _dft_basis )
                FillBlock(_shell, _dftbasis);
               
                
            } // shells of aux basis set
            //for (int i=0;i<_matrix.size();i++){
                  //  cout<< "Matrix(" << i<<"):\n"<<_matrix[i]<< endl;
                
                //}
        } // TCMatrix_dft::Fill


        
        /*
         * Determines the 3-center integrals for a given shell in the aux basis
         * by calculating the 3-center overlap integral of the functions in the
         * aux shell with ALL functions in the DFT basis set (FillThreeCenterOLBlock)
         */
        
        void TCMatrix_dft::FillBlock(AOShell* _shell, AOBasis& dftbasis) {
	  //void TCMatrix_dft::FillBlock(std::vector< ub::matrix<float> >& _block, AOShell* _shell, AOBasis& dftbasis, ub::matrix<double>& _dft_orbitals) {



           int _start=_shell->getStartIndex();
           //cout << " FB start " << _start << endl;
            // alpha-loop over the "left" DFT basis function
            for (std::vector< AOShell* >::iterator _row = dftbasis.firstShell(); _row != dftbasis.lastShell(); ++_row) {
                AOShell* _shell_row = dftbasis.getShell(_row);
                int _row_start = _shell_row->getStartIndex();
                //int _row_end = _row_start + _shell_row->getNumFunc();

<<<<<<< HEAD
                // gamma-loop over the "right" DFT basis function
                for (std::vector< AOShell* >::iterator _col = dftbasis.firstShell(); _col != dftbasis.lastShell(); _col++) {
=======
                // gamma-loop over the "right" DFT basis function with symmetry
                for (std::vector< AOShell* >::iterator _col = dftbasis.firstShell(); _col <=_row; ++_col) {
>>>>>>> bd51051f
                    AOShell* _shell_col = dftbasis.getShell(_col);
                    int _col_start = _shell_col->getStartIndex();
                    //int _col_end = _col_start + _shell_col->getNumFunc();

                    // get 3-center overlap directly as _subvector
                    ub::matrix<double> _subvector = ub::zero_matrix<double>(_shell_row->getNumFunc(), _shell->getNumFunc() * _shell_col->getNumFunc());
                    //ub::matrix<float> _subvector = ub::zero_matrix<float>(_shell_row->getNumFunc(), _shell->getNumFunc() * _shell_col->getNumFunc());
                    
                    //bool nonzero = FillThreeCenterOLBlock(_subvector, _shell, _shell_row, _shell_col);
                    bool nonzero=FillThreeCenterRepBlock(_subvector, _shell, _shell_row, _shell_col);
                    //cout << "subvector " <<_subvector<< endl;
                    /* test 
                    for (int j=0;j<_subvector.size1();j++){
                    for (int i=0;i<_subvector.size1();i++){
                        
                        _subvector(i,_shell->getNumFunc()*j+i)=1;
                        
                    }}
                    */
                    
                    
                  /*  for (int i = 0; i < _subvector.size1(); i++){
                        for (int j = 0; j < _subvector.size2(); j++){
                            
                            
                            cout << "SV " << _subvector(i,j) << endl;
                            
                        }
                        
                        
                    } */
                    
                    if (nonzero) {
                        // and put it into the block it belongs to
                        // functions in ONE AUXshell
                        for (int _aux = 0; _aux < _shell->getNumFunc(); _aux++) {
                                // column in ONE DFTshell
                                //for (int _i_col = 0; _i_col < _shell_col->getNumFunc(); _i_col++) {
                for (int _col = 0; _col < _shell_col->getNumFunc(); _col++) {
                                    //int _index=_shell_col->getNumFunc() * _aux + _i_col;
                                    int _index=_shell_col->getNumFunc() * _aux + _col;
                                    
                                             //for (int _i_row = 0; _i_row < _shell_row->getNumFunc(); _i_row++) {
                    for (int _row = 0; _row < _shell_row->getNumFunc(); _row++) {
                                                 
                                                //cout << "MAGIC " << _start+_aux << " : " << _row_start + _i_row << " : " << _col_start + _i_col << endl;
                                                _matrix[_start+_aux](_row_start + _row, _col_start + _col) = _subvector(_row, _index);
                                                
                                                } // ROW copy
                                } // COL copy
                        } // AUX copy
                   }
                } // DFT col
            } // DFT row
           
            //       exit(0);
        } // TCMatrix_dft::FillBlock


        
 


    }
}<|MERGE_RESOLUTION|>--- conflicted
+++ resolved
@@ -46,44 +46,30 @@
         void TCMatrix_dft::Fill(AOBasis& _auxbasis, AOBasis& _dftbasis) {
 
             for (int i=0; i< _auxbasis._AOBasisSize; i++){
-                _matrix.push_back(ub::zero_matrix<double>(_dftbasis._AOBasisSize, _dftbasis._AOBasisSize));        
+                _matrix.push_back(ub::symmetric_matrix<double>(_dftbasis._AOBasisSize));   
+              
+                for(unsigned k=0;k<_matrix[i].size1();k++){
+                    for(unsigned j=0;j<_matrix[i].size2();j++){
+                
+                    _matrix[i](k,j)=0.0;
+                }
+                }
             }
-           /*
-            std::vector< int > _limits;
-            int _temp=0;
-            for (std::vector< AOShell* >::iterator _is = _auxbasis.firstShell(); _is != _auxbasis.lastShell(); _is++) {
-                _limits.push_back(_temp);
-                 
-                _temp+=(*_is)->getNumFunc();
-               
-                cout << " StartIndex " << (*_is)->getStartIndex() << endl;
-            }
-            
-            for ( int i=0;i<_limits.size();i++){
-                cout <<"grenze " << _limits[i]<< endl;
-            }
-            exit(0);
-            */ 
             // loop over all shells in the GW basis and get _Mmn for that shell
-            //#pragma omp parallel for //private(_block)
+            #pragma omp parallel for //private(_block)
             for ( unsigned _is= 0; _is <  _auxbasis._aoshells.size() ; _is++ ){
             // for (std::vector< AOShell* >::iterator _is = _gwbasis.firstShell(); _is != _gwbasis.lastShell(); _is++) {
                 //cout << " act threads: " << omp_get_thread_num( ) << " total threads " << omp_get_num_threads( ) << " max threads " << omp_get_max_threads( ) <<endl;
                 AOShell* _shell = _auxbasis.getShell(_is);
                
 
-                //cout << _is << " shell " << _shell->getType() << " from " << _shell->getStartIndex() << " to " << _shell->getStartIndex() + _shell->getNumFunc() << endl;
-                
                 
                 // Fill block for this shell (3-center overlap with _dft_basis )
                 FillBlock(_shell, _dftbasis);
                
                 
             } // shells of aux basis set
-            //for (int i=0;i<_matrix.size();i++){
-                  //  cout<< "Matrix(" << i<<"):\n"<<_matrix[i]<< endl;
-                
-                //}
+          
         } // TCMatrix_dft::Fill
 
 
@@ -97,7 +83,7 @@
         void TCMatrix_dft::FillBlock(AOShell* _shell, AOBasis& dftbasis) {
 	  //void TCMatrix_dft::FillBlock(std::vector< ub::matrix<float> >& _block, AOShell* _shell, AOBasis& dftbasis, ub::matrix<double>& _dft_orbitals) {
 
-
+          
 
            int _start=_shell->getStartIndex();
            //cout << " FB start " << _start << endl;
@@ -107,44 +93,21 @@
                 int _row_start = _shell_row->getStartIndex();
                 //int _row_end = _row_start + _shell_row->getNumFunc();
 
-<<<<<<< HEAD
-                // gamma-loop over the "right" DFT basis function
-                for (std::vector< AOShell* >::iterator _col = dftbasis.firstShell(); _col != dftbasis.lastShell(); _col++) {
-=======
                 // gamma-loop over the "right" DFT basis function with symmetry
                 for (std::vector< AOShell* >::iterator _col = dftbasis.firstShell(); _col <=_row; ++_col) {
->>>>>>> bd51051f
                     AOShell* _shell_col = dftbasis.getShell(_col);
                     int _col_start = _shell_col->getStartIndex();
                     //int _col_end = _col_start + _shell_col->getNumFunc();
-
+                 
+   
                     // get 3-center overlap directly as _subvector
                     ub::matrix<double> _subvector = ub::zero_matrix<double>(_shell_row->getNumFunc(), _shell->getNumFunc() * _shell_col->getNumFunc());
                     //ub::matrix<float> _subvector = ub::zero_matrix<float>(_shell_row->getNumFunc(), _shell->getNumFunc() * _shell_col->getNumFunc());
                     
                     //bool nonzero = FillThreeCenterOLBlock(_subvector, _shell, _shell_row, _shell_col);
                     bool nonzero=FillThreeCenterRepBlock(_subvector, _shell, _shell_row, _shell_col);
-                    //cout << "subvector " <<_subvector<< endl;
-                    /* test 
-                    for (int j=0;j<_subvector.size1();j++){
-                    for (int i=0;i<_subvector.size1();i++){
-                        
-                        _subvector(i,_shell->getNumFunc()*j+i)=1;
-                        
-                    }}
-                    */
-                    
-                    
-                  /*  for (int i = 0; i < _subvector.size1(); i++){
-                        for (int j = 0; j < _subvector.size2(); j++){
-                            
-                            
-                            cout << "SV " << _subvector(i,j) << endl;
-                            
-                        }
-                        
-                        
-                    } */
+                  
+                
                     
                     if (nonzero) {
                         // and put it into the block it belongs to
@@ -158,7 +121,8 @@
                                     
                                              //for (int _i_row = 0; _i_row < _shell_row->getNumFunc(); _i_row++) {
                     for (int _row = 0; _row < _shell_row->getNumFunc(); _row++) {
-                                                 
+                        //symmetry
+                        if((_col_start + _col)>(_row_start + _row)){continue;}
                                                 //cout << "MAGIC " << _start+_aux << " : " << _row_start + _i_row << " : " << _col_start + _i_col << endl;
                                                 _matrix[_start+_aux](_row_start + _row, _col_start + _col) = _subvector(_row, _index);
                                                 
@@ -168,8 +132,7 @@
                    }
                 } // DFT col
             } // DFT row
-           
-            //       exit(0);
+          
         } // TCMatrix_dft::FillBlock
 
 
