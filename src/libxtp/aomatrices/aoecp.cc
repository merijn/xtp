--- conflicted
+++ resolved
@@ -111,11 +111,7 @@
                     for (AOBasis::AOShellIterator _ecpit = _ecp->firstShell(); _ecpit != _ecp->lastShell(); ++_ecpit) {
 
                         const AOShell* _shell_ecp = _ecp->getShell(_ecpit);
-<<<<<<< HEAD
-                        const vec& _ecp_pos = _shell_ecp->getPos();
-=======
                         const tools::vec& _ecp_pos = _shell_ecp->getPos();
->>>>>>> 2e8b6b50
 
                         int this_atom = _shell_ecp->getIndex();
 
@@ -183,11 +179,7 @@
             return;
         }
 
-<<<<<<< HEAD
-        Eigen::MatrixXd AOECP::calcVNLmatrix(int _lmax_ecp, const vec& posC, const AOGaussianPrimitive& _g_row, const AOGaussianPrimitive& _g_col,const  Eigen::Matrix<int,4,5>& _power_ecp, const Eigen::Matrix<double,4,5>& _gamma_ecp,const Eigen::Matrix<double,4,5>& _pref_ecp) {
-=======
         Eigen::MatrixXd AOECP::calcVNLmatrix(int _lmax_ecp, const tools::vec& posC, const AOGaussianPrimitive& _g_row, const AOGaussianPrimitive& _g_col,const  Eigen::Matrix<int,4,5>& _power_ecp, const Eigen::Matrix<double,4,5>& _gamma_ecp,const Eigen::Matrix<double,4,5>& _pref_ecp) {
->>>>>>> 2e8b6b50
 
             /* calculate the contribution of the nonlocal 
              *     ECP of atom at posC with 
@@ -910,11 +902,7 @@
             return Norms;
         }
 
-<<<<<<< HEAD
-        void AOECP::getBLMCOF(int _lmax_ecp, int _lmax_dft, const vec& pos, tensor3d& BLC, tensor3d& C) {
-=======
         void AOECP::getBLMCOF(int _lmax_ecp, int _lmax_dft, const tools::vec& pos, tensor3d& BLC, tensor3d& C) {
->>>>>>> 2e8b6b50
 
            
             tensor3d::extent_gen extents;
