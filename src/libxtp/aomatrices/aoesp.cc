/* 
 *            Copyright 2009-2017 The VOTCA Development Team
 *                       (http://www.votca.org)
 *
 *      Licensed under the Apache License, Version 2.0 (the "License")
 *
 * You may not use this file except in compliance with the License.
 * You may obtain a copy of the License at
 *
 *              http://www.apache.org/licenses/LICENSE-2.0
 *
 * Unless required by applicable law or agreed to in writing, software
 * distributed under the License is distributed on an "A_ol I_ol" BA_olI_ol,
 * WITHOUT WARRANTIE_ol OR CONDITION_ol OF ANY KIND, either express or implied.
 * _olee the License for the specific language governing permissions and
 * limitations under the License.
 *
 */


#include <votca/xtp/aomatrix.h>

#include <votca/xtp/aobasis.h>
#include <string>
#include <map>
#include <vector>
#include <votca/tools/property.h>
#include <votca/tools/elements.h>
#include <votca/tools/constants.h>

#include "votca/xtp/qmatom.h"







namespace votca { namespace xtp {

    

    
    void AOESP::FillBlock( Eigen::Block<Eigen::MatrixXd>& _matrix,const AOShell* _shell_row,const AOShell* _shell_col) {
        /*cout << "\nAO block: "<< endl;
        cout << "\t row: " << _shell_row->getType() << " at " << _shell_row->getPos() << endl;
        cout << "\t col: " << _shell_col->getType() << " at " << _shell_col->getPos() << endl;*/
        const double pi = boost::math::constants::pi<double>();
       
        
        
        // shell info, only lmax tells how far to go
        int _lmax_row = _shell_row->getLmax();
        int _lmax_col = _shell_col->getLmax();
        int _lsum = _lmax_row + _lmax_col;
        // set size of internal block for recursion
        int _nrows = this->getBlockSize( _lmax_row ); 
        int _ncols = this->getBlockSize( _lmax_col ); 
    
        // initialize local matrix block for unnormalized cartesians
        Eigen::MatrixXd nuc   = Eigen::MatrixXd::Zero(_nrows,_ncols);
        

        //cout << nuc.size1() << ":" << nuc.size2() << endl;
        
        /* FOR CONTRACTED FUNCTIONS, ADD LOOP OVER ALL DECAYS IN CONTRACTION
         * MULTIPLY THE TRANSFORMATION MATRICES BY APPROPRIATE CONTRACTION 
         * COEFFICIENTS, AND ADD TO matrix(i,j)
         */
        
      int n_orbitals[] = {1, 4, 10, 20, 35, 56, 84};
      int nx[] = { 0,
              1, 0, 0,
              2, 1, 1, 0, 0, 0,
              3, 2, 2, 1, 1, 1, 0, 0, 0, 0,
              4, 3, 3, 2, 2, 2, 1, 1, 1, 1, 0, 0, 0, 0, 0 };

 int ny[] = { 0,
              0, 1, 0,
              0, 1, 0, 2, 1, 0,
              0, 1, 0, 2, 1, 0, 3, 2, 1, 0,
              0, 1, 0, 2, 1, 0, 3, 2, 1, 0, 4, 3, 2, 1, 0 };

 int nz[] = { 0,
              0, 0, 1,
              0, 0, 1, 0, 1, 2,
              0, 0, 1, 0, 1, 2, 0, 1, 2, 3,
              0, 0, 1, 0, 1, 2, 0, 1, 2, 3, 0, 1, 2, 3, 4 };


 int i_less_x[] = {  0,
                     0,  0,  0,
                     1,  2,  3,  0,  0,  0,
                     4,  5,  6,  7,  8,  9,  0,  0,  0,  0,
                    10, 11, 12, 13, 14, 15, 16, 17, 18, 19,  0,  0,  0,  0,  0 };

 int i_less_y[] = {  0,
                     0,  0,  0,
                     0,  1,  0,  2,  3,  0,
                     0,  4,  0,  5,  6,  0,  7,  8,  9,  0,
                     0, 10,  0, 11, 12,  0, 13, 14, 15,  0, 16, 17, 18, 19,  0 };

 int i_less_z[] = {  0,
                     0,  0,  0,
                     0,  0,  1,  0,  2,  3,
                     0,  0,  4,  0,  5,  6,  0,  7,  8,  9,
                     0,  0, 10,  0, 11, 12,  0, 13, 14, 15,  0, 16, 17, 18, 19 };
      
        
        // get shell positions
        const tools::vec& _pos_row = _shell_row->getPos();
        const tools::vec& _pos_col = _shell_col->getPos();
        const tools::vec  _diff    = _pos_row - _pos_col;
        // initialize some helper
      
        double _distsq = (_diff*_diff); 
        
         
        // iterate over Gaussians in this _shell_row
        for ( AOShell::GaussianIterator itr = _shell_row->firstGaussian(); itr != _shell_row->lastGaussian(); ++itr){
            // iterate over Gaussians in this _shell_col
            // get decay constant
            const double _decay_row = itr->getDecay();
            
            for ( AOShell::GaussianIterator itc = _shell_col->firstGaussian(); itc != _shell_col->lastGaussian(); ++itc){
                //get decay constant
                const double _decay_col = itc->getDecay();
        
                const double _fak  = 0.5/(_decay_row + _decay_col);
                const double _fak2 = 2.0 * _fak;
                
                
                double _exparg = _fak2 * _decay_row * _decay_col *_distsq;
        
       // check if distance between postions is big, then skip step   
       
                if ( _exparg > 30.0 ) { continue; }
        
        // some helpers
       


        const double zeta = _decay_row + _decay_col;

        double PmA0 = _fak2*( _decay_row * _pos_row.getX() + _decay_col * _pos_col.getX() ) - _pos_row.getX();
        double PmA1 = _fak2*( _decay_row * _pos_row.getY() + _decay_col * _pos_col.getY() ) - _pos_row.getY();
        double PmA2 = _fak2*(_decay_row * _pos_row.getZ() + _decay_col * _pos_col.getZ() ) - _pos_row.getZ();

        double PmB0 = _fak2*( _decay_row * _pos_row.getX() + _decay_col * _pos_col.getX() ) - _pos_col.getX();
        double PmB1 = _fak2*( _decay_row * _pos_row.getY() + _decay_col * _pos_col.getY() ) - _pos_col.getY();
        double PmB2 = _fak2*( _decay_row * _pos_row.getZ() + _decay_col * _pos_col.getZ() ) - _pos_col.getZ();
        
        double PmC0 = _fak2*( _decay_row * _pos_row.getX() + _decay_col * _pos_col.getX() ) - _r.getX();
        double PmC1 = _fak2*( _decay_row * _pos_row.getY() + _decay_col * _pos_col.getY() ) - _r.getY();
        double PmC2 = _fak2*( _decay_row * _pos_row.getZ() + _decay_col * _pos_col.getZ() ) - _r.getZ();
        
        
        const double _U = zeta*(PmC0*PmC0+PmC1*PmC1+PmC2*PmC2);
        
       
        const std::vector<double>_FmU=XIntegrate(_lsum+1,_U );
        //cout << endl;
        
        
        // (s-s element normiert )
        double _prefactor = 2*sqrt(1.0/pi)*pow(4.0*_decay_row*_decay_col,0.75) * _fak2 * exp(-_exparg);
        nuc(Cart::s,Cart::s)   = _prefactor * _FmU[0];
        
        typedef boost::multi_array<double, 3> ma_type;
                         ma_type nuc3(boost::extents[_nrows][_ncols][_lsum+1]);
                         typedef ma_type::index index;

                           for (index i = 0; i < _nrows; ++i) {
                               for (index j = 0; j < _ncols; ++j) {
                                   for (index k = 0; k < _lsum+1; ++k) {
                                       nuc3[i][j][k] = 0.;
                                   }
                               }
                           }


            for (int _i = 0; _i < _lsum+1; _i++){ //////////////////////
                nuc3[0][0][_i] = _prefactor*_FmU[_i];
            }
        
     
//Integrals     p - s
if (_lmax_row > 0) {
  for (int m = 0; m < _lsum; m++) {
    nuc3[Cart::x][0][m] = PmA0*nuc3[0][0][m] - PmC0*nuc3[0][0][m+1];
    nuc3[Cart::y][0][m] = PmA1*nuc3[0][0][m] - PmC1*nuc3[0][0][m+1];
    nuc3[Cart::z][0][m] = PmA2*nuc3[0][0][m] - PmC2*nuc3[0][0][m+1];
  }
}
//------------------------------------------------------

//Integrals     d - s
if (_lmax_row > 1) {
  for (int m = 0; m < _lsum-1; m++) {
    double term = _fak*(nuc3[0][0][m]-nuc3[0][0][m+1]);
    nuc3[Cart::xx][0][m] = PmA0*nuc3[Cart::x][0][m] - PmC0*nuc3[Cart::x][0][m+1] + term;
    nuc3[Cart::xy][0][m] = PmA0*nuc3[Cart::y][0][m] - PmC0*nuc3[Cart::y][0][m+1];
    nuc3[Cart::xz][0][m] = PmA0*nuc3[Cart::z][0][m] - PmC0*nuc3[Cart::z][0][m+1];
    nuc3[Cart::yy][0][m] = PmA1*nuc3[Cart::y][0][m] - PmC1*nuc3[Cart::y][0][m+1] + term;
    nuc3[Cart::yz][0][m] = PmA1*nuc3[Cart::z][0][m] - PmC1*nuc3[Cart::z][0][m+1];
    nuc3[Cart::zz][0][m] = PmA2*nuc3[Cart::z][0][m] - PmC2*nuc3[Cart::z][0][m+1] + term;
  }
}
//------------------------------------------------------

//Integrals     f - s
if (_lmax_row > 2) {
  for (int m = 0; m < _lsum-2; m++) {
    nuc3[Cart::xxx][0][m] = PmA0*nuc3[Cart::xx][0][m] - PmC0*nuc3[Cart::xx][0][m+1] + 2*_fak*(nuc3[Cart::x][0][m]-nuc3[Cart::x][0][m+1]);
    nuc3[Cart::xxy][0][m] = PmA1*nuc3[Cart::xx][0][m] - PmC1*nuc3[Cart::xx][0][m+1];
    nuc3[Cart::xxz][0][m] = PmA2*nuc3[Cart::xx][0][m] - PmC2*nuc3[Cart::xx][0][m+1];
    nuc3[Cart::xyy][0][m] = PmA0*nuc3[Cart::yy][0][m] - PmC0*nuc3[Cart::yy][0][m+1];
    nuc3[Cart::xyz][0][m] = PmA0*nuc3[Cart::yz][0][m] - PmC0*nuc3[Cart::yz][0][m+1];
    nuc3[Cart::xzz][0][m] = PmA0*nuc3[Cart::zz][0][m] - PmC0*nuc3[Cart::zz][0][m+1];
    nuc3[Cart::yyy][0][m] = PmA1*nuc3[Cart::yy][0][m] - PmC1*nuc3[Cart::yy][0][m+1] + 2*_fak*(nuc3[Cart::y][0][m]-nuc3[Cart::y][0][m+1]);
    nuc3[Cart::yyz][0][m] = PmA2*nuc3[Cart::yy][0][m] - PmC2*nuc3[Cart::yy][0][m+1];
    nuc3[Cart::yzz][0][m] = PmA1*nuc3[Cart::zz][0][m] - PmC1*nuc3[Cart::zz][0][m+1];
    nuc3[Cart::zzz][0][m] = PmA2*nuc3[Cart::zz][0][m] - PmC2*nuc3[Cart::zz][0][m+1] + 2*_fak*(nuc3[Cart::z][0][m]-nuc3[Cart::z][0][m+1]);
  }
}
//------------------------------------------------------

//Integrals     g - s
if (_lmax_row > 3) {
  for (int m = 0; m < _lsum-3; m++) {
    double term_xx = _fak*(nuc3[Cart::xx][0][m]-nuc3[Cart::xx][0][m+1]);
    double term_yy = _fak*(nuc3[Cart::yy][0][m]-nuc3[Cart::yy][0][m+1]);
    double term_zz = _fak*(nuc3[Cart::zz][0][m]-nuc3[Cart::zz][0][m+1]);
    nuc3[Cart::xxxx][0][m] = PmA0*nuc3[Cart::xxx][0][m] - PmC0*nuc3[Cart::xxx][0][m+1] + 3*term_xx;
    nuc3[Cart::xxxy][0][m] = PmA1*nuc3[Cart::xxx][0][m] - PmC1*nuc3[Cart::xxx][0][m+1];
    nuc3[Cart::xxxz][0][m] = PmA2*nuc3[Cart::xxx][0][m] - PmC2*nuc3[Cart::xxx][0][m+1];
    nuc3[Cart::xxyy][0][m] = PmA0*nuc3[Cart::xyy][0][m] - PmC0*nuc3[Cart::xyy][0][m+1] + term_yy;
    nuc3[Cart::xxyz][0][m] = PmA1*nuc3[Cart::xxz][0][m] - PmC1*nuc3[Cart::xxz][0][m+1];
    nuc3[Cart::xxzz][0][m] = PmA0*nuc3[Cart::xzz][0][m] - PmC0*nuc3[Cart::xzz][0][m+1] + term_zz;
    nuc3[Cart::xyyy][0][m] = PmA0*nuc3[Cart::yyy][0][m] - PmC0*nuc3[Cart::yyy][0][m+1];
    nuc3[Cart::xyyz][0][m] = PmA0*nuc3[Cart::yyz][0][m] - PmC0*nuc3[Cart::yyz][0][m+1];
    nuc3[Cart::xyzz][0][m] = PmA0*nuc3[Cart::yzz][0][m] - PmC0*nuc3[Cart::yzz][0][m+1];
    nuc3[Cart::xzzz][0][m] = PmA0*nuc3[Cart::zzz][0][m] - PmC0*nuc3[Cart::zzz][0][m+1];
    nuc3[Cart::yyyy][0][m] = PmA1*nuc3[Cart::yyy][0][m] - PmC1*nuc3[Cart::yyy][0][m+1] + 3*term_yy;
    nuc3[Cart::yyyz][0][m] = PmA2*nuc3[Cart::yyy][0][m] - PmC2*nuc3[Cart::yyy][0][m+1];
    nuc3[Cart::yyzz][0][m] = PmA1*nuc3[Cart::yzz][0][m] - PmC1*nuc3[Cart::yzz][0][m+1] + term_zz;
    nuc3[Cart::yzzz][0][m] = PmA1*nuc3[Cart::zzz][0][m] - PmC1*nuc3[Cart::zzz][0][m+1];
    nuc3[Cart::zzzz][0][m] = PmA2*nuc3[Cart::zzz][0][m] - PmC2*nuc3[Cart::zzz][0][m+1] + 3*term_zz;
  }
}
//------------------------------------------------------




if (_lmax_col > 0) {

  //Integrals     s - p
  for (int m = 0; m < _lmax_col; m++) {
    nuc3[0][Cart::x][m] = PmB0*nuc3[0][0][m] - PmC0*nuc3[0][0][m+1];
    nuc3[0][Cart::y][m] = PmB1*nuc3[0][0][m] - PmC1*nuc3[0][0][m+1];
    nuc3[0][Cart::z][m] = PmB2*nuc3[0][0][m] - PmC2*nuc3[0][0][m+1];
  }
  //------------------------------------------------------

  //Integrals     p - p
  if (_lmax_row > 0) {
    for (int m = 0; m < _lmax_col; m++) {
      double term = _fak*(nuc3[0][0][m]-nuc3[0][0][m+1]);
      for (int _i =  1; _i < 4; _i++) {
        nuc3[_i][Cart::x][m] = PmB0*nuc3[_i][0][m] - PmC0*nuc3[_i][0][m+1] + nx[_i]*term;
        nuc3[_i][Cart::y][m] = PmB1*nuc3[_i][0][m] - PmC1*nuc3[_i][0][m+1] + ny[_i]*term;
        nuc3[_i][Cart::z][m] = PmB2*nuc3[_i][0][m] - PmC2*nuc3[_i][0][m+1] + nz[_i]*term;
      }
    }
  }
  //------------------------------------------------------

  //Integrals     d - p     f - p     g - p
  for (int m = 0; m < _lmax_col; m++) {
    for (int _i = 4; _i < n_orbitals[_lmax_row]; _i++) {
      nuc3[_i][Cart::x][m] = PmB0*nuc3[_i][0][m] - PmC0*nuc3[_i][0][m+1] + nx[_i]*_fak*(nuc3[i_less_x[_i]][0][m] - nuc3[i_less_x[_i]][0][m+1]);
      nuc3[_i][Cart::y][m] = PmB1*nuc3[_i][0][m] - PmC1*nuc3[_i][0][m+1] + ny[_i]*_fak*(nuc3[i_less_y[_i]][0][m] - nuc3[i_less_y[_i]][0][m+1]);
      nuc3[_i][Cart::z][m] = PmB2*nuc3[_i][0][m] - PmC2*nuc3[_i][0][m+1] + nz[_i]*_fak*(nuc3[i_less_z[_i]][0][m] - nuc3[i_less_z[_i]][0][m+1]);
    }
  }
  //------------------------------------------------------

} // end if (_lmax_col > 0)


if (_lmax_col > 1) {

  //Integrals     s - d
  for (int m = 0; m < _lmax_col-1; m++) {
    double term = _fak*(nuc3[0][0][m]-nuc3[0][0][m+1]);
    nuc3[0][Cart::xx][m] = PmB0*nuc3[0][Cart::x][m] - PmC0*nuc3[0][Cart::x][m+1] + term;
    nuc3[0][Cart::xy][m] = PmB0*nuc3[0][Cart::y][m] - PmC0*nuc3[0][Cart::y][m+1];
    nuc3[0][Cart::xz][m] = PmB0*nuc3[0][Cart::z][m] - PmC0*nuc3[0][Cart::z][m+1];
    nuc3[0][Cart::yy][m] = PmB1*nuc3[0][Cart::y][m] - PmC1*nuc3[0][Cart::y][m+1] + term;
    nuc3[0][Cart::yz][m] = PmB1*nuc3[0][Cart::z][m] - PmC1*nuc3[0][Cart::z][m+1];
    nuc3[0][Cart::zz][m] = PmB2*nuc3[0][Cart::z][m] - PmC2*nuc3[0][Cart::z][m+1] + term;
  }
  //------------------------------------------------------

  //Integrals     p - d     d - d     f - d     g - d
  for (int m = 0; m < _lmax_col-1; m++) {
    for (int _i = 1; _i < n_orbitals[_lmax_row]; _i++) {
      double term = _fak*(nuc3[_i][0][m]-nuc3[_i][0][m+1]);
      nuc3[_i][Cart::xx][m] = PmB0*nuc3[_i][Cart::x][m] - PmC0*nuc3[_i][Cart::x][m+1] + nx[_i]*_fak*(nuc3[i_less_x[_i]][Cart::x][m] - nuc3[i_less_x[_i]][Cart::x][m+1]) + term;
      nuc3[_i][Cart::xy][m] = PmB0*nuc3[_i][Cart::y][m] - PmC0*nuc3[_i][Cart::y][m+1] + nx[_i]*_fak*(nuc3[i_less_x[_i]][Cart::y][m] - nuc3[i_less_x[_i]][Cart::y][m+1]);
      nuc3[_i][Cart::xz][m] = PmB0*nuc3[_i][Cart::z][m] - PmC0*nuc3[_i][Cart::z][m+1] + nx[_i]*_fak*(nuc3[i_less_x[_i]][Cart::z][m] - nuc3[i_less_x[_i]][Cart::z][m+1]);
      nuc3[_i][Cart::yy][m] = PmB1*nuc3[_i][Cart::y][m] - PmC1*nuc3[_i][Cart::y][m+1] + ny[_i]*_fak*(nuc3[i_less_y[_i]][Cart::y][m] - nuc3[i_less_y[_i]][Cart::y][m+1]) + term;
      nuc3[_i][Cart::yz][m] = PmB1*nuc3[_i][Cart::z][m] - PmC1*nuc3[_i][Cart::z][m+1] + ny[_i]*_fak*(nuc3[i_less_y[_i]][Cart::z][m] - nuc3[i_less_y[_i]][Cart::z][m+1]);
      nuc3[_i][Cart::zz][m] = PmB2*nuc3[_i][Cart::z][m] - PmC2*nuc3[_i][Cart::z][m+1] + nz[_i]*_fak*(nuc3[i_less_z[_i]][Cart::z][m] - nuc3[i_less_z[_i]][Cart::z][m+1]) + term;
    }
  }
  //------------------------------------------------------

} // end if (_lmax_col > 1)


if (_lmax_col > 2) {

  //Integrals     s - f
  for (int m = 0; m < _lmax_col-2; m++) {
    nuc3[0][Cart::xxx][m] = PmB0*nuc3[0][Cart::xx][m] - PmC0*nuc3[0][Cart::xx][m+1] + 2*_fak*(nuc3[0][Cart::x][m]-nuc3[0][Cart::x][m+1]);
    nuc3[0][Cart::xxy][m] = PmB1*nuc3[0][Cart::xx][m] - PmC1*nuc3[0][Cart::xx][m+1];
    nuc3[0][Cart::xxz][m] = PmB2*nuc3[0][Cart::xx][m] - PmC2*nuc3[0][Cart::xx][m+1];
    nuc3[0][Cart::xyy][m] = PmB0*nuc3[0][Cart::yy][m] - PmC0*nuc3[0][Cart::yy][m+1];
    nuc3[0][Cart::xyz][m] = PmB0*nuc3[0][Cart::yz][m] - PmC0*nuc3[0][Cart::yz][m+1];
    nuc3[0][Cart::xzz][m] = PmB0*nuc3[0][Cart::zz][m] - PmC0*nuc3[0][Cart::zz][m+1];
    nuc3[0][Cart::yyy][m] = PmB1*nuc3[0][Cart::yy][m] - PmC1*nuc3[0][Cart::yy][m+1] + 2*_fak*(nuc3[0][Cart::y][m]-nuc3[0][Cart::y][m+1]);
    nuc3[0][Cart::yyz][m] = PmB2*nuc3[0][Cart::yy][m] - PmC2*nuc3[0][Cart::yy][m+1];
    nuc3[0][Cart::yzz][m] = PmB1*nuc3[0][Cart::zz][m] - PmC1*nuc3[0][Cart::zz][m+1];
    nuc3[0][Cart::zzz][m] = PmB2*nuc3[0][Cart::zz][m] - PmC2*nuc3[0][Cart::zz][m+1] + 2*_fak*(nuc3[0][Cart::z][m]-nuc3[0][Cart::z][m+1]);
  }
  //------------------------------------------------------

  //Integrals     p - f     d - f     f - f     g - f
  for (int m = 0; m < _lmax_col-2; m++) {
    for (int _i = 1; _i < n_orbitals[_lmax_row]; _i++) {
      double term_x = 2*_fak*(nuc3[_i][Cart::x][m]-nuc3[_i][Cart::x][m+1]);
      double term_y = 2*_fak*(nuc3[_i][Cart::y][m]-nuc3[_i][Cart::y][m+1]);
      double term_z = 2*_fak*(nuc3[_i][Cart::z][m]-nuc3[_i][Cart::z][m+1]);
      nuc3[_i][Cart::xxx][m] = PmB0*nuc3[_i][Cart::xx][m] - PmC0*nuc3[_i][Cart::xx][m+1] + nx[_i]*_fak*(nuc3[i_less_x[_i]][Cart::xx][m] - nuc3[i_less_x[_i]][Cart::xx][m+1]) + term_x;
      nuc3[_i][Cart::xxy][m] = PmB1*nuc3[_i][Cart::xx][m] - PmC1*nuc3[_i][Cart::xx][m+1] + ny[_i]*_fak*(nuc3[i_less_y[_i]][Cart::xx][m] - nuc3[i_less_y[_i]][Cart::xx][m+1]);
      nuc3[_i][Cart::xxz][m] = PmB2*nuc3[_i][Cart::xx][m] - PmC2*nuc3[_i][Cart::xx][m+1] + nz[_i]*_fak*(nuc3[i_less_z[_i]][Cart::xx][m] - nuc3[i_less_z[_i]][Cart::xx][m+1]);
      nuc3[_i][Cart::xyy][m] = PmB0*nuc3[_i][Cart::yy][m] - PmC0*nuc3[_i][Cart::yy][m+1] + nx[_i]*_fak*(nuc3[i_less_x[_i]][Cart::yy][m] - nuc3[i_less_x[_i]][Cart::yy][m+1]);
      nuc3[_i][Cart::xyz][m] = PmB0*nuc3[_i][Cart::yz][m] - PmC0*nuc3[_i][Cart::yz][m+1] + nx[_i]*_fak*(nuc3[i_less_x[_i]][Cart::yz][m] - nuc3[i_less_x[_i]][Cart::yz][m+1]);
      nuc3[_i][Cart::xzz][m] = PmB0*nuc3[_i][Cart::zz][m] - PmC0*nuc3[_i][Cart::zz][m+1] + nx[_i]*_fak*(nuc3[i_less_x[_i]][Cart::zz][m] - nuc3[i_less_x[_i]][Cart::zz][m+1]);
      nuc3[_i][Cart::yyy][m] = PmB1*nuc3[_i][Cart::yy][m] - PmC1*nuc3[_i][Cart::yy][m+1] + ny[_i]*_fak*(nuc3[i_less_y[_i]][Cart::yy][m] - nuc3[i_less_y[_i]][Cart::yy][m+1]) + term_y;
      nuc3[_i][Cart::yyz][m] = PmB2*nuc3[_i][Cart::yy][m] - PmC2*nuc3[_i][Cart::yy][m+1] + nz[_i]*_fak*(nuc3[i_less_z[_i]][Cart::yy][m] - nuc3[i_less_z[_i]][Cart::yy][m+1]);
      nuc3[_i][Cart::yzz][m] = PmB1*nuc3[_i][Cart::zz][m] - PmC1*nuc3[_i][Cart::zz][m+1] + ny[_i]*_fak*(nuc3[i_less_y[_i]][Cart::zz][m] - nuc3[i_less_y[_i]][Cart::zz][m+1]);
      nuc3[_i][Cart::zzz][m] = PmB2*nuc3[_i][Cart::zz][m] - PmC2*nuc3[_i][Cart::zz][m+1] + nz[_i]*_fak*(nuc3[i_less_z[_i]][Cart::zz][m] - nuc3[i_less_z[_i]][Cart::zz][m+1]) + term_z;
    }
  }
  //------------------------------------------------------

} // end if (_lmax_col > 2)


if (_lmax_col > 3) {

  //Integrals     s - g
  for (int m = 0; m < _lmax_col-3; m++) {
    double term_xx = _fak*(nuc3[0][Cart::xx][m]-nuc3[0][Cart::xx][m+1]);
    double term_yy = _fak*(nuc3[0][Cart::yy][m]-nuc3[0][Cart::yy][m+1]);
    double term_zz = _fak*(nuc3[0][Cart::zz][m]-nuc3[0][Cart::zz][m+1]);
    nuc3[0][Cart::xxxx][m] = PmB0*nuc3[0][Cart::xxx][m] - PmC0*nuc3[0][Cart::xxx][m+1] + 3*term_xx;
    nuc3[0][Cart::xxxy][m] = PmB1*nuc3[0][Cart::xxx][m] - PmC1*nuc3[0][Cart::xxx][m+1];
    nuc3[0][Cart::xxxz][m] = PmB2*nuc3[0][Cart::xxx][m] - PmC2*nuc3[0][Cart::xxx][m+1];
    nuc3[0][Cart::xxyy][m] = PmB0*nuc3[0][Cart::xyy][m] - PmC0*nuc3[0][Cart::xyy][m+1] + term_yy;
    nuc3[0][Cart::xxyz][m] = PmB1*nuc3[0][Cart::xxz][m] - PmC1*nuc3[0][Cart::xxz][m+1];
    nuc3[0][Cart::xxzz][m] = PmB0*nuc3[0][Cart::xzz][m] - PmC0*nuc3[0][Cart::xzz][m+1] + term_zz;
    nuc3[0][Cart::xyyy][m] = PmB0*nuc3[0][Cart::yyy][m] - PmC0*nuc3[0][Cart::yyy][m+1];
    nuc3[0][Cart::xyyz][m] = PmB0*nuc3[0][Cart::yyz][m] - PmC0*nuc3[0][Cart::yyz][m+1];
    nuc3[0][Cart::xyzz][m] = PmB0*nuc3[0][Cart::yzz][m] - PmC0*nuc3[0][Cart::yzz][m+1];
    nuc3[0][Cart::xzzz][m] = PmB0*nuc3[0][Cart::zzz][m] - PmC0*nuc3[0][Cart::zzz][m+1];
    nuc3[0][Cart::yyyy][m] = PmB1*nuc3[0][Cart::yyy][m] - PmC1*nuc3[0][Cart::yyy][m+1] + 3*term_yy;
    nuc3[0][Cart::yyyz][m] = PmB2*nuc3[0][Cart::yyy][m] - PmC2*nuc3[0][Cart::yyy][m+1];
    nuc3[0][Cart::yyzz][m] = PmB1*nuc3[0][Cart::yzz][m] - PmC1*nuc3[0][Cart::yzz][m+1] + term_zz;
    nuc3[0][Cart::yzzz][m] = PmB1*nuc3[0][Cart::zzz][m] - PmC1*nuc3[0][Cart::zzz][m+1];
    nuc3[0][Cart::zzzz][m] = PmB2*nuc3[0][Cart::zzz][m] - PmC2*nuc3[0][Cart::zzz][m+1] + 3*term_zz;
  }
  //------------------------------------------------------

  //Integrals     p - g     d - g     f - g     g - g
  for (int m = 0; m < _lmax_col-3; m++) {
    for (int _i = 1; _i < n_orbitals[_lmax_row]; _i++) {
      double term_xx = _fak*(nuc3[_i][Cart::xx][m]-nuc3[_i][Cart::xx][m+1]);
      double term_yy = _fak*(nuc3[_i][Cart::yy][m]-nuc3[_i][Cart::yy][m+1]);
      double term_zz = _fak*(nuc3[_i][Cart::zz][m]-nuc3[_i][Cart::zz][m+1]);
      nuc3[_i][Cart::xxxx][m] = PmB0*nuc3[_i][Cart::xxx][m] - PmC0*nuc3[_i][Cart::xxx][m+1] + nx[_i]*_fak*(nuc3[i_less_x[_i]][Cart::xxx][m] - nuc3[i_less_x[_i]][Cart::xxx][m+1]) + 3*term_xx;
      nuc3[_i][Cart::xxxy][m] = PmB1*nuc3[_i][Cart::xxx][m] - PmC1*nuc3[_i][Cart::xxx][m+1] + ny[_i]*_fak*(nuc3[i_less_y[_i]][Cart::xxx][m] - nuc3[i_less_y[_i]][Cart::xxx][m+1]);
      nuc3[_i][Cart::xxxz][m] = PmB2*nuc3[_i][Cart::xxx][m] - PmC2*nuc3[_i][Cart::xxx][m+1] + nz[_i]*_fak*(nuc3[i_less_z[_i]][Cart::xxx][m] - nuc3[i_less_z[_i]][Cart::xxx][m+1]);
      nuc3[_i][Cart::xxyy][m] = PmB0*nuc3[_i][Cart::xyy][m] - PmC0*nuc3[_i][Cart::xyy][m+1] + nx[_i]*_fak*(nuc3[i_less_x[_i]][Cart::xyy][m] - nuc3[i_less_x[_i]][Cart::xyy][m+1]) + term_yy;
      nuc3[_i][Cart::xxyz][m] = PmB1*nuc3[_i][Cart::xxz][m] - PmC1*nuc3[_i][Cart::xxz][m+1] + ny[_i]*_fak*(nuc3[i_less_y[_i]][Cart::xxz][m] - nuc3[i_less_y[_i]][Cart::xxz][m+1]);
      nuc3[_i][Cart::xxzz][m] = PmB0*nuc3[_i][Cart::xzz][m] - PmC0*nuc3[_i][Cart::xzz][m+1] + nx[_i]*_fak*(nuc3[i_less_x[_i]][Cart::xzz][m] - nuc3[i_less_x[_i]][Cart::xzz][m+1]) + term_zz;
      nuc3[_i][Cart::xyyy][m] = PmB0*nuc3[_i][Cart::yyy][m] - PmC0*nuc3[_i][Cart::yyy][m+1] + nx[_i]*_fak*(nuc3[i_less_x[_i]][Cart::yyy][m] - nuc3[i_less_x[_i]][Cart::yyy][m+1]);
      nuc3[_i][Cart::xyyz][m] = PmB0*nuc3[_i][Cart::yyz][m] - PmC0*nuc3[_i][Cart::yyz][m+1] + nx[_i]*_fak*(nuc3[i_less_x[_i]][Cart::yyz][m] - nuc3[i_less_x[_i]][Cart::yyz][m+1]);
      nuc3[_i][Cart::xyzz][m] = PmB0*nuc3[_i][Cart::yzz][m] - PmC0*nuc3[_i][Cart::yzz][m+1] + nx[_i]*_fak*(nuc3[i_less_x[_i]][Cart::yzz][m] - nuc3[i_less_x[_i]][Cart::yzz][m+1]);
      nuc3[_i][Cart::xzzz][m] = PmB0*nuc3[_i][Cart::zzz][m] - PmC0*nuc3[_i][Cart::zzz][m+1] + nx[_i]*_fak*(nuc3[i_less_x[_i]][Cart::zzz][m] - nuc3[i_less_x[_i]][Cart::zzz][m+1]);
      nuc3[_i][Cart::yyyy][m] = PmB1*nuc3[_i][Cart::yyy][m] - PmC1*nuc3[_i][Cart::yyy][m+1] + ny[_i]*_fak*(nuc3[i_less_y[_i]][Cart::yyy][m] - nuc3[i_less_y[_i]][Cart::yyy][m+1]) + 3*term_yy;
      nuc3[_i][Cart::yyyz][m] = PmB2*nuc3[_i][Cart::yyy][m] - PmC2*nuc3[_i][Cart::yyy][m+1] + nz[_i]*_fak*(nuc3[i_less_z[_i]][Cart::yyy][m] - nuc3[i_less_z[_i]][Cart::yyy][m+1]);
      nuc3[_i][Cart::yyzz][m] = PmB1*nuc3[_i][Cart::yzz][m] - PmC1*nuc3[_i][Cart::yzz][m+1] + ny[_i]*_fak*(nuc3[i_less_y[_i]][Cart::yzz][m] - nuc3[i_less_y[_i]][Cart::yzz][m+1]) + term_zz;
      nuc3[_i][Cart::yzzz][m] = PmB1*nuc3[_i][Cart::zzz][m] - PmC1*nuc3[_i][Cart::zzz][m+1] + ny[_i]*_fak*(nuc3[i_less_y[_i]][Cart::zzz][m] - nuc3[i_less_y[_i]][Cart::zzz][m+1]);
      nuc3[_i][Cart::zzzz][m] = PmB2*nuc3[_i][Cart::zzz][m] - PmC2*nuc3[_i][Cart::zzz][m+1] + nz[_i]*_fak*(nuc3[i_less_z[_i]][Cart::zzz][m] - nuc3[i_less_z[_i]][Cart::zzz][m+1]) + 3*term_zz;
    }
  }
  //------------------------------------------------------

} // end if (_lmax_col > 3)
                         
                         
         for (int i = 0; i < _nrows; i++) {
            for (int j = 0; j < _ncols; j++) {
               nuc(i,j) = nuc3[i][j][0];
            }
         }                

        
       
        
         Eigen::MatrixXd _nuc_sph = getTrafo(*itr)*nuc*getTrafo(*itc).transpose();
        // save to _matrix
        
        for ( unsigned i = 0; i< _matrix.rows(); i++ ) {
            for (unsigned j = 0; j < _matrix.cols(); j++) {
                _matrix(i,j) += _nuc_sph(i+_shell_row->getOffset(),j+_shell_col->getOffset());
            }
        }
        
      
            }// _shell_col Gaussians
        }// _shell_row Gaussians
         return;
    }
    
  // Calculates the electrostatic potential matrix element between two basis functions, for an array of atomcores.

    void AOESP::Fillnucpotential(const AOBasis& aobasis, const std::vector<QMAtom*>& _atoms) {
            tools::Elements _elements;
            _nuclearpotential = Eigen::MatrixXd::Zero(aobasis.AOBasisSize(), aobasis.AOBasisSize());

            for (unsigned j = 0; j < _atoms.size(); j++) {
                double Znuc = _atoms[j]->getNuccharge();
                _aomatrix = Eigen::MatrixXd::Zero(aobasis.AOBasisSize(), aobasis.AOBasisSize());
                setPosition(_atoms[j]->getPos());
                Fill(aobasis);
                _nuclearpotential -= (Znuc) * _aomatrix;        
            }
            return;
        }

        void AOESP::Fillextpotential(const AOBasis& aobasis,const std::vector<ctp::PolarSeg*> & _sites) {
            
            _externalpotential = Eigen::MatrixXd::Zero(aobasis.AOBasisSize(), aobasis.AOBasisSize());

            for (unsigned int i = 0; i < _sites.size(); i++) {
                for (ctp::PolarSeg::const_iterator it = _sites[i]->begin(); it < _sites[i]->end(); ++it) {
                    tools::vec positionofsite = (*it)->getPos() * tools::conv::nm2bohr;
                    _aomatrix = Eigen::MatrixXd::Zero(aobasis.AOBasisSize(), aobasis.AOBasisSize());
<<<<<<< HEAD
                    std::cout<<(*it)->getQ00()<<std::endl;
                    Fill(aobasis, positionofsite);
=======
                    setPosition(positionofsite);
                    Fill(aobasis);
>>>>>>> 628c751e
                    _externalpotential -= (*it)->getQ00() * _aomatrix;
                }
            }
            return;
        }    
    
}}
<|MERGE_RESOLUTION|>--- conflicted
+++ resolved
@@ -461,13 +461,8 @@
                 for (ctp::PolarSeg::const_iterator it = _sites[i]->begin(); it < _sites[i]->end(); ++it) {
                     tools::vec positionofsite = (*it)->getPos() * tools::conv::nm2bohr;
                     _aomatrix = Eigen::MatrixXd::Zero(aobasis.AOBasisSize(), aobasis.AOBasisSize());
-<<<<<<< HEAD
-                    std::cout<<(*it)->getQ00()<<std::endl;
-                    Fill(aobasis, positionofsite);
-=======
                     setPosition(positionofsite);
                     Fill(aobasis);
->>>>>>> 628c751e
                     _externalpotential -= (*it)->getQ00() * _aomatrix;
                 }
             }
