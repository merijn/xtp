/* 
 *            Copyright 2009-2018 The VOTCA Development Team
 *                       (http://www.votca.org)
 *
 *      Licensed under the Apache License, Version 2.0 (the "License")
 *
 * You may not use this file except in compliance with the License.
 * You may obtain a copy of the License at
 *
 *              http://www.apache.org/licenses/LICENSE-2.0
 *
 * Unless required by applicable law or agreed to in writing, software
 * distributed under the License is distributed on an "A_ol I_ol" BA_olI_ol,
 * WITHOUT WARRANTIE_ol OR CONDITION_ol OF ANY KIND, either express or implied.
 * _olee the License for the specific language governing permissions and
 * limitations under the License.
 *
 */


#include <votca/xtp/aomatrix.h>

#include <votca/xtp/aobasis.h>
#include <string>
#include <map>
#include <vector>
#include <votca/tools/property.h>
#include <votca/tools/elements.h>
#include <votca/tools/constants.h>

#include "votca/xtp/qmatom.h"







namespace votca { namespace xtp {

    

    
    void AOESP::FillBlock( Eigen::Block<Eigen::MatrixXd>& _matrix,const AOShell* _shell_row,const AOShell* _shell_col) {
        /*cout << "\nAO block: "<< endl;
        cout << "\t row: " << _shell_row->getType() << " at " << _shell_row->getPos() << endl;
        cout << "\t col: " << _shell_col->getType() << " at " << _shell_col->getPos() << endl;*/
        const double pi = boost::math::constants::pi<double>();
       
        
        
        // shell info, only lmax tells how far to go
        int _lmax_row = _shell_row->getLmax();
        int _lmax_col = _shell_col->getLmax();
        int _lsum = _lmax_row + _lmax_col;
        // set size of internal block for recursion
        int _nrows = this->getBlockSize( _lmax_row ); 
        int _ncols = this->getBlockSize( _lmax_col ); 
    
        // initialize local matrix block for unnormalized cartesians
        Eigen::MatrixXd nuc   = Eigen::MatrixXd::Zero(_nrows,_ncols);
        

        //cout << nuc.size1() << ":" << nuc.size2() << endl;
        
        /* FOR CONTRACTED FUNCTIONS, ADD LOOP OVER ALL DECAYS IN CONTRACTION
         * MULTIPLY THE TRANSFORMATION MATRICES BY APPROPRIATE CONTRACTION 
         * COEFFICIENTS, AND ADD TO matrix(i,j)
         */
        
      int n_orbitals[] = {1, 4, 10, 20, 35, 56, 84};
      int nx[] = { 0,
              1, 0, 0,
              2, 1, 1, 0, 0, 0,
              3, 2, 2, 1, 1, 1, 0, 0, 0, 0,
              4, 3, 3, 2, 2, 2, 1, 1, 1, 1, 0, 0, 0, 0, 0 };

 int ny[] = { 0,
              0, 1, 0,
              0, 1, 0, 2, 1, 0,
              0, 1, 0, 2, 1, 0, 3, 2, 1, 0,
              0, 1, 0, 2, 1, 0, 3, 2, 1, 0, 4, 3, 2, 1, 0 };

 int nz[] = { 0,
              0, 0, 1,
              0, 0, 1, 0, 1, 2,
              0, 0, 1, 0, 1, 2, 0, 1, 2, 3,
              0, 0, 1, 0, 1, 2, 0, 1, 2, 3, 0, 1, 2, 3, 4 };


 int i_less_x[] = {  0,
                     0,  0,  0,
                     1,  2,  3,  0,  0,  0,
                     4,  5,  6,  7,  8,  9,  0,  0,  0,  0,
                    10, 11, 12, 13, 14, 15, 16, 17, 18, 19,  0,  0,  0,  0,  0 };

 int i_less_y[] = {  0,
                     0,  0,  0,
                     0,  1,  0,  2,  3,  0,
                     0,  4,  0,  5,  6,  0,  7,  8,  9,  0,
                     0, 10,  0, 11, 12,  0, 13, 14, 15,  0, 16, 17, 18, 19,  0 };

 int i_less_z[] = {  0,
                     0,  0,  0,
                     0,  0,  1,  0,  2,  3,
                     0,  0,  4,  0,  5,  6,  0,  7,  8,  9,
                     0,  0, 10,  0, 11, 12,  0, 13, 14, 15,  0, 16, 17, 18, 19 };
      
        
        // get shell positions
        const tools::vec& _pos_row = _shell_row->getPos();
        const tools::vec& _pos_col = _shell_col->getPos();
        const tools::vec  _diff    = _pos_row - _pos_col;
        // initialize some helper
      
        double _distsq = (_diff*_diff); 
        
         
        // iterate over Gaussians in this _shell_row
        for ( AOShell::GaussianIterator itr = _shell_row->firstGaussian(); itr != _shell_row->lastGaussian(); ++itr){
            // iterate over Gaussians in this _shell_col
            // get decay constant
            const double _decay_row = itr->getDecay();
            
            for ( AOShell::GaussianIterator itc = _shell_col->firstGaussian(); itc != _shell_col->lastGaussian(); ++itc){
                //get decay constant
                const double _decay_col = itc->getDecay();
        
                const double _fak  = 0.5/(_decay_row + _decay_col);
                const double _fak2 = 2.0 * _fak;
                
                
                double _exparg = _fak2 * _decay_row * _decay_col *_distsq;
        
       // check if distance between postions is big, then skip step   
       
                if ( _exparg > 30.0 ) { continue; }
        
        // some helpers
       


        const double zeta = _decay_row + _decay_col;

        double PmA0 = _fak2*( _decay_row * _pos_row.getX() + _decay_col * _pos_col.getX() ) - _pos_row.getX();
        double PmA1 = _fak2*( _decay_row * _pos_row.getY() + _decay_col * _pos_col.getY() ) - _pos_row.getY();
        double PmA2 = _fak2*(_decay_row * _pos_row.getZ() + _decay_col * _pos_col.getZ() ) - _pos_row.getZ();

        double PmB0 = _fak2*( _decay_row * _pos_row.getX() + _decay_col * _pos_col.getX() ) - _pos_col.getX();
        double PmB1 = _fak2*( _decay_row * _pos_row.getY() + _decay_col * _pos_col.getY() ) - _pos_col.getY();
        double PmB2 = _fak2*( _decay_row * _pos_row.getZ() + _decay_col * _pos_col.getZ() ) - _pos_col.getZ();
        
        double PmC0 = _fak2*( _decay_row * _pos_row.getX() + _decay_col * _pos_col.getX() ) - _r.getX();
        double PmC1 = _fak2*( _decay_row * _pos_row.getY() + _decay_col * _pos_col.getY() ) - _r.getY();
        double PmC2 = _fak2*( _decay_row * _pos_row.getZ() + _decay_col * _pos_col.getZ() ) - _r.getZ();
        
        
        const double _U = zeta*(PmC0*PmC0+PmC1*PmC1+PmC2*PmC2);
        
       
        const std::vector<double>_FmU=XIntegrate(_lsum+1,_U );
        //cout << endl;
        
        
        // (s-s element normiert )
        double _prefactor = 2*sqrt(1.0/pi)*pow(4.0*_decay_row*_decay_col,0.75) * _fak2 * exp(-_exparg);
        nuc(Cart::s,Cart::s)   = _prefactor * _FmU[0];
        
        typedef boost::multi_array<double, 3> ma_type;
                         ma_type nuc3(boost::extents[_nrows][_ncols][_lsum+1]);
                         typedef ma_type::index index;

                           for (index i = 0; i < _nrows; ++i) {
                               for (index j = 0; j < _ncols; ++j) {
                                   for (index k = 0; k < _lsum+1; ++k) {
                                       nuc3[i][j][k] = 0.;
                                   }
                               }
                           }


            for (int _i = 0; _i < _lsum+1; _i++){ //////////////////////
                nuc3[0][0][_i] = _prefactor*_FmU[_i];
            }
        
     
//Integrals     p - s
if (_lmax_row > 0) {
  for (int m = 0; m < _lsum; m++) {
    nuc3[Cart::x][0][m] = PmA0*nuc3[0][0][m] - PmC0*nuc3[0][0][m+1];
    nuc3[Cart::y][0][m] = PmA1*nuc3[0][0][m] - PmC1*nuc3[0][0][m+1];
    nuc3[Cart::z][0][m] = PmA2*nuc3[0][0][m] - PmC2*nuc3[0][0][m+1];
  }
}
//------------------------------------------------------

//Integrals     d - s
if (_lmax_row > 1) {
  for (int m = 0; m < _lsum-1; m++) {
    double term = _fak*(nuc3[0][0][m]-nuc3[0][0][m+1]);
    nuc3[Cart::xx][0][m] = PmA0*nuc3[Cart::x][0][m] - PmC0*nuc3[Cart::x][0][m+1] + term;
    nuc3[Cart::xy][0][m] = PmA0*nuc3[Cart::y][0][m] - PmC0*nuc3[Cart::y][0][m+1];
    nuc3[Cart::xz][0][m] = PmA0*nuc3[Cart::z][0][m] - PmC0*nuc3[Cart::z][0][m+1];
    nuc3[Cart::yy][0][m] = PmA1*nuc3[Cart::y][0][m] - PmC1*nuc3[Cart::y][0][m+1] + term;
    nuc3[Cart::yz][0][m] = PmA1*nuc3[Cart::z][0][m] - PmC1*nuc3[Cart::z][0][m+1];
    nuc3[Cart::zz][0][m] = PmA2*nuc3[Cart::z][0][m] - PmC2*nuc3[Cart::z][0][m+1] + term;
  }
}
//------------------------------------------------------

//Integrals     f - s
if (_lmax_row > 2) {
  for (int m = 0; m < _lsum-2; m++) {
    nuc3[Cart::xxx][0][m] = PmA0*nuc3[Cart::xx][0][m] - PmC0*nuc3[Cart::xx][0][m+1] + 2*_fak*(nuc3[Cart::x][0][m]-nuc3[Cart::x][0][m+1]);
    nuc3[Cart::xxy][0][m] = PmA1*nuc3[Cart::xx][0][m] - PmC1*nuc3[Cart::xx][0][m+1];
    nuc3[Cart::xxz][0][m] = PmA2*nuc3[Cart::xx][0][m] - PmC2*nuc3[Cart::xx][0][m+1];
    nuc3[Cart::xyy][0][m] = PmA0*nuc3[Cart::yy][0][m] - PmC0*nuc3[Cart::yy][0][m+1];
    nuc3[Cart::xyz][0][m] = PmA0*nuc3[Cart::yz][0][m] - PmC0*nuc3[Cart::yz][0][m+1];
    nuc3[Cart::xzz][0][m] = PmA0*nuc3[Cart::zz][0][m] - PmC0*nuc3[Cart::zz][0][m+1];
    nuc3[Cart::yyy][0][m] = PmA1*nuc3[Cart::yy][0][m] - PmC1*nuc3[Cart::yy][0][m+1] + 2*_fak*(nuc3[Cart::y][0][m]-nuc3[Cart::y][0][m+1]);
    nuc3[Cart::yyz][0][m] = PmA2*nuc3[Cart::yy][0][m] - PmC2*nuc3[Cart::yy][0][m+1];
    nuc3[Cart::yzz][0][m] = PmA1*nuc3[Cart::zz][0][m] - PmC1*nuc3[Cart::zz][0][m+1];
    nuc3[Cart::zzz][0][m] = PmA2*nuc3[Cart::zz][0][m] - PmC2*nuc3[Cart::zz][0][m+1] + 2*_fak*(nuc3[Cart::z][0][m]-nuc3[Cart::z][0][m+1]);
  }
}
//------------------------------------------------------

//Integrals     g - s
if (_lmax_row > 3) {
  for (int m = 0; m < _lsum-3; m++) {
    double term_xx = _fak*(nuc3[Cart::xx][0][m]-nuc3[Cart::xx][0][m+1]);
    double term_yy = _fak*(nuc3[Cart::yy][0][m]-nuc3[Cart::yy][0][m+1]);
    double term_zz = _fak*(nuc3[Cart::zz][0][m]-nuc3[Cart::zz][0][m+1]);
    nuc3[Cart::xxxx][0][m] = PmA0*nuc3[Cart::xxx][0][m] - PmC0*nuc3[Cart::xxx][0][m+1] + 3*term_xx;
    nuc3[Cart::xxxy][0][m] = PmA1*nuc3[Cart::xxx][0][m] - PmC1*nuc3[Cart::xxx][0][m+1];
    nuc3[Cart::xxxz][0][m] = PmA2*nuc3[Cart::xxx][0][m] - PmC2*nuc3[Cart::xxx][0][m+1];
    nuc3[Cart::xxyy][0][m] = PmA0*nuc3[Cart::xyy][0][m] - PmC0*nuc3[Cart::xyy][0][m+1] + term_yy;
    nuc3[Cart::xxyz][0][m] = PmA1*nuc3[Cart::xxz][0][m] - PmC1*nuc3[Cart::xxz][0][m+1];
    nuc3[Cart::xxzz][0][m] = PmA0*nuc3[Cart::xzz][0][m] - PmC0*nuc3[Cart::xzz][0][m+1] + term_zz;
    nuc3[Cart::xyyy][0][m] = PmA0*nuc3[Cart::yyy][0][m] - PmC0*nuc3[Cart::yyy][0][m+1];
    nuc3[Cart::xyyz][0][m] = PmA0*nuc3[Cart::yyz][0][m] - PmC0*nuc3[Cart::yyz][0][m+1];
    nuc3[Cart::xyzz][0][m] = PmA0*nuc3[Cart::yzz][0][m] - PmC0*nuc3[Cart::yzz][0][m+1];
    nuc3[Cart::xzzz][0][m] = PmA0*nuc3[Cart::zzz][0][m] - PmC0*nuc3[Cart::zzz][0][m+1];
    nuc3[Cart::yyyy][0][m] = PmA1*nuc3[Cart::yyy][0][m] - PmC1*nuc3[Cart::yyy][0][m+1] + 3*term_yy;
    nuc3[Cart::yyyz][0][m] = PmA2*nuc3[Cart::yyy][0][m] - PmC2*nuc3[Cart::yyy][0][m+1];
    nuc3[Cart::yyzz][0][m] = PmA1*nuc3[Cart::yzz][0][m] - PmC1*nuc3[Cart::yzz][0][m+1] + term_zz;
    nuc3[Cart::yzzz][0][m] = PmA1*nuc3[Cart::zzz][0][m] - PmC1*nuc3[Cart::zzz][0][m+1];
    nuc3[Cart::zzzz][0][m] = PmA2*nuc3[Cart::zzz][0][m] - PmC2*nuc3[Cart::zzz][0][m+1] + 3*term_zz;
  }
}
//------------------------------------------------------




if (_lmax_col > 0) {

  //Integrals     s - p
  for (int m = 0; m < _lmax_col; m++) {
    nuc3[0][Cart::x][m] = PmB0*nuc3[0][0][m] - PmC0*nuc3[0][0][m+1];
    nuc3[0][Cart::y][m] = PmB1*nuc3[0][0][m] - PmC1*nuc3[0][0][m+1];
    nuc3[0][Cart::z][m] = PmB2*nuc3[0][0][m] - PmC2*nuc3[0][0][m+1];
  }
  //------------------------------------------------------

  //Integrals     p - p
  if (_lmax_row > 0) {
    for (int m = 0; m < _lmax_col; m++) {
      double term = _fak*(nuc3[0][0][m]-nuc3[0][0][m+1]);
      for (int _i =  1; _i < 4; _i++) {
        nuc3[_i][Cart::x][m] = PmB0*nuc3[_i][0][m] - PmC0*nuc3[_i][0][m+1] + nx[_i]*term;
        nuc3[_i][Cart::y][m] = PmB1*nuc3[_i][0][m] - PmC1*nuc3[_i][0][m+1] + ny[_i]*term;
        nuc3[_i][Cart::z][m] = PmB2*nuc3[_i][0][m] - PmC2*nuc3[_i][0][m+1] + nz[_i]*term;
      }
    }
  }
  //------------------------------------------------------

  //Integrals     d - p     f - p     g - p
  for (int m = 0; m < _lmax_col; m++) {
    for (int _i = 4; _i < n_orbitals[_lmax_row]; _i++) {
      nuc3[_i][Cart::x][m] = PmB0*nuc3[_i][0][m] - PmC0*nuc3[_i][0][m+1] + nx[_i]*_fak*(nuc3[i_less_x[_i]][0][m] - nuc3[i_less_x[_i]][0][m+1]);
      nuc3[_i][Cart::y][m] = PmB1*nuc3[_i][0][m] - PmC1*nuc3[_i][0][m+1] + ny[_i]*_fak*(nuc3[i_less_y[_i]][0][m] - nuc3[i_less_y[_i]][0][m+1]);
      nuc3[_i][Cart::z][m] = PmB2*nuc3[_i][0][m] - PmC2*nuc3[_i][0][m+1] + nz[_i]*_fak*(nuc3[i_less_z[_i]][0][m] - nuc3[i_less_z[_i]][0][m+1]);
    }
  }
  //------------------------------------------------------

} // end if (_lmax_col > 0)


if (_lmax_col > 1) {

  //Integrals     s - d
  for (int m = 0; m < _lmax_col-1; m++) {
    double term = _fak*(nuc3[0][0][m]-nuc3[0][0][m+1]);
    nuc3[0][Cart::xx][m] = PmB0*nuc3[0][Cart::x][m] - PmC0*nuc3[0][Cart::x][m+1] + term;
    nuc3[0][Cart::xy][m] = PmB0*nuc3[0][Cart::y][m] - PmC0*nuc3[0][Cart::y][m+1];
    nuc3[0][Cart::xz][m] = PmB0*nuc3[0][Cart::z][m] - PmC0*nuc3[0][Cart::z][m+1];
    nuc3[0][Cart::yy][m] = PmB1*nuc3[0][Cart::y][m] - PmC1*nuc3[0][Cart::y][m+1] + term;
    nuc3[0][Cart::yz][m] = PmB1*nuc3[0][Cart::z][m] - PmC1*nuc3[0][Cart::z][m+1];
    nuc3[0][Cart::zz][m] = PmB2*nuc3[0][Cart::z][m] - PmC2*nuc3[0][Cart::z][m+1] + term;
  }
  //------------------------------------------------------

  //Integrals     p - d     d - d     f - d     g - d
  for (int m = 0; m < _lmax_col-1; m++) {
    for (int _i = 1; _i < n_orbitals[_lmax_row]; _i++) {
      double term = _fak*(nuc3[_i][0][m]-nuc3[_i][0][m+1]);
      nuc3[_i][Cart::xx][m] = PmB0*nuc3[_i][Cart::x][m] - PmC0*nuc3[_i][Cart::x][m+1] + nx[_i]*_fak*(nuc3[i_less_x[_i]][Cart::x][m] - nuc3[i_less_x[_i]][Cart::x][m+1]) + term;
      nuc3[_i][Cart::xy][m] = PmB0*nuc3[_i][Cart::y][m] - PmC0*nuc3[_i][Cart::y][m+1] + nx[_i]*_fak*(nuc3[i_less_x[_i]][Cart::y][m] - nuc3[i_less_x[_i]][Cart::y][m+1]);
      nuc3[_i][Cart::xz][m] = PmB0*nuc3[_i][Cart::z][m] - PmC0*nuc3[_i][Cart::z][m+1] + nx[_i]*_fak*(nuc3[i_less_x[_i]][Cart::z][m] - nuc3[i_less_x[_i]][Cart::z][m+1]);
      nuc3[_i][Cart::yy][m] = PmB1*nuc3[_i][Cart::y][m] - PmC1*nuc3[_i][Cart::y][m+1] + ny[_i]*_fak*(nuc3[i_less_y[_i]][Cart::y][m] - nuc3[i_less_y[_i]][Cart::y][m+1]) + term;
      nuc3[_i][Cart::yz][m] = PmB1*nuc3[_i][Cart::z][m] - PmC1*nuc3[_i][Cart::z][m+1] + ny[_i]*_fak*(nuc3[i_less_y[_i]][Cart::z][m] - nuc3[i_less_y[_i]][Cart::z][m+1]);
      nuc3[_i][Cart::zz][m] = PmB2*nuc3[_i][Cart::z][m] - PmC2*nuc3[_i][Cart::z][m+1] + nz[_i]*_fak*(nuc3[i_less_z[_i]][Cart::z][m] - nuc3[i_less_z[_i]][Cart::z][m+1]) + term;
    }
  }
  //------------------------------------------------------

} // end if (_lmax_col > 1)


if (_lmax_col > 2) {

  //Integrals     s - f
  for (int m = 0; m < _lmax_col-2; m++) {
    nuc3[0][Cart::xxx][m] = PmB0*nuc3[0][Cart::xx][m] - PmC0*nuc3[0][Cart::xx][m+1] + 2*_fak*(nuc3[0][Cart::x][m]-nuc3[0][Cart::x][m+1]);
    nuc3[0][Cart::xxy][m] = PmB1*nuc3[0][Cart::xx][m] - PmC1*nuc3[0][Cart::xx][m+1];
    nuc3[0][Cart::xxz][m] = PmB2*nuc3[0][Cart::xx][m] - PmC2*nuc3[0][Cart::xx][m+1];
    nuc3[0][Cart::xyy][m] = PmB0*nuc3[0][Cart::yy][m] - PmC0*nuc3[0][Cart::yy][m+1];
    nuc3[0][Cart::xyz][m] = PmB0*nuc3[0][Cart::yz][m] - PmC0*nuc3[0][Cart::yz][m+1];
    nuc3[0][Cart::xzz][m] = PmB0*nuc3[0][Cart::zz][m] - PmC0*nuc3[0][Cart::zz][m+1];
    nuc3[0][Cart::yyy][m] = PmB1*nuc3[0][Cart::yy][m] - PmC1*nuc3[0][Cart::yy][m+1] + 2*_fak*(nuc3[0][Cart::y][m]-nuc3[0][Cart::y][m+1]);
    nuc3[0][Cart::yyz][m] = PmB2*nuc3[0][Cart::yy][m] - PmC2*nuc3[0][Cart::yy][m+1];
    nuc3[0][Cart::yzz][m] = PmB1*nuc3[0][Cart::zz][m] - PmC1*nuc3[0][Cart::zz][m+1];
    nuc3[0][Cart::zzz][m] = PmB2*nuc3[0][Cart::zz][m] - PmC2*nuc3[0][Cart::zz][m+1] + 2*_fak*(nuc3[0][Cart::z][m]-nuc3[0][Cart::z][m+1]);
  }
  //------------------------------------------------------

  //Integrals     p - f     d - f     f - f     g - f
  for (int m = 0; m < _lmax_col-2; m++) {
    for (int _i = 1; _i < n_orbitals[_lmax_row]; _i++) {
      double term_x = 2*_fak*(nuc3[_i][Cart::x][m]-nuc3[_i][Cart::x][m+1]);
      double term_y = 2*_fak*(nuc3[_i][Cart::y][m]-nuc3[_i][Cart::y][m+1]);
      double term_z = 2*_fak*(nuc3[_i][Cart::z][m]-nuc3[_i][Cart::z][m+1]);
      nuc3[_i][Cart::xxx][m] = PmB0*nuc3[_i][Cart::xx][m] - PmC0*nuc3[_i][Cart::xx][m+1] + nx[_i]*_fak*(nuc3[i_less_x[_i]][Cart::xx][m] - nuc3[i_less_x[_i]][Cart::xx][m+1]) + term_x;
      nuc3[_i][Cart::xxy][m] = PmB1*nuc3[_i][Cart::xx][m] - PmC1*nuc3[_i][Cart::xx][m+1] + ny[_i]*_fak*(nuc3[i_less_y[_i]][Cart::xx][m] - nuc3[i_less_y[_i]][Cart::xx][m+1]);
      nuc3[_i][Cart::xxz][m] = PmB2*nuc3[_i][Cart::xx][m] - PmC2*nuc3[_i][Cart::xx][m+1] + nz[_i]*_fak*(nuc3[i_less_z[_i]][Cart::xx][m] - nuc3[i_less_z[_i]][Cart::xx][m+1]);
      nuc3[_i][Cart::xyy][m] = PmB0*nuc3[_i][Cart::yy][m] - PmC0*nuc3[_i][Cart::yy][m+1] + nx[_i]*_fak*(nuc3[i_less_x[_i]][Cart::yy][m] - nuc3[i_less_x[_i]][Cart::yy][m+1]);
      nuc3[_i][Cart::xyz][m] = PmB0*nuc3[_i][Cart::yz][m] - PmC0*nuc3[_i][Cart::yz][m+1] + nx[_i]*_fak*(nuc3[i_less_x[_i]][Cart::yz][m] - nuc3[i_less_x[_i]][Cart::yz][m+1]);
      nuc3[_i][Cart::xzz][m] = PmB0*nuc3[_i][Cart::zz][m] - PmC0*nuc3[_i][Cart::zz][m+1] + nx[_i]*_fak*(nuc3[i_less_x[_i]][Cart::zz][m] - nuc3[i_less_x[_i]][Cart::zz][m+1]);
      nuc3[_i][Cart::yyy][m] = PmB1*nuc3[_i][Cart::yy][m] - PmC1*nuc3[_i][Cart::yy][m+1] + ny[_i]*_fak*(nuc3[i_less_y[_i]][Cart::yy][m] - nuc3[i_less_y[_i]][Cart::yy][m+1]) + term_y;
      nuc3[_i][Cart::yyz][m] = PmB2*nuc3[_i][Cart::yy][m] - PmC2*nuc3[_i][Cart::yy][m+1] + nz[_i]*_fak*(nuc3[i_less_z[_i]][Cart::yy][m] - nuc3[i_less_z[_i]][Cart::yy][m+1]);
      nuc3[_i][Cart::yzz][m] = PmB1*nuc3[_i][Cart::zz][m] - PmC1*nuc3[_i][Cart::zz][m+1] + ny[_i]*_fak*(nuc3[i_less_y[_i]][Cart::zz][m] - nuc3[i_less_y[_i]][Cart::zz][m+1]);
      nuc3[_i][Cart::zzz][m] = PmB2*nuc3[_i][Cart::zz][m] - PmC2*nuc3[_i][Cart::zz][m+1] + nz[_i]*_fak*(nuc3[i_less_z[_i]][Cart::zz][m] - nuc3[i_less_z[_i]][Cart::zz][m+1]) + term_z;
    }
  }
  //------------------------------------------------------

} // end if (_lmax_col > 2)


if (_lmax_col > 3) {

  //Integrals     s - g
  for (int m = 0; m < _lmax_col-3; m++) {
    double term_xx = _fak*(nuc3[0][Cart::xx][m]-nuc3[0][Cart::xx][m+1]);
    double term_yy = _fak*(nuc3[0][Cart::yy][m]-nuc3[0][Cart::yy][m+1]);
    double term_zz = _fak*(nuc3[0][Cart::zz][m]-nuc3[0][Cart::zz][m+1]);
    nuc3[0][Cart::xxxx][m] = PmB0*nuc3[0][Cart::xxx][m] - PmC0*nuc3[0][Cart::xxx][m+1] + 3*term_xx;
    nuc3[0][Cart::xxxy][m] = PmB1*nuc3[0][Cart::xxx][m] - PmC1*nuc3[0][Cart::xxx][m+1];
    nuc3[0][Cart::xxxz][m] = PmB2*nuc3[0][Cart::xxx][m] - PmC2*nuc3[0][Cart::xxx][m+1];
    nuc3[0][Cart::xxyy][m] = PmB0*nuc3[0][Cart::xyy][m] - PmC0*nuc3[0][Cart::xyy][m+1] + term_yy;
    nuc3[0][Cart::xxyz][m] = PmB1*nuc3[0][Cart::xxz][m] - PmC1*nuc3[0][Cart::xxz][m+1];
    nuc3[0][Cart::xxzz][m] = PmB0*nuc3[0][Cart::xzz][m] - PmC0*nuc3[0][Cart::xzz][m+1] + term_zz;
    nuc3[0][Cart::xyyy][m] = PmB0*nuc3[0][Cart::yyy][m] - PmC0*nuc3[0][Cart::yyy][m+1];
    nuc3[0][Cart::xyyz][m] = PmB0*nuc3[0][Cart::yyz][m] - PmC0*nuc3[0][Cart::yyz][m+1];
    nuc3[0][Cart::xyzz][m] = PmB0*nuc3[0][Cart::yzz][m] - PmC0*nuc3[0][Cart::yzz][m+1];
    nuc3[0][Cart::xzzz][m] = PmB0*nuc3[0][Cart::zzz][m] - PmC0*nuc3[0][Cart::zzz][m+1];
    nuc3[0][Cart::yyyy][m] = PmB1*nuc3[0][Cart::yyy][m] - PmC1*nuc3[0][Cart::yyy][m+1] + 3*term_yy;
    nuc3[0][Cart::yyyz][m] = PmB2*nuc3[0][Cart::yyy][m] - PmC2*nuc3[0][Cart::yyy][m+1];
    nuc3[0][Cart::yyzz][m] = PmB1*nuc3[0][Cart::yzz][m] - PmC1*nuc3[0][Cart::yzz][m+1] + term_zz;
    nuc3[0][Cart::yzzz][m] = PmB1*nuc3[0][Cart::zzz][m] - PmC1*nuc3[0][Cart::zzz][m+1];
    nuc3[0][Cart::zzzz][m] = PmB2*nuc3[0][Cart::zzz][m] - PmC2*nuc3[0][Cart::zzz][m+1] + 3*term_zz;
  }
  //------------------------------------------------------

  //Integrals     p - g     d - g     f - g     g - g
  for (int m = 0; m < _lmax_col-3; m++) {
    for (int _i = 1; _i < n_orbitals[_lmax_row]; _i++) {
      double term_xx = _fak*(nuc3[_i][Cart::xx][m]-nuc3[_i][Cart::xx][m+1]);
      double term_yy = _fak*(nuc3[_i][Cart::yy][m]-nuc3[_i][Cart::yy][m+1]);
      double term_zz = _fak*(nuc3[_i][Cart::zz][m]-nuc3[_i][Cart::zz][m+1]);
      nuc3[_i][Cart::xxxx][m] = PmB0*nuc3[_i][Cart::xxx][m] - PmC0*nuc3[_i][Cart::xxx][m+1] + nx[_i]*_fak*(nuc3[i_less_x[_i]][Cart::xxx][m] - nuc3[i_less_x[_i]][Cart::xxx][m+1]) + 3*term_xx;
      nuc3[_i][Cart::xxxy][m] = PmB1*nuc3[_i][Cart::xxx][m] - PmC1*nuc3[_i][Cart::xxx][m+1] + ny[_i]*_fak*(nuc3[i_less_y[_i]][Cart::xxx][m] - nuc3[i_less_y[_i]][Cart::xxx][m+1]);
      nuc3[_i][Cart::xxxz][m] = PmB2*nuc3[_i][Cart::xxx][m] - PmC2*nuc3[_i][Cart::xxx][m+1] + nz[_i]*_fak*(nuc3[i_less_z[_i]][Cart::xxx][m] - nuc3[i_less_z[_i]][Cart::xxx][m+1]);
      nuc3[_i][Cart::xxyy][m] = PmB0*nuc3[_i][Cart::xyy][m] - PmC0*nuc3[_i][Cart::xyy][m+1] + nx[_i]*_fak*(nuc3[i_less_x[_i]][Cart::xyy][m] - nuc3[i_less_x[_i]][Cart::xyy][m+1]) + term_yy;
      nuc3[_i][Cart::xxyz][m] = PmB1*nuc3[_i][Cart::xxz][m] - PmC1*nuc3[_i][Cart::xxz][m+1] + ny[_i]*_fak*(nuc3[i_less_y[_i]][Cart::xxz][m] - nuc3[i_less_y[_i]][Cart::xxz][m+1]);
      nuc3[_i][Cart::xxzz][m] = PmB0*nuc3[_i][Cart::xzz][m] - PmC0*nuc3[_i][Cart::xzz][m+1] + nx[_i]*_fak*(nuc3[i_less_x[_i]][Cart::xzz][m] - nuc3[i_less_x[_i]][Cart::xzz][m+1]) + term_zz;
      nuc3[_i][Cart::xyyy][m] = PmB0*nuc3[_i][Cart::yyy][m] - PmC0*nuc3[_i][Cart::yyy][m+1] + nx[_i]*_fak*(nuc3[i_less_x[_i]][Cart::yyy][m] - nuc3[i_less_x[_i]][Cart::yyy][m+1]);
      nuc3[_i][Cart::xyyz][m] = PmB0*nuc3[_i][Cart::yyz][m] - PmC0*nuc3[_i][Cart::yyz][m+1] + nx[_i]*_fak*(nuc3[i_less_x[_i]][Cart::yyz][m] - nuc3[i_less_x[_i]][Cart::yyz][m+1]);
      nuc3[_i][Cart::xyzz][m] = PmB0*nuc3[_i][Cart::yzz][m] - PmC0*nuc3[_i][Cart::yzz][m+1] + nx[_i]*_fak*(nuc3[i_less_x[_i]][Cart::yzz][m] - nuc3[i_less_x[_i]][Cart::yzz][m+1]);
      nuc3[_i][Cart::xzzz][m] = PmB0*nuc3[_i][Cart::zzz][m] - PmC0*nuc3[_i][Cart::zzz][m+1] + nx[_i]*_fak*(nuc3[i_less_x[_i]][Cart::zzz][m] - nuc3[i_less_x[_i]][Cart::zzz][m+1]);
      nuc3[_i][Cart::yyyy][m] = PmB1*nuc3[_i][Cart::yyy][m] - PmC1*nuc3[_i][Cart::yyy][m+1] + ny[_i]*_fak*(nuc3[i_less_y[_i]][Cart::yyy][m] - nuc3[i_less_y[_i]][Cart::yyy][m+1]) + 3*term_yy;
      nuc3[_i][Cart::yyyz][m] = PmB2*nuc3[_i][Cart::yyy][m] - PmC2*nuc3[_i][Cart::yyy][m+1] + nz[_i]*_fak*(nuc3[i_less_z[_i]][Cart::yyy][m] - nuc3[i_less_z[_i]][Cart::yyy][m+1]);
      nuc3[_i][Cart::yyzz][m] = PmB1*nuc3[_i][Cart::yzz][m] - PmC1*nuc3[_i][Cart::yzz][m+1] + ny[_i]*_fak*(nuc3[i_less_y[_i]][Cart::yzz][m] - nuc3[i_less_y[_i]][Cart::yzz][m+1]) + term_zz;
      nuc3[_i][Cart::yzzz][m] = PmB1*nuc3[_i][Cart::zzz][m] - PmC1*nuc3[_i][Cart::zzz][m+1] + ny[_i]*_fak*(nuc3[i_less_y[_i]][Cart::zzz][m] - nuc3[i_less_y[_i]][Cart::zzz][m+1]);
      nuc3[_i][Cart::zzzz][m] = PmB2*nuc3[_i][Cart::zzz][m] - PmC2*nuc3[_i][Cart::zzz][m+1] + nz[_i]*_fak*(nuc3[i_less_z[_i]][Cart::zzz][m] - nuc3[i_less_z[_i]][Cart::zzz][m+1]) + 3*term_zz;
    }
  }
  //------------------------------------------------------

} // end if (_lmax_col > 3)
                         
                         
         for (int i = 0; i < _nrows; i++) {
            for (int j = 0; j < _ncols; j++) {
               nuc(i,j) = nuc3[i][j][0];
            }
         }                

        
       
        
         Eigen::MatrixXd _nuc_sph = getTrafo(*itr)*nuc*getTrafo(*itc).transpose();
        // save to _matrix
        
        for ( unsigned i = 0; i< _matrix.rows(); i++ ) {
            for (unsigned j = 0; j < _matrix.cols(); j++) {
                _matrix(i,j) += _nuc_sph(i+_shell_row->getOffset(),j+_shell_col->getOffset());
            }
        }
        
      
            }// _shell_col Gaussians
        }// _shell_row Gaussians
         return;
    }
    
  // Calculates the electrostatic potential matrix element between two basis functions, for an array of atomcores.

    void AOESP::Fillnucpotential(const AOBasis& aobasis, std::vector<QMAtom*>& _atoms) {
<<<<<<< HEAD
            Elements _elements;
=======
            tools::Elements _elements;
>>>>>>> 2e8b6b50
            _nuclearpotential = Eigen::MatrixXd::Zero(aobasis.AOBasisSize(), aobasis.AOBasisSize());

            for (unsigned j = 0; j < _atoms.size(); j++) {
                double Znuc = _atoms[j]->getNuccharge();
<<<<<<< HEAD
                
               
                _aomatrix = Eigen::MatrixXd::Zero(aobasis.AOBasisSize(), aobasis.AOBasisSize());
                Fill(aobasis, positionofatom);
=======
                _aomatrix = Eigen::MatrixXd::Zero(aobasis.AOBasisSize(), aobasis.AOBasisSize());
                setPosition(_atoms[j]->getPos());
                Fill(aobasis);
>>>>>>> 2e8b6b50
                _nuclearpotential -= (Znuc) * _aomatrix;        
            }
            return;
        }

        void AOESP::Fillextpotential(const AOBasis& aobasis,const std::vector<ctp::PolarSeg*> & _sites) {
            
            _externalpotential = Eigen::MatrixXd::Zero(aobasis.AOBasisSize(), aobasis.AOBasisSize());

            for (unsigned int i = 0; i < _sites.size(); i++) {
                for (ctp::PolarSeg::const_iterator it = _sites[i]->begin(); it < _sites[i]->end(); ++it) {
<<<<<<< HEAD
                    vec positionofsite = (*it)->getPos() * tools::conv::nm2bohr;
                    _aomatrix = Eigen::MatrixXd::Zero(aobasis.AOBasisSize(), aobasis.AOBasisSize());
                    Fill(aobasis, positionofsite);
=======
                    tools::vec positionofsite = (*it)->getPos() * tools::conv::nm2bohr;
                    _aomatrix = Eigen::MatrixXd::Zero(aobasis.AOBasisSize(), aobasis.AOBasisSize());
                    setPosition(positionofsite);
                    Fill(aobasis);
>>>>>>> 2e8b6b50
                    _externalpotential -= (*it)->getQ00() * _aomatrix;
                }
            }
            return;
        }    
    
}}
<|MERGE_RESOLUTION|>--- conflicted
+++ resolved
@@ -440,25 +440,14 @@
   // Calculates the electrostatic potential matrix element between two basis functions, for an array of atomcores.
 
     void AOESP::Fillnucpotential(const AOBasis& aobasis, std::vector<QMAtom*>& _atoms) {
-<<<<<<< HEAD
-            Elements _elements;
-=======
             tools::Elements _elements;
->>>>>>> 2e8b6b50
             _nuclearpotential = Eigen::MatrixXd::Zero(aobasis.AOBasisSize(), aobasis.AOBasisSize());
 
             for (unsigned j = 0; j < _atoms.size(); j++) {
                 double Znuc = _atoms[j]->getNuccharge();
-<<<<<<< HEAD
-                
-               
-                _aomatrix = Eigen::MatrixXd::Zero(aobasis.AOBasisSize(), aobasis.AOBasisSize());
-                Fill(aobasis, positionofatom);
-=======
                 _aomatrix = Eigen::MatrixXd::Zero(aobasis.AOBasisSize(), aobasis.AOBasisSize());
                 setPosition(_atoms[j]->getPos());
                 Fill(aobasis);
->>>>>>> 2e8b6b50
                 _nuclearpotential -= (Znuc) * _aomatrix;        
             }
             return;
@@ -470,16 +459,10 @@
 
             for (unsigned int i = 0; i < _sites.size(); i++) {
                 for (ctp::PolarSeg::const_iterator it = _sites[i]->begin(); it < _sites[i]->end(); ++it) {
-<<<<<<< HEAD
-                    vec positionofsite = (*it)->getPos() * tools::conv::nm2bohr;
-                    _aomatrix = Eigen::MatrixXd::Zero(aobasis.AOBasisSize(), aobasis.AOBasisSize());
-                    Fill(aobasis, positionofsite);
-=======
                     tools::vec positionofsite = (*it)->getPos() * tools::conv::nm2bohr;
                     _aomatrix = Eigen::MatrixXd::Zero(aobasis.AOBasisSize(), aobasis.AOBasisSize());
                     setPosition(positionofsite);
                     Fill(aobasis);
->>>>>>> 2e8b6b50
                     _externalpotential -= (*it)->getQ00() * _aomatrix;
                 }
             }
