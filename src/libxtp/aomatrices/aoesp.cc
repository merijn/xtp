--- conflicted
+++ resolved
@@ -31,16 +31,8 @@
 #include "votca/xtp/qmatom.h"
 
 
-
-
-
-
-
 namespace votca { namespace xtp {
 
-    
-
-    
     void AOESP::FillBlock( Eigen::Block<Eigen::MatrixXd>& matrix,const AOShell* shell_row,const AOShell* shell_col) {
    
         const double pi = boost::math::constants::pi<double>();
@@ -448,23 +440,13 @@
             return;
         }
 
-<<<<<<< HEAD
-        void AOESP::Fillextpotential(const AOBasis& aobasis,const std::vector<xtp::PolarSeg*> & _sites) {
+        void AOESP::Fillextpotential(const AOBasis& aobasis,const std::vector<std::shared_ptr<xtp::PolarSeg> > & sites) {
             
             _externalpotential = Eigen::MatrixXd::Zero(aobasis.AOBasisSize(), aobasis.AOBasisSize());
 
-            for (unsigned int i = 0; i < _sites.size(); i++) {
-                for (xtp::PolarSeg::const_iterator it = _sites[i]->begin(); it < _sites[i]->end(); ++it) {
-                    tools::vec positionofsite = (*it)->getPos() * tools::conv::nm2bohr;
-=======
-        void AOESP::Fillextpotential(const AOBasis& aobasis,const std::vector<std::shared_ptr<ctp::PolarSeg> > & sites) {
-            
-            _externalpotential = Eigen::MatrixXd::Zero(aobasis.AOBasisSize(), aobasis.AOBasisSize());
-
             for (unsigned int i = 0; i < sites.size(); i++) {
-                 for (ctp::APolarSite* site:*(sites[i])) {
+                 for (xtp::APolarSite* site:*(sites[i])) {
                     tools::vec positionofsite = site->getPos() * tools::conv::nm2bohr;
->>>>>>> 6201e219
                     _aomatrix = Eigen::MatrixXd::Zero(aobasis.AOBasisSize(), aobasis.AOBasisSize());
                     setPosition(positionofsite);
                     Fill(aobasis);
