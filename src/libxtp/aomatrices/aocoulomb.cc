--- conflicted
+++ resolved
@@ -1131,33 +1131,6 @@
     //This converts V into ((S-1/2 V S-1/2)-1/2 S-1/2)T, which is needed to construct 4c integrals,
     Eigen::MatrixXd AOCoulomb::Pseudo_InvSqrt_GWBSE(const AOOverlap& auxoverlap, double etol){
         
-<<<<<<< HEAD
-    removedfunctions=0;
-    Eigen::SelfAdjointEigenSolver<Eigen::MatrixXd> eo(auxoverlap.Matrix());
-    Eigen::VectorXd diagonalo=Eigen::VectorXd::Zero(eo.eigenvalues().size());
-    for (unsigned i=0;i<diagonalo.size();++i){
-        if(eo.eigenvalues()(i)<etol){
-            removedfunctions++;
-        }else{
-            diagonalo(i)=1.0/std::sqrt(eo.eigenvalues()(i));
-        }
-    }
-
-    Eigen::MatrixXd Ssqrt=eo.eigenvectors() * diagonalo.asDiagonal() * eo.eigenvectors().transpose();
-  //This converts V into ((S1/2 V S1/2)-1/2 S1/2)T, which is needed to construct 4c integrals,
-
-    Eigen::MatrixXd ortho=Ssqrt*_aomatrix*Ssqrt;
-    Eigen::SelfAdjointEigenSolver<Eigen::MatrixXd> es(ortho); 
-    Eigen::VectorXd diagonal=Eigen::VectorXd::Zero(es.eigenvalues().size());
-
-    for (unsigned i=0;i<diagonal.size();++i){
-        if(es.eigenvalues()(i)<etol){
-            removedfunctions++;
-        }else{
-            diagonal(i)=1.0/std::sqrt(es.eigenvalues()(i));
-        }
-    }
-=======
     Eigen::SelfAdjointEigenSolver<Eigen::MatrixXd> eo(auxoverlap.Matrix());
       removedfunctions=0;
       Eigen::VectorXd diagonal_overlap=Eigen::VectorXd::Zero(eo.eigenvalues().size());
@@ -1181,7 +1154,6 @@
               diagonal(i)=1.0/std::sqrt(es.eigenvalues()(i));
           }
       }
->>>>>>> 75be091d
       
       Eigen::MatrixXd Vm1=es.eigenvectors() * diagonal.asDiagonal() * es.eigenvectors().transpose();
       Eigen::MatrixXd result=(Vm1*Ssqrt).transpose();
