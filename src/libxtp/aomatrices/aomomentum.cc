/* 
 *            Copyright 2009-2017 The VOTCA Development Team
 *                       (http://www.votca.org)
 *
 *      Licensed under the Apache License, Version 2.0 (the "License")
 *
 * You may not use this file except in compliance with the License.
 * You may obtain a copy of the License at
 *
 *              http://www.apache.org/licenses/LICENSE-2.0
 *
 * Unless required by applicable law or agreed to in writing, software
 * distributed under the License is distributed on an "A_ol I_ol" BA_olI_ol,
 * WITHOUT WARRANTIE_ol OR CONDITION_ol OF ANY KIND, either express or implied.
 * _olee the License for the specific language governing permissions and
 * limitations under the License.
 *
 */


#include <votca/xtp/aomatrix.h>

#include <votca/xtp/aobasis.h>

#include <vector>



namespace votca { namespace xtp {


    
<<<<<<< HEAD
    void AOMomentum::FillBlock( std::vector< ub::matrix_range< ub::matrix<double> > >& _matrix, const AOShell* _shell_row,const AOShell* _shell_col) {
=======
    void AOMomentum::FillBlock( std::vector< Eigen::Block<Eigen::MatrixXd> >& _matrix, const AOShell* _shell_row,const AOShell* _shell_col ,AOBasis* ecp) {
>>>>>>> 21612300

        
        /* Calculating the AO matrix of the gradient operator requires 
         * the raw overlap matrix (i.e. in unnormalized cartesians) 
         * with lmax of the column shell increased by one:
         * 
         *         phi_(ijk) = x^i y^j z^k exp(-beta r^2)
         * => d/dx phi_(ijk) = (i*x^(i-1) - 2beta x^(i+1)) y^j z^k exp(-beta r^2)
         *    d/dy phi_(ijk) = x^i (j*y^(j-1) - 2beta y^(j+1)) z^k exp(-beta r^2)
         *    d/dz phi_(ijk) = x^i y^j (k*z^(k-1) - 2beta z^(k+1)) exp(-beta r^2)
         * 
         * i.e.:   d/dx phi_s  = d/dx phi_(000) = -2beta phi_(100) = -2beta phi_px
         *         d/dy phi_px = d/dy phi_(100) = -2beta phi_(110) = -2beta phi_dxy
         *         d/dz phi_pz = d/dz phi_(001) = phi_(000) - 2beta phi_(002) 
         *                                      = phi_s     - 2beta phi_dxx 
         * 
         * and with that
         *         <s|d/dx|s>  = -2beta <s|px>
         *         <s|d/dy|px> = -2beta <s|dxy>
         *         <s|d/dz|pz> = <s|s> - 2beta <s|dxx>
         *         ...
         * 
         */

        // shell info, only lmax tells how far to go
        int _lmax_row = _shell_row->getLmax();
        int _lmax_col = _shell_col->getLmax();
        
        if ( _lmax_col > 4 ) {
            cerr << "Momentum transition dipoles only implemented for S,P,D,F,G functions in DFT basis!" << flush;
            exit(1);
        }

        // set size of internal block for recursion
        int _nrows = this->getBlockSize( _lmax_row ); 
        int _ncols = this->getBlockSize( _lmax_col ); 
    
        // initialize local matrix block for unnormalized cartesians
        std::vector< Eigen::MatrixXd > _mom;
        for (int _i_comp = 0; _i_comp < 3; _i_comp++){
            _mom.push_back(Eigen::MatrixXd ::Zero(_nrows,_ncols));
        }

        std::vector< Eigen::MatrixXd > _2nd_mom; //////////////
        for (int _i_comp = 0; _i_comp < 6; _i_comp++){ //////////////
            _2nd_mom.push_back(Eigen::MatrixXd ::Zero(_nrows,_ncols)); //////////////
        } //////////////
        
        // initialize local matrix block for unnormalized cartesians of overlap
        int _nrows_ol = this->getBlockSize( _lmax_row +1 ); //////////////
        int _ncols_ol = this->getBlockSize( _lmax_col +1 );
        // make copy of shell_col and change type, lmax
        //AOShell _shell_col_local = (*_shell_col);


        Eigen::MatrixXd _ol = Eigen::MatrixXd::Zero(_nrows_ol,_ncols_ol); //////////////
        
        // get shell positions
        const vec& _pos_row = _shell_row->getPos();
        const vec& _pos_col = _shell_col->getPos();
        const vec  _diff    = _pos_row - _pos_col;

        double _distsq = (_diff*_diff);





 int n_orbitals[] = {1, 4, 10, 20, 35, 56, 84};


 int nx[] = {
 0,
 1, 0, 0,
 2, 1, 1, 0, 0, 0,
 3, 2, 2, 1, 1, 1, 0, 0, 0, 0,
 4, 3, 3, 2, 2, 2, 1, 1, 1, 1, 0, 0, 0, 0, 0,
 5, 4, 4, 3, 3, 3, 2, 2, 2, 2, 1, 1, 1, 1, 1, 0, 0, 0, 0, 0, 0
 };

 int ny[] = {
 0,
 0, 1, 0,
 0, 1, 0, 2, 1, 0,
 0, 1, 0, 2, 1, 0, 3, 2, 1, 0,
 0, 1, 0, 2, 1, 0, 3, 2, 1, 0, 4, 3, 2, 1, 0,
 0, 1, 0, 2, 1, 0, 3, 2, 1, 0, 4, 3, 2, 1, 0, 5, 4, 3, 2, 1, 0
 };

 int nz[] = {
 0,
 0, 0, 1,
 0, 0, 1, 0, 1, 2,
 0, 0, 1, 0, 1, 2, 0, 1, 2, 3,
 0, 0, 1, 0, 1, 2, 0, 1, 2, 3, 0, 1, 2, 3, 4,
 0, 0, 1, 0, 1, 2, 0, 1, 2, 3, 0, 1, 2, 3, 4, 0, 1, 2, 3, 4, 5
 };


 int i_less_x[] = {
  0,
  0,  0,  0,
  1,  2,  3,  0,  0,  0,
  4,  5,  6,  7,  8,  9,  0,  0,  0,  0,
 10, 11, 12, 13, 14, 15, 16, 17, 18, 19,  0,  0,  0,  0,  0,
 20, 21, 22, 23, 24, 25, 26, 27, 28, 29, 30, 31, 32, 33, 34,  0,  0,  0,  0,  0,  0
 };

 int i_less_y[] = {
  0,
  0,  0,  0,
  0,  1,  0,  2,  3,  0,
  0,  4,  0,  5,  6,  0,  7,  8,  9,  0,
  0, 10,  0, 11, 12,  0, 13, 14, 15,  0, 16, 17, 18, 19,  0,
  0, 20,  0, 21, 22,  0, 23, 24, 25,  0, 26, 27, 28, 29,  0, 30, 31, 32, 33, 34,  0
 };

 int i_less_z[] = {
  0,
  0,  0,  0,
  0,  0,  1,  0,  2,  3,
  0,  0,  4,  0,  5,  6,  0,  7,  8,  9,
  0,  0, 10,  0, 11, 12,  0, 13, 14, 15,  0, 16, 17, 18, 19,
  0,  0, 20,  0, 21, 22,  0, 23, 24, 25,  0, 26, 27, 28, 29,  0, 30, 31, 32, 33, 34
 };


 int i_more_x[] = {
  1,
  4,  5,  6,
 10, 11, 12, 13, 14, 15,
 20, 21, 22, 23, 24, 25, 26, 27, 28, 29,
 35, 36, 37, 38, 39, 40, 41, 42, 43, 44, 45, 46, 47, 48, 49
 };

 int i_more_y[] = {
  2,
  5,  7,  8,
 11, 13, 14, 16, 17, 18,
 21, 23, 24, 26, 27, 28, 30, 31, 32, 33,
 36, 38, 39, 41, 42, 43, 45, 46, 47, 48, 50, 51, 52, 53, 54
 };

 int i_more_z[] = {
  3,
  6,  8,  9,
 12, 14, 15, 17, 18, 19,
 22, 24, 25, 27, 28, 29, 31, 32, 33, 34,
 37, 39, 40, 42, 43, 44, 46, 47, 48, 49, 51, 52, 53, 54, 55
 };


     
       // iterate over Gaussians in this _shell_row   
        for ( AOShell::GaussianIterator itr = _shell_row->firstGaussian(); itr != _shell_row->lastGaussian(); ++itr){
            // iterate over Gaussians in this _shell_col
            // get decay constant
            const double _decay_row = itr->getDecay();
            
            for ( AOShell::GaussianIterator itc = _shell_col->firstGaussian(); itc != _shell_col->lastGaussian(); ++itc){
                //get decay constant
                const double _decay_col = itc->getDecay();
        
        // some helpers
        
        
        const double _fak  = 0.5/(_decay_row + _decay_col);
        const double _fak2 = 2.0 * _fak;
        double _exparg = _fak2 * _decay_row * _decay_col *_distsq;
           
       /// check if distance between postions is big, then skip step   
       
        if ( _exparg > 30.0 ) { continue; }        
      
        const double PmA0 = _fak2*( _decay_row * _pos_row.getX() + _decay_col * _pos_col.getX() ) - _pos_row.getX();
        const double PmA1 = _fak2*( _decay_row * _pos_row.getY() + _decay_col * _pos_col.getY() ) - _pos_row.getY();
        const double PmA2 = _fak2*( _decay_row * _pos_row.getZ() + _decay_col * _pos_col.getZ() ) - _pos_row.getZ();

        const double PmB0 = _fak2*( _decay_row * _pos_row.getX() + _decay_col * _pos_col.getX() ) - _pos_col.getX();
        const double PmB1 = _fak2*( _decay_row * _pos_row.getY() + _decay_col * _pos_col.getY() ) - _pos_col.getY();
        const double PmB2 = _fak2*( _decay_row * _pos_row.getZ() + _decay_col * _pos_col.getZ() ) - _pos_col.getZ();



        // calculate s-s- overlap matrix element
        _ol(0,0) = pow(4.0*_decay_row*_decay_col,0.75) * pow(_fak2,1.5)*exp(-_fak2 * _decay_row * _decay_col *_distsq); // s-s element




//Integrals     p - s
_ol(Cart::x,0) = PmA0*_ol(0,0);
_ol(Cart::y,0) = PmA1*_ol(0,0);
_ol(Cart::z,0) = PmA2*_ol(0,0);
//------------------------------------------------------

//Integrals     d - s
if (_lmax_row > 0) {
  double term = _fak*_ol(0,0);
  _ol(Cart::xx,0) = PmA0*_ol(Cart::x,0) + term;
  _ol(Cart::xy,0) = PmA0*_ol(Cart::y,0);
  _ol(Cart::xz,0) = PmA0*_ol(Cart::z,0);
  _ol(Cart::yy,0) = PmA1*_ol(Cart::y,0) + term;
  _ol(Cart::yz,0) = PmA1*_ol(Cart::z,0);
  _ol(Cart::zz,0) = PmA2*_ol(Cart::z,0) + term;
}
//------------------------------------------------------

//Integrals     f - s
if (_lmax_row > 1) {
  _ol(Cart::xxx,0) = PmA0*_ol(Cart::xx,0) + 2*_fak*_ol(Cart::x,0);
  _ol(Cart::xxy,0) = PmA1*_ol(Cart::xx,0);
  _ol(Cart::xxz,0) = PmA2*_ol(Cart::xx,0);
  _ol(Cart::xyy,0) = PmA0*_ol(Cart::yy,0);
  _ol(Cart::xyz,0) = PmA0*_ol(Cart::yz,0);
  _ol(Cart::xzz,0) = PmA0*_ol(Cart::zz,0);
  _ol(Cart::yyy,0) = PmA1*_ol(Cart::yy,0) + 2*_fak*_ol(Cart::y,0);
  _ol(Cart::yyz,0) = PmA2*_ol(Cart::yy,0);
  _ol(Cart::yzz,0) = PmA1*_ol(Cart::zz,0);
  _ol(Cart::zzz,0) = PmA2*_ol(Cart::zz,0) + 2*_fak*_ol(Cart::z,0);
}
//------------------------------------------------------

//Integrals     g - s
if (_lmax_row > 2) {
  double term_xx = _fak*_ol(Cart::xx,0);
  double term_yy = _fak*_ol(Cart::yy,0);
  double term_zz = _fak*_ol(Cart::zz,0);
  _ol(Cart::xxxx,0) = PmA0*_ol(Cart::xxx,0) + 3*term_xx;
  _ol(Cart::xxxy,0) = PmA1*_ol(Cart::xxx,0);
  _ol(Cart::xxxz,0) = PmA2*_ol(Cart::xxx,0);
  _ol(Cart::xxyy,0) = PmA0*_ol(Cart::xyy,0) + term_yy;
  _ol(Cart::xxyz,0) = PmA1*_ol(Cart::xxz,0);
  _ol(Cart::xxzz,0) = PmA0*_ol(Cart::xzz,0) + term_zz;
  _ol(Cart::xyyy,0) = PmA0*_ol(Cart::yyy,0);
  _ol(Cart::xyyz,0) = PmA0*_ol(Cart::yyz,0);
  _ol(Cart::xyzz,0) = PmA0*_ol(Cart::yzz,0);
  _ol(Cart::xzzz,0) = PmA0*_ol(Cart::zzz,0);
  _ol(Cart::yyyy,0) = PmA1*_ol(Cart::yyy,0) + 3*term_yy;
  _ol(Cart::yyyz,0) = PmA2*_ol(Cart::yyy,0);
  _ol(Cart::yyzz,0) = PmA1*_ol(Cart::yzz,0) + term_zz;
  _ol(Cart::yzzz,0) = PmA1*_ol(Cart::zzz,0);
  _ol(Cart::zzzz,0) = PmA2*_ol(Cart::zzz,0) + 3*term_zz;
}
//------------------------------------------------------

//Integrals     h - s
if (_lmax_row > 3) {
  double term_xxx = _fak*_ol(Cart::xxx,0);
  double term_yyy = _fak*_ol(Cart::yyy,0);
  double term_zzz = _fak*_ol(Cart::zzz,0);
  _ol(Cart::xxxxx,0) = PmA0*_ol(Cart::xxxx,0) + 4*term_xxx;
  _ol(Cart::xxxxy,0) = PmA1*_ol(Cart::xxxx,0);
  _ol(Cart::xxxxz,0) = PmA2*_ol(Cart::xxxx,0);
  _ol(Cart::xxxyy,0) = PmA1*_ol(Cart::xxxy,0) + term_xxx;
  _ol(Cart::xxxyz,0) = PmA1*_ol(Cart::xxxz,0);
  _ol(Cart::xxxzz,0) = PmA2*_ol(Cart::xxxz,0) + term_xxx;
  _ol(Cart::xxyyy,0) = PmA0*_ol(Cart::xyyy,0) + term_yyy;
  _ol(Cart::xxyyz,0) = PmA2*_ol(Cart::xxyy,0);
  _ol(Cart::xxyzz,0) = PmA1*_ol(Cart::xxzz,0);
  _ol(Cart::xxzzz,0) = PmA0*_ol(Cart::xzzz,0) + term_zzz;
  _ol(Cart::xyyyy,0) = PmA0*_ol(Cart::yyyy,0);
  _ol(Cart::xyyyz,0) = PmA0*_ol(Cart::yyyz,0);
  _ol(Cart::xyyzz,0) = PmA0*_ol(Cart::yyzz,0);
  _ol(Cart::xyzzz,0) = PmA0*_ol(Cart::yzzz,0);
  _ol(Cart::xzzzz,0) = PmA0*_ol(Cart::zzzz,0);
  _ol(Cart::yyyyy,0) = PmA1*_ol(Cart::yyyy,0) + 4*term_yyy;
  _ol(Cart::yyyyz,0) = PmA2*_ol(Cart::yyyy,0);
  _ol(Cart::yyyzz,0) = PmA2*_ol(Cart::yyyz,0) + term_yyy;
  _ol(Cart::yyzzz,0) = PmA1*_ol(Cart::yzzz,0) + term_zzz;
  _ol(Cart::yzzzz,0) = PmA1*_ol(Cart::zzzz,0);
  _ol(Cart::zzzzz,0) = PmA2*_ol(Cart::zzzz,0) + 4*term_zzz;
}
//------------------------------------------------------






//Integrals     s - p
_ol(0,Cart::x) = PmB0*_ol(0,0);
_ol(0,Cart::y) = PmB1*_ol(0,0);
_ol(0,Cart::z) = PmB2*_ol(0,0);
//------------------------------------------------------

//Integrals     p - p     d - p     f - p     g - p
for (int _i =  1; _i < n_orbitals[_lmax_row]; _i++) {
  _ol(_i,Cart::x) = PmB0*_ol(_i,0) + nx[_i]*_fak*_ol(i_less_x[_i],0);
  _ol(_i,Cart::y) = PmB1*_ol(_i,0) + ny[_i]*_fak*_ol(i_less_y[_i],0);
  _ol(_i,Cart::z) = PmB2*_ol(_i,0) + nz[_i]*_fak*_ol(i_less_z[_i],0);
}
//------------------------------------------------------


if (_lmax_col > 0) {

  //Integrals     s - d
  double term = _fak*_ol(0,0);
  _ol(0,Cart::xx) = PmB0*_ol(0,Cart::x) + term;
  _ol(0,Cart::xy) = PmB0*_ol(0,Cart::y);
  _ol(0,Cart::xz) = PmB0*_ol(0,Cart::z);
  _ol(0,Cart::yy) = PmB1*_ol(0,Cart::y) + term;
  _ol(0,Cart::yz) = PmB1*_ol(0,Cart::z);
  _ol(0,Cart::zz) = PmB2*_ol(0,Cart::z) + term;
  //------------------------------------------------------

  //Integrals     p - d     d - d     f - d     g - d
  for (int _i =  1; _i < n_orbitals[_lmax_row]; _i++) {
    double term = _fak*_ol(_i,0);
    _ol(_i,Cart::xx) = PmB0*_ol(_i,Cart::x) + nx[_i]*_fak*_ol(i_less_x[_i],Cart::x) + term;
    _ol(_i,Cart::xy) = PmB0*_ol(_i,Cart::y) + nx[_i]*_fak*_ol(i_less_x[_i],Cart::y);
    _ol(_i,Cart::xz) = PmB0*_ol(_i,Cart::z) + nx[_i]*_fak*_ol(i_less_x[_i],Cart::z);
    _ol(_i,Cart::yy) = PmB1*_ol(_i,Cart::y) + ny[_i]*_fak*_ol(i_less_y[_i],Cart::y) + term;
    _ol(_i,Cart::yz) = PmB1*_ol(_i,Cart::z) + ny[_i]*_fak*_ol(i_less_y[_i],Cart::z);
    _ol(_i,Cart::zz) = PmB2*_ol(_i,Cart::z) + nz[_i]*_fak*_ol(i_less_z[_i],Cart::z) + term;
  }
  //------------------------------------------------------

} // end if (_lmax_col > 0)


if (_lmax_col > 1) {

  //Integrals     s - f
  _ol(0,Cart::xxx) = PmB0*_ol(0,Cart::xx) + 2*_fak*_ol(0,Cart::x);
  _ol(0,Cart::xxy) = PmB1*_ol(0,Cart::xx);
  _ol(0,Cart::xxz) = PmB2*_ol(0,Cart::xx);
  _ol(0,Cart::xyy) = PmB0*_ol(0,Cart::yy);
  _ol(0,Cart::xyz) = PmB0*_ol(0,Cart::yz);
  _ol(0,Cart::xzz) = PmB0*_ol(0,Cart::zz);
  _ol(0,Cart::yyy) = PmB1*_ol(0,Cart::yy) + 2*_fak*_ol(0,Cart::y);
  _ol(0,Cart::yyz) = PmB2*_ol(0,Cart::yy);
  _ol(0,Cart::yzz) = PmB1*_ol(0,Cart::zz);
  _ol(0,Cart::zzz) = PmB2*_ol(0,Cart::zz) + 2*_fak*_ol(0,Cart::z);
  //------------------------------------------------------

  //Integrals     p - f     d - f     f - f     g - f
  for (int _i =  1; _i < n_orbitals[_lmax_row]; _i++) {
    int nx_i = nx[_i];
    int ny_i = ny[_i];
    int nz_i = nz[_i];
    int ilx_i = i_less_x[_i];
    int ily_i = i_less_y[_i];
    int ilz_i = i_less_z[_i];
    double term_x = 2*_fak*_ol(_i,Cart::x);
    double term_y = 2*_fak*_ol(_i,Cart::y);
    double term_z = 2*_fak*_ol(_i,Cart::z);
    _ol(_i,Cart::xxx) = PmB0*_ol(_i,Cart::xx) + nx_i*_fak*_ol(ilx_i,Cart::xx) + term_x;
    _ol(_i,Cart::xxy) = PmB1*_ol(_i,Cart::xx) + ny_i*_fak*_ol(ily_i,Cart::xx);
    _ol(_i,Cart::xxz) = PmB2*_ol(_i,Cart::xx) + nz_i*_fak*_ol(ilz_i,Cart::xx);
    _ol(_i,Cart::xyy) = PmB0*_ol(_i,Cart::yy) + nx_i*_fak*_ol(ilx_i,Cart::yy);
    _ol(_i,Cart::xyz) = PmB0*_ol(_i,Cart::yz) + nx_i*_fak*_ol(ilx_i,Cart::yz);
    _ol(_i,Cart::xzz) = PmB0*_ol(_i,Cart::zz) + nx_i*_fak*_ol(ilx_i,Cart::zz);
    _ol(_i,Cart::yyy) = PmB1*_ol(_i,Cart::yy) + ny_i*_fak*_ol(ily_i,Cart::yy) + term_y;
    _ol(_i,Cart::yyz) = PmB2*_ol(_i,Cart::yy) + nz_i*_fak*_ol(ilz_i,Cart::yy);
    _ol(_i,Cart::yzz) = PmB1*_ol(_i,Cart::zz) + ny_i*_fak*_ol(ily_i,Cart::zz);
    _ol(_i,Cart::zzz) = PmB2*_ol(_i,Cart::zz) + nz_i*_fak*_ol(ilz_i,Cart::zz) + term_z;
  }
  //------------------------------------------------------

} // end if (_lmax_col > 1)


if (_lmax_col > 2) {

  //Integrals     s - g
  double term_xx = _fak*_ol(0,Cart::xx);
  double term_yy = _fak*_ol(0,Cart::yy);
  double term_zz = _fak*_ol(0,Cart::zz);
  _ol(0,Cart::xxxx) = PmB0*_ol(0,Cart::xxx) + 3*term_xx;
  _ol(0,Cart::xxxy) = PmB1*_ol(0,Cart::xxx);
  _ol(0,Cart::xxxz) = PmB2*_ol(0,Cart::xxx);
  _ol(0,Cart::xxyy) = PmB0*_ol(0,Cart::xyy) + term_yy;
  _ol(0,Cart::xxyz) = PmB1*_ol(0,Cart::xxz);
  _ol(0,Cart::xxzz) = PmB0*_ol(0,Cart::xzz) + term_zz;
  _ol(0,Cart::xyyy) = PmB0*_ol(0,Cart::yyy);
  _ol(0,Cart::xyyz) = PmB0*_ol(0,Cart::yyz);
  _ol(0,Cart::xyzz) = PmB0*_ol(0,Cart::yzz);
  _ol(0,Cart::xzzz) = PmB0*_ol(0,Cart::zzz);
  _ol(0,Cart::yyyy) = PmB1*_ol(0,Cart::yyy) + 3*term_yy;
  _ol(0,Cart::yyyz) = PmB2*_ol(0,Cart::yyy);
  _ol(0,Cart::yyzz) = PmB1*_ol(0,Cart::yzz) + term_zz;
  _ol(0,Cart::yzzz) = PmB1*_ol(0,Cart::zzz);
  _ol(0,Cart::zzzz) = PmB2*_ol(0,Cart::zzz) + 3*term_zz;
  //------------------------------------------------------

  //Integrals     p - g     d - g     f - g     g - g
  for (int _i =  1; _i < n_orbitals[_lmax_row]; _i++) {
    int nx_i = nx[_i];
    int ny_i = ny[_i];
    int nz_i = nz[_i];
    int ilx_i = i_less_x[_i];
    int ily_i = i_less_y[_i];
    int ilz_i = i_less_z[_i];
    double term_xx = _fak*_ol(_i,Cart::xx);
    double term_yy = _fak*_ol(_i,Cart::yy);
    double term_zz = _fak*_ol(_i,Cart::zz);
    _ol(_i,Cart::xxxx) = PmB0*_ol(_i,Cart::xxx) + nx_i*_fak*_ol(ilx_i,Cart::xxx) + 3*term_xx;
    _ol(_i,Cart::xxxy) = PmB1*_ol(_i,Cart::xxx) + ny_i*_fak*_ol(ily_i,Cart::xxx);
    _ol(_i,Cart::xxxz) = PmB2*_ol(_i,Cart::xxx) + nz_i*_fak*_ol(ilz_i,Cart::xxx);
    _ol(_i,Cart::xxyy) = PmB0*_ol(_i,Cart::xyy) + nx_i*_fak*_ol(ilx_i,Cart::xyy) + term_yy;
    _ol(_i,Cart::xxyz) = PmB1*_ol(_i,Cart::xxz) + ny_i*_fak*_ol(ily_i,Cart::xxz);
    _ol(_i,Cart::xxzz) = PmB0*_ol(_i,Cart::xzz) + nx_i*_fak*_ol(ilx_i,Cart::xzz) + term_zz;
    _ol(_i,Cart::xyyy) = PmB0*_ol(_i,Cart::yyy) + nx_i*_fak*_ol(ilx_i,Cart::yyy);
    _ol(_i,Cart::xyyz) = PmB0*_ol(_i,Cart::yyz) + nx_i*_fak*_ol(ilx_i,Cart::yyz);
    _ol(_i,Cart::xyzz) = PmB0*_ol(_i,Cart::yzz) + nx_i*_fak*_ol(ilx_i,Cart::yzz);
    _ol(_i,Cart::xzzz) = PmB0*_ol(_i,Cart::zzz) + nx_i*_fak*_ol(ilx_i,Cart::zzz);
    _ol(_i,Cart::yyyy) = PmB1*_ol(_i,Cart::yyy) + ny_i*_fak*_ol(ily_i,Cart::yyy) + 3*term_yy;
    _ol(_i,Cart::yyyz) = PmB2*_ol(_i,Cart::yyy) + nz_i*_fak*_ol(ilz_i,Cart::yyy);
    _ol(_i,Cart::yyzz) = PmB1*_ol(_i,Cart::yzz) + ny_i*_fak*_ol(ily_i,Cart::yzz) + term_zz;
    _ol(_i,Cart::yzzz) = PmB1*_ol(_i,Cart::zzz) + ny_i*_fak*_ol(ily_i,Cart::zzz);
    _ol(_i,Cart::zzzz) = PmB2*_ol(_i,Cart::zzz) + nz_i*_fak*_ol(ilz_i,Cart::zzz) + 3*term_zz;
  }
  //------------------------------------------------------

} // end if (_lmax_col > 2)


if (_lmax_col > 3) {

  //Integrals     s - h
  double term_xxx = _fak*_ol(0,Cart::xxx);
  double term_yyy = _fak*_ol(0,Cart::yyy);
  double term_zzz = _fak*_ol(0,Cart::zzz);
  _ol(0,Cart::xxxxx) = PmB0*_ol(0,Cart::xxxx) + 4*term_xxx;
  _ol(0,Cart::xxxxy) = PmB1*_ol(0,Cart::xxxx);
  _ol(0,Cart::xxxxz) = PmB2*_ol(0,Cart::xxxx);
  _ol(0,Cart::xxxyy) = PmB1*_ol(0,Cart::xxxy) + term_xxx;
  _ol(0,Cart::xxxyz) = PmB1*_ol(0,Cart::xxxz);
  _ol(0,Cart::xxxzz) = PmB2*_ol(0,Cart::xxxz) + term_xxx;
  _ol(0,Cart::xxyyy) = PmB0*_ol(0,Cart::xyyy) + term_yyy;
  _ol(0,Cart::xxyyz) = PmB2*_ol(0,Cart::xxyy);
  _ol(0,Cart::xxyzz) = PmB1*_ol(0,Cart::xxzz);
  _ol(0,Cart::xxzzz) = PmB0*_ol(0,Cart::xzzz) + term_zzz;
  _ol(0,Cart::xyyyy) = PmB0*_ol(0,Cart::yyyy);
  _ol(0,Cart::xyyyz) = PmB0*_ol(0,Cart::yyyz);
  _ol(0,Cart::xyyzz) = PmB0*_ol(0,Cart::yyzz);
  _ol(0,Cart::xyzzz) = PmB0*_ol(0,Cart::yzzz);
  _ol(0,Cart::xzzzz) = PmB0*_ol(0,Cart::zzzz);
  _ol(0,Cart::yyyyy) = PmB1*_ol(0,Cart::yyyy) + 4*term_yyy;
  _ol(0,Cart::yyyyz) = PmB2*_ol(0,Cart::yyyy);
  _ol(0,Cart::yyyzz) = PmB2*_ol(0,Cart::yyyz) + term_yyy;
  _ol(0,Cart::yyzzz) = PmB1*_ol(0,Cart::yzzz) + term_zzz;
  _ol(0,Cart::yzzzz) = PmB1*_ol(0,Cart::zzzz);
  _ol(0,Cart::zzzzz) = PmB2*_ol(0,Cart::zzzz) + 4*term_zzz;
  //------------------------------------------------------

  //Integrals     p - h     d - h     f - h     g - h
  for (int _i =  1; _i < n_orbitals[_lmax_row]; _i++) {
    int nx_i = nx[_i];
    int ny_i = ny[_i];
    int nz_i = nz[_i];
    int ilx_i = i_less_x[_i];
    int ily_i = i_less_y[_i];
    int ilz_i = i_less_z[_i];
    double term_xxx = _fak*_ol(_i,Cart::xxx);
    double term_yyy = _fak*_ol(_i,Cart::yyy);
    double term_zzz = _fak*_ol(_i,Cart::zzz);
    _ol(_i,Cart::xxxxx) = PmB0*_ol(_i,Cart::xxxx) + nx_i*_fak*_ol(ilx_i,Cart::xxxx) + 4*term_xxx;
    _ol(_i,Cart::xxxxy) = PmB1*_ol(_i,Cart::xxxx) + ny_i*_fak*_ol(ily_i,Cart::xxxx);
    _ol(_i,Cart::xxxxz) = PmB2*_ol(_i,Cart::xxxx) + nz_i*_fak*_ol(ilz_i,Cart::xxxx);
    _ol(_i,Cart::xxxyy) = PmB1*_ol(_i,Cart::xxxy) + ny_i*_fak*_ol(ily_i,Cart::xxxy) + term_xxx;
    _ol(_i,Cart::xxxyz) = PmB1*_ol(_i,Cart::xxxz) + ny_i*_fak*_ol(ily_i,Cart::xxxz);
    _ol(_i,Cart::xxxzz) = PmB2*_ol(_i,Cart::xxxz) + nz_i*_fak*_ol(ilz_i,Cart::xxxz) + term_xxx;
    _ol(_i,Cart::xxyyy) = PmB0*_ol(_i,Cart::xyyy) + nx_i*_fak*_ol(ilx_i,Cart::xyyy) + term_yyy;
    _ol(_i,Cart::xxyyz) = PmB2*_ol(_i,Cart::xxyy) + nz_i*_fak*_ol(ilz_i,Cart::xxyy);
    _ol(_i,Cart::xxyzz) = PmB1*_ol(_i,Cart::xxzz) + ny_i*_fak*_ol(ily_i,Cart::xxzz);
    _ol(_i,Cart::xxzzz) = PmB0*_ol(_i,Cart::xzzz) + nx_i*_fak*_ol(ilx_i,Cart::xzzz) + term_zzz;
    _ol(_i,Cart::xyyyy) = PmB0*_ol(_i,Cart::yyyy) + nx_i*_fak*_ol(ilx_i,Cart::yyyy);
    _ol(_i,Cart::xyyyz) = PmB0*_ol(_i,Cart::yyyz) + nx_i*_fak*_ol(ilx_i,Cart::yyyz);
    _ol(_i,Cart::xyyzz) = PmB0*_ol(_i,Cart::yyzz) + nx_i*_fak*_ol(ilx_i,Cart::yyzz);
    _ol(_i,Cart::xyzzz) = PmB0*_ol(_i,Cart::yzzz) + nx_i*_fak*_ol(ilx_i,Cart::yzzz);
    _ol(_i,Cart::xzzzz) = PmB0*_ol(_i,Cart::zzzz) + nx_i*_fak*_ol(ilx_i,Cart::zzzz);
    _ol(_i,Cart::yyyyy) = PmB1*_ol(_i,Cart::yyyy) + ny_i*_fak*_ol(ily_i,Cart::yyyy) + 4*term_yyy;
    _ol(_i,Cart::yyyyz) = PmB2*_ol(_i,Cart::yyyy) + nz_i*_fak*_ol(ilz_i,Cart::yyyy);
    _ol(_i,Cart::yyyzz) = PmB2*_ol(_i,Cart::yyyz) + nz_i*_fak*_ol(ilz_i,Cart::yyyz) + term_yyy;
    _ol(_i,Cart::yyzzz) = PmB1*_ol(_i,Cart::yzzz) + ny_i*_fak*_ol(ily_i,Cart::yzzz) + term_zzz;
    _ol(_i,Cart::yzzzz) = PmB1*_ol(_i,Cart::zzzz) + ny_i*_fak*_ol(ily_i,Cart::zzzz);
    _ol(_i,Cart::zzzzz) = PmB2*_ol(_i,Cart::zzzz) + nz_i*_fak*_ol(ilz_i,Cart::zzzz) + 4*term_zzz;
  }
  //------------------------------------------------------

} // end if (_lmax_col > 3)




double _2_alpha = 2.0 * _decay_row;
double _2_beta = 2.0 * _decay_col;
for (int _i = 0; _i < _ncols; _i++) {

  int nx_i = nx[_i];
  int ny_i = ny[_i];
  int nz_i = nz[_i];
  int ilx_i = i_less_x[_i];
  int ily_i = i_less_y[_i];
  int ilz_i = i_less_z[_i];
  int imx_i = i_more_x[_i];
  int imy_i = i_more_y[_i];
  int imz_i = i_more_z[_i];

  for (int _j = 0; _j < _nrows; _j++) {

    _mom[0](_j,_i) = nx_i*_ol(_j,ilx_i) - _2_beta*_ol(_j,imx_i);
    _mom[1](_j,_i) = ny_i*_ol(_j,ily_i) - _2_beta*_ol(_j,imy_i);
    _mom[2](_j,_i) = nz_i*_ol(_j,ilz_i) - _2_beta*_ol(_j,imz_i);

    int nx_j = nx[_j];
    int ny_j = ny[_j];
    int nz_j = nz[_j];
    int ilx_j = i_less_x[_j];
    int ily_j = i_less_y[_j];
    int ilz_j = i_less_z[_j];
    int imx_j = i_more_x[_j];
    int imy_j = i_more_y[_j];
    int imz_j = i_more_z[_j];

    _2nd_mom[0](_j,_i) = nx_j * (_2_beta*_ol(ilx_j,imx_i) - nx_i*_ol(ilx_j,ilx_i)) - _2_alpha * (_2_beta*_ol(imx_j,imx_i) - nx_i*_ol(imx_j,ilx_i)); // d2/(dxdx)
    _2nd_mom[1](_j,_i) = nx_j * (_2_beta*_ol(ilx_j,imy_i) - ny_i*_ol(ilx_j,ily_i)) - _2_alpha * (_2_beta*_ol(imx_j,imy_i) - ny_i*_ol(imx_j,ily_i)); // d2/(dxdy)
    _2nd_mom[2](_j,_i) = nx_j * (_2_beta*_ol(ilx_j,imz_i) - nz_i*_ol(ilx_j,ilz_i)) - _2_alpha * (_2_beta*_ol(imx_j,imz_i) - nz_i*_ol(imx_j,ilz_i)); // d2/(dxdz)

    _2nd_mom[3](_j,_i) = ny_j * (_2_beta*_ol(ily_j,imy_i) - ny_i*_ol(ily_j,ily_i)) - _2_alpha * (_2_beta*_ol(imy_j,imy_i) - ny_i*_ol(imy_j,ily_i)); // d2/(dydy)
    _2nd_mom[4](_j,_i) = ny_j * (_2_beta*_ol(ily_j,imz_i) - nz_i*_ol(ily_j,ilz_i)) - _2_alpha * (_2_beta*_ol(imy_j,imz_i) - nz_i*_ol(imy_j,ilz_i)); // d2/(dydz)

    _2nd_mom[5](_j,_i) = nz_j * (_2_beta*_ol(ilz_j,imz_i) - nz_i*_ol(ilz_j,ilz_i)) - _2_alpha * (_2_beta*_ol(imz_j,imz_i) - nz_i*_ol(imz_j,ilz_i)); // d2/(dzdz)

  }
}

      Eigen::MatrixXd _trafo_row = getTrafo(*itr);
      Eigen::MatrixXd _trafo_col = getTrafo(*itc);
          // cartesian -> spherical
      for (int _i_comp = 0; _i_comp < 3; _i_comp++) {
        Eigen::MatrixXd _mom_sph = _trafo_row * _mom[ _i_comp ] * _trafo_col.transpose();
        // save to _matrix
        for (unsigned i = 0; i < _matrix[0].rows(); i++) {
          for (unsigned j = 0; j < _matrix[0].cols(); j++) {
            _matrix[ _i_comp ](i, j) += _mom_sph(i + _shell_row->getOffset(), j + _shell_col->getOffset());
          }
        }
      }
        
        
       
            }// _shell_col Gaussians
        }// _shell_row Gaussians
    }
    
  
        
    
    
}}
<|MERGE_RESOLUTION|>--- conflicted
+++ resolved
@@ -30,11 +30,7 @@
 
 
     
-<<<<<<< HEAD
-    void AOMomentum::FillBlock( std::vector< ub::matrix_range< ub::matrix<double> > >& _matrix, const AOShell* _shell_row,const AOShell* _shell_col) {
-=======
-    void AOMomentum::FillBlock( std::vector< Eigen::Block<Eigen::MatrixXd> >& _matrix, const AOShell* _shell_row,const AOShell* _shell_col ,AOBasis* ecp) {
->>>>>>> 21612300
+    void AOMomentum::FillBlock( std::vector< Eigen::Block<Eigen::MatrixXd> >& _matrix, const AOShell* _shell_row,const AOShell* _shell_col) {
 
         
         /* Calculating the AO matrix of the gradient operator requires 
