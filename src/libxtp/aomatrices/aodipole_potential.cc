--- conflicted
+++ resolved
@@ -28,11 +28,7 @@
 namespace votca { namespace xtp {
   
     
-<<<<<<< HEAD
-    void AODipole_Potential::FillBlock( ub::matrix_range< ub::matrix<double> >& _matrix,const AOShell* _shell_row,const AOShell* _shell_col) {
-=======
-    void AODipole_Potential::FillBlock( Eigen::Block<Eigen::MatrixXd>& _matrix,const AOShell* _shell_row,const AOShell* _shell_col , AOBasis* ecp) {
->>>>>>> 21612300
+    void AODipole_Potential::FillBlock( Eigen::Block<Eigen::MatrixXd>& _matrix,const AOShell* _shell_row,const AOShell* _shell_col) {
 
         const double pi = boost::math::constants::pi<double>();
 
