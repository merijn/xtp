--- conflicted
+++ resolved
@@ -239,14 +239,7 @@
     }
     std::vector<SegId> seg_ids;
     if (region_def->exists("segments")) {
-<<<<<<< HEAD
-      tools::Tokenizer tok(region_def->get("segments").as<std::string>(), " \n\t");
-      for (const std::string& seg_id_string : tok.ToVector()) {
-        seg_ids.push_back(SegId(seg_id_string));
-      }
-=======
       seg_ids = region_def->get("segments").as<std::vector<SegId>>();
->>>>>>> 31de36c4
       for (const SegId& seg_id : seg_ids) {
         if (seg_id.Id() > Index(top.Segments().size() - 1)) {
           throw std::runtime_error("Segment id is not in topology");
