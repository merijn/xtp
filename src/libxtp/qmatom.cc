--- conflicted
+++ resolved
@@ -28,7 +28,6 @@
   _nuccharge = elements.getNucCrg(_element);
 }
 
-<<<<<<< HEAD
 QMAtom::QMAtom(data& d) { ReadData(d); }
 
 void QMAtom::Rotate(const Eigen::Matrix3d& R, const Eigen::Vector3d& refPos) {
@@ -70,42 +69,10 @@
   d.ecpcharge = _ecpcharge;
 }
 
-=======
-void QMAtom::Rotate(const Eigen::Matrix3d& R, const Eigen::Vector3d& refPos) {
-  Eigen::Vector3d dir = _pos - refPos;
-  dir = R * dir;
-  _pos = refPos + dir;  // Rotated Position
-}
-
-void QMAtom::SetupCptTable(CptTable& table) const {
-  table.addCol(_index, "index", HOFFSET(data, index));
-  table.addCol(_element, "element", HOFFSET(data, element));
-  table.addCol(_pos[0], "pos.x", HOFFSET(data, x));
-  table.addCol(_pos[1], "pos.y", HOFFSET(data, y));
-  table.addCol(_pos[2], "pos.z", HOFFSET(data, z));
-  table.addCol(_nuccharge, "nuccharge", HOFFSET(data, nuccharge));
-  table.addCol(_ecpcharge, "ecpcharge", HOFFSET(data, ecpcharge));
-}
-
-void QMAtom::WriteToCpt(CptTable& table, const std::size_t& idx) const {
-  data d;
-  d.index = _index;
-  d.element = const_cast<char*>(_element.c_str());
-  d.x = _pos[0];
-  d.y = _pos[1];
-  d.z = _pos[2];
-  d.nuccharge = _nuccharge;
-  d.ecpcharge = _ecpcharge;
-
-  table.writeToRow(&d, idx);
-};
-
->>>>>>> 9dda5b02
 void QMAtom::ReadFromCpt(CptTable& table, const std::size_t& idx) {
   data d;
   table.readFromRow(&d, idx);
   _element = std::string(d.element);
-<<<<<<< HEAD
   // free(d.element);
   _index = d.index;
   _pos[0] = d.x;
@@ -117,9 +84,6 @@
 
 void QMAtom::ReadData(data& d) {
   _element = std::string(d.element);
-=======
-  free(d.element);
->>>>>>> 9dda5b02
   _index = d.index;
   _pos[0] = d.x;
   _pos[1] = d.y;
@@ -127,6 +91,5 @@
   _nuccharge = d.nuccharge;
   _ecpcharge = d.ecpcharge;
 }
-
 }  // namespace xtp
 }  // namespace votca