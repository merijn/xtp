/*
 *            Copyright 2009-2018 The VOTCA Development Team
 *                       (http://www.votca.org)
 *
 *      Licensed under the Apache License, Version 2.0 (the "License")
 *
 * You may not use this file except in compliance with the License.
 * You may obtain a copy of the License at
 *
 *              http://www.apache.org/licenses/LICENSE-2.0
 *
 * Unless required by applicable law or agreed to in writing, software
 * distributed under the License is distributed on an "AS IS" BASIS,
 * WITHOUT WARRANTIES OR CONDITIONS OF ANY KIND, either express or implied.
 * See the License for the specific language governing permissions and
 * limitations under the License.
 *
 */


#include <votca/xtp/qmmachine.h>
#include <sys/stat.h>
#include <boost/algorithm/string.hpp>
#include <boost/format.hpp>
#include <boost/filesystem.hpp>
#include <votca/tools/elements.h>
#include <votca/xtp/espfit.h>
#include <votca/xtp/aomatrix.h>


using boost::format;

namespace votca {
<<<<<<< HEAD
    namespace xtp {

        template<class QMPackage>
        QMMachine<QMPackage>::QMMachine(xtp::XJob *job, xtp::XInductor *xind, QMPackage *qmpack,
                Property *opt, string sfx, int nst, bool mav)
        : _job(job), _xind(xind), _qmpack(qmpack), _subthreads(nst),
        _isConverged(false) {

            string key = sfx + ".qmmmconvg";

            _crit_dR = opt->ifExistsReturnElseReturnDefault<double>(key + ".dR", 0.01); //nm
            _crit_dQ = opt->ifExistsReturnElseReturnDefault<double>(key + ".dQ", 0.01); //e
            _crit_dE_QM = opt->ifExistsReturnElseReturnDefault<double>(key + ".dQdE_QM", 0.001); //eV
            _crit_dE_MM = opt->ifExistsReturnElseReturnDefault<double>(key + ".dE_MM", _crit_dE_QM); //eV
            _maxIter = opt->ifExistsReturnElseReturnDefault<int>(key + ".max_iter", 32);
            
             _alpha = opt->ifExistsReturnElseReturnDefault<double>(key + ".mixing", 0.0); 
            
           
  


            key = sfx;
            bool split_dpl = opt->ifExistsReturnElseReturnDefault<bool>(key + ".split_dpl", true);
            double dpl_spacing = opt->ifExistsReturnElseReturnDefault<double>(key + ".dpl_spacing", 1e-3);
            qminterface.setMultipoleSplitting(split_dpl, dpl_spacing);

            // check for archiving
            std::string _archiving_string = opt->ifExistsReturnElseReturnDefault<std::string>(key + ".archiving", "");
            if (_archiving_string.find("iterations") != std::string::npos) {
                _do_archive = true;
            } else {
                _do_archive = false;
            }

            // check for static or polarized qmmm
            key = sfx + ".tholemodel";
            _static_qmmm = true;
             qmpack->setWithPolarization(false);
            if (opt->exists(key + ".induce")) {
                bool induce = opt->get(key + ".induce").as<bool>();
                
                if(induce){
                  qmpack->setWithPolarization(true);
                  qmpack->setDipoleSpacing(dpl_spacing);
                }
           
                cout<<"STATIC "<<induce<<endl;
                _static_qmmm = !induce;
            }
           


            // GDMA options
            key = sfx + ".gdma";
            if (opt->exists(key)) {
                _do_gdma = true;
                string _gdma_xml = opt->get(key).as<string> ();
                //cout << endl << "... ... Parsing " << _package_xml << endl ;
                load_property_from_xml(_gdma_options, _gdma_xml.c_str());
            } else {
                _do_gdma = false;
            }


            // GWBSE options
            key = sfx + ".gwbse";
            if (opt->exists(key)) {
                _do_gwbse = true;

            // PUT IN some useful type definitions for excited state
            // - singlet -> singlet exciton
            // - triplet -> triplet exciton
            // - quasiparticle -> GW quasiparticle (diagqp)
            // - kohn-sham -> DFT MO

                string _gwbse_xml = opt->get(key + ".gwbse_options").as<string> ();
                //cout << endl << "... ... Parsing " << _package_xml << endl ;
                load_property_from_xml(_gwbse_options, _gwbse_xml.c_str());
                _state = opt->get(key + ".state").as< int >();
                _type = opt->get(key + ".type").as< string >();
                if (_type != "singlet" && _type != "triplet" && _type != "quasiparticle") {
                    throw runtime_error(" Invalid excited state type! " + _type);
                }

                key = sfx + ".gwbse.filter";
                if (opt->exists(key + ".oscillator_strength") && _type != "triplet") {
                    _has_osc_filter = true;
                    _osc_threshold = opt->get(key + ".oscillator_strength").as<double> ();
                }
                if (opt->exists(key + ".overlap")) {
                    _has_overlap_filter = true;
                    // _osc_threshold = opt->get(key + ".oscillator_strength").as<double> ();
                }
                if (opt->exists(key + ".localisation")) {
                    _has_loc_filter = true;

                    string temp = opt->get(key + ".localisation").as<string> ();
                    Tokenizer tok_cleanup(temp, ", \n\t");
                    std::vector <std::string> strings_vec;
                    tok_cleanup.ToVector(strings_vec);
                    if (strings_vec.size()!=2){
                        throw runtime_error("qmmmachine: Fragment and localisation threshold are not separated");
                    }
                    if(strings_vec[0]=="a" || strings_vec[0]=="A"){
                        _localiseonA=true;
                    }else if(strings_vec[0]=="b" || strings_vec[0]=="B"){
                         _localiseonA=false;
                    }else{
                        throw runtime_error("qmmmachine: Fragment label not known, either A or B");
                    }
                    _loc_threshold=boost::lexical_cast<double>(strings_vec[1]);
                }

                if (opt->exists(key + ".charge_transfer")) {
                    _has_dQ_filter = true;
                    _dQ_threshold = opt->get(key + ".charge_transfer").as<double> ();
                }
                if(_has_dQ_filter && _has_loc_filter){
                    throw runtime_error("Cannot use localisation and charge_transfer filter at the same time.");
                }
            } else {
                _do_gwbse = false;
            }

            return;
=======
  namespace xtp {


    QMMachine::QMMachine(ctp::XJob *job, ctp::XInductor *xind, QMPackage *qmpack,
            Property *opt, string sfx)
    : _job(job), _xind(xind), _qmpack(qmpack), 
    _isConverged(false) {

      string key = sfx + ".qmmmconvg";
      _crit_dR = opt->ifExistsReturnElseReturnDefault<double>(key + ".dR", 0.01); //nm
      _crit_dQ = opt->ifExistsReturnElseReturnDefault<double>(key + ".dQ", 0.01); //e
      _crit_dE_QM = opt->ifExistsReturnElseReturnDefault<double>(key + ".dQdE_QM", 0.001); //eV
      _crit_dE_MM = opt->ifExistsReturnElseReturnDefault<double>(key + ".dE_MM", _crit_dE_QM); //eV
      _maxIter = opt->ifExistsReturnElseReturnDefault<int>(key + ".max_iter", 32);
      _alpha = opt->ifExistsReturnElseReturnDefault<double>(key + ".mixing", 0.0);

      key = sfx;
      double dpl_spacing = opt->ifExistsReturnElseReturnDefault<double>(key + ".dpl_spacing", 1e-3);

      // check for archiving
      std::string _archiving_string = opt->ifExistsReturnElseReturnDefault<std::string>(key + ".archiving", "");
      if (_archiving_string.find("iterations") != std::string::npos) {
        _do_archive = true;
      } else {
        _do_archive = false;
      }

      // check for static or polarized qmmm
      key = sfx + ".tholemodel";
      _static_qmmm = true;
      qmpack->setWithPolarization(false);
      if (opt->exists(key + ".induce")) {
        bool induce = opt->get(key + ".induce").as<bool>();
        if (induce) {
          qmpack->setWithPolarization(true);
          qmpack->setDipoleSpacing(dpl_spacing);
>>>>>>> 6201e219
        }
        _static_qmmm = !induce;
      }

      // GDMA options
      key = sfx + ".gdma";
      if (opt->exists(key)) {
        _do_gdma = true;
        string gdma_xml = opt->get(key).as<string> ();
        load_property_from_xml(_gdma_options, gdma_xml.c_str());
      } else {
        _do_gdma = false;
      }

      // GWBSE options
      key = sfx + ".gwbse";
      if (opt->exists(key)) {
        string _gwbse_xml = opt->get(key + ".gwbse_options").as<string> ();
        load_property_from_xml(_gwbse_options, _gwbse_xml.c_str());
         key = sfx + ".gwbse.filter";
         if(opt->exists(key)){
           tools::Property& filterprop=opt->get(key);
           _filter.Initialize(filterprop);
         }
      } 

      return;
    }


    QMMachine::~QMMachine() {
      for (QMMIter* qit : _iters) {
        delete qit;
      }
      _iters.clear();
    }

<<<<<<< HEAD
        template<class QMPackage>
        int QMMachine<QMPackage>::Evaluate(xtp::XJob *job) {

            XTP_LOG(xtp::logINFO, *_log)
                    << format("... dR %1$1.4f dQ %2$1.4f QM %3$1.4f MM %4$1.4f IT %5$d")
                    % _crit_dR % _crit_dQ % _crit_dE_QM % _crit_dE_MM % _maxIter << flush;

            // FIGURE OUT CHARGE + MULTIPLICITY
            double dQ = 0.0;
            for (unsigned int i = 0; i < _job->getPolarTop()->QM0().size(); ++i) {
                dQ += _job->getPolarTop()->QM0()[i]->CalcTotQ();
            }
            int chrg = round(dQ);
            int spin = ((chrg < 0) ? -chrg : chrg) % 2 + 1;
            XTP_LOG(xtp::logINFO, *_log) << "... Q = " << chrg << ", 2S+1 = " << spin << flush;


            // PREPARE JOB DIRECTORY
            string jobFolder = "xjob_" + boost::lexical_cast<string>(_job->getId())
                    + "_" + _job->getTag();
            bool created = boost::filesystem::create_directory(jobFolder);
            if (created) {
                XTP_LOG(xtp::logINFO, *_log) << "Created directory " << jobFolder << flush;
            }


            // SET ITERATION-TIME CONSTANTS
            // TO ADJUST

            _qmpack->setCharge(chrg);
            _qmpack->setSpin(spin);


            int iterCnt = 0;
            int iterMax = _maxIter;
            for (; iterCnt < iterMax; ++iterCnt) {

                // check for polarized QM/MM convergence
            int info= Iterate(jobFolder, iterCnt);
            if(info!=0){
                 XTP_LOG(xtp::logERROR, *_log)
                        << format("Iterating job failed!")<<flush;
                 return 1;
            }
                if (_static_qmmm) {
                    _isConverged = true;
                    break;
                } else if (hasConverged()) {
                    break;
                }

            }

            if (iterCnt == iterMax - 1 && !_isConverged) {
                XTP_LOG(xtp::logWARNING, *_log)
                        << format("Not converged within %1$d iterations.") % iterMax;
                return 2;
            }

            return 0;
        }

        template<class QMPackage>
        bool QMMachine<QMPackage>::Iterate(string jobFolder, int iterCnt) {

            // CREATE ITERATION OBJECT & SETUP RUN DIRECTORY
            QMMIter *thisIter = this->CreateNewIter();
            int iter = iterCnt;
            string runFolder = jobFolder + "/iter_" + boost::lexical_cast<string>(iter);

            bool created = boost::filesystem::create_directory(runFolder);
            if (created)
                XTP_LOG(xtp::logDEBUG, *_log) << "Created directory " << runFolder << flush;
            else
                XTP_LOG(xtp::logWARNING, *_log) << "Could not create directory " << runFolder << flush;


            // RUN CLASSICAL INDUCTION & SAVE
            _job->getPolarTop()->PrintPDB(runFolder + "/QM0_MM1_MM2.pdb");
            _xind->Evaluate(_job);



            assert(_xind->hasConverged());
            thisIter->setE_FM(_job->getEF00(), _job->getEF01(), _job->getEF02(),
                    _job->getEF11(), _job->getEF12(), _job->getEM0(),
                    _job->getEM1(), _job->getEM2(), _job->getETOT());


            std::vector<xtp::Segment*> empty;
            /* Translate atoms in QM0() to QMAtoms in orbitals object
             * to be used in writing the QM input files for the
             * external QMPackages or directly in internal DFT engine.
             * DRAWBACK: QMAtom positions are fixed for all iterations
             *           unless the UPDATE function at the end of the
             *           iteration updates orb_iter_input (TO BE TESTED)
             */
            if (iterCnt == 0) qminterface.GenerateQMAtomsFromPolarSegs(_job->getPolarTop(), orb_iter_input);

            /* Generate list of polar segments in the MM1() and MM2()
             * region to be used in writing the background multipoles
             * in the external QMPackages or in the direct evaluation
             * in the internal DFT engine.
             */
            std::vector<xtp::PolarSeg*> MultipolesBackground = qminterface.GenerateMultipoleList( _job->getPolarTop() );

            // if XTP DFT is used, pass this list of polar segments
            if ( _qmpack->getPackageName() == "xtp" )  _qmpack->setMultipoleBackground( MultipolesBackground );

            // setting RUNDIR for the external QMPackages, dummy for internal
            _qmpack->setRunDir(runFolder);

            /* Call to WriteInputFile writes the appropriate input files
             * for the respective external QMPackages. For the internal
             * DFT engine, this function sets logger and runs DFTENGINE's
             * Prepare() function. ONLY the first iteration, this will
             * initialize the atoms, basissets, ecps, etc. In all
             * subsequent iterations it will recalculate all the "static"
             * AOmatrices (overlap, kinetic energy, nuc/ecp) which is
             * strictly unnecessary but at the same time also those
             * for external point charges, dipoles, and quadrupoles.
             * Since in polarized calculations, the dipoles can change
             * this recalculation is required. Should be split off the
             * Prepare() function for efficiency.
             */
            XTP_LOG(xtp::logDEBUG, *_log) << "Writing input file " << runFolder << flush;
            _qmpack->WriteInputFile(empty, &orb_iter_input, MultipolesBackground);


            FILE *out;
            out = fopen((runFolder + "/system.pdb").c_str(), "w");
            orb_iter_input.WritePDB(out);
            fclose(out);

            /* Runs the external QMPackage or the self-consistent part of
             * DFTENGINE
             */
            _qmpack->Run( &orb_iter_input );

            /* Parse information from the LOGFILE into orbitals, if
             * external QMPackage is run. Dummy for internal DFTENGINE.
             * The QMPackage's MOcoefficients are not automatically
             * parsed in DFT-only calculations and ESP fits for
             * polarized QMMM are expected in the LOGFILE.
             * IF the internal ESPFITs should be used, the MOcoefficients
             * need to be parsed too.
             */
            bool success=_qmpack->ParseLogFile(&orb_iter_input);
            if(!success){
                return 1;
            }
            
            // GW-BSE starts here
            double energy___ex = 0.0;
            std::vector<int> _state_index;

            if (_do_gwbse) {

                /* Parses the MOcoefficients from the external QMPackages
                 * for GW-BSE. Internal DFTENGINE has stored coefficients
                 * into orb_iter_input already, so this is a dummy for that.
                 */
                _qmpack->ParseOrbitalsFile(&orb_iter_input);
                orb_iter_input.setDFTbasis(_qmpack->getBasisSetName());

                // Get a GWBSE object
                GWBSE _gwbse = GWBSE(&orb_iter_input);
                // define own logger for GW-BSE that is written into a runFolder logfile
                xtp::Logger gwbse_logger(xtp::logDEBUG);
                gwbse_logger.setMultithreading(false);
                //_gwbse.setLogger(_log);
                _gwbse.setLogger(&gwbse_logger);
                gwbse_logger.setPreface(xtp::logINFO, (format("\nGWBSE INF ...")).str());
                gwbse_logger.setPreface(xtp::logERROR, (format("\nGWBSE ERR ...")).str());
                gwbse_logger.setPreface(xtp::logWARNING, (format("\nGWBSE WAR ...")).str());
                gwbse_logger.setPreface(xtp::logDEBUG, (format("\nGWBSE DBG ...")).str());

                // Initialize with options
                _gwbse.Initialize(&_gwbse_options);

                /* Only execute GWBSE if excited state is requested. This is a bit
                 * weird construction to have ground state calculation treated in
                 * exactly the same way for polarized QMMM.
                 */
                if (_state > 0) {
                    XTP_LOG(xtp::logDEBUG, *_log) << "Excited state via GWBSE: " << flush;
                    XTP_LOG(xtp::logDEBUG, *_log) << "  --- type:              " << _type << flush;
                    XTP_LOG(xtp::logDEBUG, *_log) << "  --- state:             " << _state << flush;
                    if (_has_overlap_filter) {
                        XTP_LOG(xtp::logDEBUG, *_log) << "  --- filter: overlap  " <<  flush;
                    }
                    if (_has_osc_filter) {
                        XTP_LOG(xtp::logDEBUG, *_log) << "  --- filter: osc.str. > " << _osc_threshold << flush;
                    }
                    if (_has_dQ_filter) {
                        XTP_LOG(xtp::logDEBUG, *_log) << "  --- filter: crg.trs. > " << _dQ_threshold << flush;
                    }
                    if (_has_loc_filter){
                        if (_localiseonA){
                         XTP_LOG(xtp::logDEBUG, *_log) << "  --- filter: localisation on A > " << _loc_threshold << flush;
                        }else{
                            XTP_LOG(xtp::logDEBUG, *_log) << "  --- filter: localisation on B > " << _loc_threshold << flush;
                        }
                    }

                    if (_has_osc_filter && _has_dQ_filter) {
                        XTP_LOG(xtp::logDEBUG, *_log) << "  --- WARNING: filtering for optically active CT transition - might not make sense... " << flush;
                    }

                    // actual GW-BSE run
                    _gwbse.Evaluate();

                    // write logger to log file
                    ofstream ofs;
                    string gwbse_logfile = runFolder + "/gwbse.log";
                    ofs.open(gwbse_logfile.c_str(), ofstream::out);
                    if (!ofs.is_open()) {
                        throw runtime_error("Bad file handle: " + gwbse_logfile);
                    }
                    ofs << gwbse_logger << endl;
                    ofs.close();

                    // PROCESSING the GW-BSE result
                    // - find the excited state of interest
                    // oscillator strength filter

                    // quasiparticle filter
                    if (_has_overlap_filter) {
                        if (iter == 0) {

                            // One - to - One LIST in 0th iteration
                            for (unsigned _i = 0; _i < orb_iter_input.QPdiagEnergies().size(); _i++) {
                                _state_index.push_back(_i);
                            }

                        } else {
                            // get AO overlap matrix
                            AOOverlap _dftoverlap;
                            // load dft  basis set (element-wise information) from xml file
                            BasisSet dftbs;
                            dftbs.LoadBasisSet(orb_iter_input.getDFTbasis());
                            XTP_LOG(xtp::logDEBUG, *_log) << xtp::TimeStamp() << " Loaded DFT Basis Set " << orb_iter_input.getDFTbasis() << flush;

                            // fill auxiliary GW AO basis by going through all atoms
                            AOBasis dftbasis;
                            dftbasis.AOBasisFill(&dftbs, orb_iter_input.QMAtoms());
                            XTP_LOG(xtp::logDEBUG, *_log) << xtp::TimeStamp() << " Filled DFT Basis of size " << dftbasis.AOBasisSize() << flush;

                            // Fill overlap
                            _dftoverlap.Fill(dftbasis);
                            XTP_LOG(xtp::logDEBUG, *_log) << xtp::TimeStamp() << " Filled DFT Overlap matrix of dimension: " << _dftoverlap.Matrix().rows() << flush;


                            // 'LAMBDA' matrix of the present iteration
                            Eigen::MatrixXd lambda_N = orb_iter_input.LambdaMatrixQuasiParticle();

                            // 'LAMBDA' matrix of the previous iteration
                            string runFolder_N_1 = jobFolder + "/iter_" + boost::lexical_cast<string>(iter - 1);
                            string orbfile_N_1 = runFolder_N_1 + "/system.orb";
                            Orbitals _orbitals_N_1;
                            // load the QM data from serialized orbitals object
                           
                            XTP_LOG(xtp::logDEBUG, *_log) << " Loading QM data from " << orbfile_N_1 << flush;
                            _orbitals_N_1.ReadFromCpt(orbfile_N_1);
                            
                            Eigen::MatrixXd lambda_N_1 = _orbitals_N_1.LambdaMatrixQuasiParticle();
                            // calculate QP overlaps
                            
                            Eigen::MatrixXd qpoverlaps = lambda_N*_dftoverlap.Matrix()*lambda_N_1.transpose();

                            // test output
                            if (tools::globals::verbose) {
                                for (unsigned i = 0; i < qpoverlaps.rows(); i++) {
                                    for (unsigned j = 0; j < qpoverlaps.cols(); j++) {
                                        XTP_LOG(xtp::logDEBUG, *_log) << " [" << i << " , " << j << "]: " << qpoverlaps(i, j) << flush;
                                    }
                                }
                            }
                            
                            // filter for max absolute value (hopefully close to 1)
                            for (unsigned _j = 0; _j < qpoverlaps.cols(); _j++) {
                                int maxi = 0;
                                for (unsigned _i = 0; _i < qpoverlaps.rows(); _i++) {
                                    if (std::abs(qpoverlaps(_i, _j)) > std::abs(qpoverlaps(maxi, _j))) {
                                        maxi = _i;
                                    }
                                }
                                _state_index.push_back(maxi);
                                XTP_LOG(xtp::logDEBUG, *_log) << " [" << maxi << " , " << _j << "]: " << qpoverlaps(maxi, _j) << flush;
                            }

                        }

                    }

                    if (_has_osc_filter) {

                        // go through list of singlets
                        const std::vector<double>oscs = orb_iter_input.Oscillatorstrengths();
                        for (unsigned _i = 0; _i < oscs.size(); _i++) {

                            double osc = oscs[_i];
                            if (osc > _osc_threshold) _state_index.push_back(_i);
                        }

                    } else {
                        const VectorXfd & energies = (_type=="singlet") 
                        ? orb_iter_input.BSESingletEnergies() : orb_iter_input.BSETripletEnergies();

                        for (unsigned _i = 0; _i < energies.size(); _i++) {
                            _state_index.push_back(_i);
                        }
                    }


                    // filter according to charge transfer, go through list of excitations in _state_index
                    if (_has_dQ_filter) {
                        std::vector<int> _state_index_copy;
                        const std::vector< Eigen::VectorXd >& dQ_frag= (_type=="singlet") 
                        ? orb_iter_input.getFragmentChargesSingEXC():orb_iter_input.getFragmentChargesTripEXC();
                        for (unsigned _i = 0; _i < _state_index.size(); _i++) {
                            if (std::abs(dQ_frag[_state_index[_i]](0)) > _dQ_threshold) {
                                _state_index_copy.push_back(_state_index[_i]);
                            }
                        }
                        _state_index = _state_index_copy;
                    }
                    else if (_has_loc_filter) {
                        std::vector<int> _state_index_copy;
                        const std::vector< Eigen::VectorXd >& popE= (_type=="singlet") 
                        ? orb_iter_input.getFragment_E_localisation_singlet():orb_iter_input.getFragment_E_localisation_triplet();
                        const std::vector< Eigen::VectorXd >& popH= (_type=="singlet") 
                        ? orb_iter_input.getFragment_H_localisation_singlet():orb_iter_input.getFragment_H_localisation_triplet();
                        if(_localiseonA){
                            for (unsigned _i = 0; _i < _state_index.size(); _i++) {
                                if (popE[_state_index[_i]](0) > _loc_threshold && popH[_state_index[_i]](0) > _loc_threshold ) {
                                    _state_index_copy.push_back(_state_index[_i]);
                                }
                            }
                        }else{
                            for (unsigned _i = 0; _i < _state_index.size(); _i++) {
                                if (popE[_state_index[_i]](1) > _loc_threshold && popH[_state_index[_i]](1) > _loc_threshold ) {
                                    _state_index_copy.push_back(_state_index[_i]);
                                }
                            }
                        }
                        _state_index = _state_index_copy;
                    }


                    if (_state_index.size() < 1) {
                        XTP_LOG(xtp::logDEBUG, *_log) << xtp::TimeStamp() << " WARNING: FILTER yielded no state. Taking lowest excitation" << flush;
                        _state_index.push_back(0);
                    }else{
                        if ( _type == "quasiparticle" ){
                            XTP_LOG(xtp::logDEBUG, *_log) << xtp::TimeStamp() << " Filter yielded QP index: "<<_state_index[_state - 1 - orb_iter_input.getGWAmin()]<< flush;
                        }else {
                            XTP_LOG(xtp::logDEBUG, *_log) << xtp::TimeStamp() << " Filter yielded state"<<_type<<":"<<_state_index[_state - 1]+1<< flush;
                        }
                    }
                    // - output its energy
                    if (_type == "singlet") {
                        energy___ex = orb_iter_input.BSESingletEnergies()[_state_index[_state - 1]] * tools::conv::hrt2ev; // to eV
                    } else if (_type == "triplet") {
                        energy___ex = orb_iter_input.BSETripletEnergies()[_state_index[_state - 1]] * tools::conv::hrt2ev; // to eV
                    } else if (_type == "quasiparticle") {
                        if ( _state > orb_iter_input.getNumberOfElectrons()  ) {
                            // unoccupied QPs: E_a = E_0 + eps_l
                            energy___ex = orb_iter_input.QPdiagEnergies()[_state_index[_state - 1 - orb_iter_input.getGWAmin()]] * tools::conv::hrt2ev; // to eV
                        } else {
                            // occupied QPs: E_c = E_0 - eps_h
                            energy___ex = -1.0*orb_iter_input.QPdiagEnergies()[_state_index[_state - 1 - orb_iter_input.getGWAmin()]] * tools::conv::hrt2ev; // to eV
                        }
                    }

                } // only if state >0

                if (!_static_qmmm) {
                    Density2Charges(_state_index);
                } // for polarized QMMM

            } //_do_gwbse


            /* new ESP fit only required for
             * - polarizable QMMM
             * AND
             * - GWBSE or DFT with internal DFTENGINE
             */
            if (!_static_qmmm && _qmpack->getPackageName() == "xtp" && !_do_gwbse) {
                Density2Charges();
            } // for polarized QMMM
            
            if(tools::globals::verbose){
              XTP_LOG(xtp::logDEBUG, *_log) <<"Calculated partial charges"<< flush;
              for(const QMAtom* atom:orb_iter_input.QMAtoms()){
                XTP_LOG(xtp::logDEBUG, *_log) <<atom->getType()<<" "<< atom->getPartialcharge()<< flush;
              }
            }

            // Test: go via GDMA instead of point charges, only for DFT with Gaussian!
            GDMA _gdma;
            if (_do_gdma) {
                if (_qmpack->getPackageName() != "gaussian" || _qmpack->getExecutable() != "g03") {

                    throw runtime_error(" Invalid QMPackage! " + _type + " Gaussian 03 only!");

                } else {
                    // get a GDMA object
                    _gdma.Initialize(&_gdma_options);
                    _gdma.setLog(_log);
                    _gdma.SetRunDir(runFolder);

                    XTP_LOG(xtp::logINFO, *_log) << "Running GDMA " << flush;
                    // prepare a GDMA input file
                    _gdma.WriteInputFile();

                    // run GDMA external
                    _gdma.RunExternal();

                    // parse output of gdma and update multipoles_full
                    _gdma.ParseOutputFile();

                } // use gdma
            } // _do_gdma


            assert(orb_iter_input.hasSelfEnergy());
            assert(orb_iter_input.hasQMEnergy());

            // EXTRACT & SAVE QM ENERGIES
            double energy___sf = orb_iter_input.getSelfEnergy();
            double energy_qmsf = orb_iter_input.getQMEnergy();
            double energy_qm__ = energy_qmsf - energy___sf;
            thisIter->setQMSF(energy_qm__, energy___sf, energy___ex);
            _job->setEnergy_QMMM(thisIter->getQMEnergy(), thisIter->getGWBSEEnergy(), thisIter->getSFEnergy(),
                    thisIter->getQMMMEnergy());

            // EXTRACT & SAVE QMATOM DATA
            std::vector< QMAtom* > &atoms = orb_iter_input.QMAtoms();

            thisIter->UpdatePosChrgFromQMAtoms(atoms, _job->getPolarTop()->QM0());

            if (_do_gdma) {

                // update PolarTop
                thisIter->UpdateMPSFromGDMA(_gdma.GetMultipoles(), _job->getPolarTop()->QM0());

            }

            // Update state variable
            if (_type == "quasiparticle" || _has_overlap_filter ){

                _state = _state_index[ _state -1 - orb_iter_input.getGWAmin() ] + 1 + orb_iter_input.getGWAmin();

            }



            // serialize this iteration
            if (_do_archive) {
                // save orbitals
                std::string ORB_FILE = runFolder + "/system.orb";
                XTP_LOG(xtp::logDEBUG, *_log) << "Archiving data to " << ORB_FILE << flush;
                orb_iter_input.WriteToCpt(ORB_FILE);
            }

            XTP_LOG(xtp::logINFO, *_log)
                    << format("Summary - iteration %1$d:") % (iterCnt + 1) << flush;
            XTP_LOG(xtp::logINFO, *_log)
                    << format("... QM Size  = %1$d atoms") % int(atoms.size()) << flush;
            XTP_LOG(xtp::logINFO, *_log)
                    << format("... E(QM)    = %1$+4.9e") % thisIter->getQMEnergy() << flush;
            XTP_LOG(xtp::logINFO, *_log)
                    << format("... E(GWBSE) = %1$+4.9e") % thisIter->getGWBSEEnergy() << flush;
            XTP_LOG(xtp::logINFO, *_log)
                    << format("... E(SF)    = %1$+4.9e") % thisIter->getSFEnergy() << flush;
            XTP_LOG(xtp::logINFO, *_log)
                    << format("... E(FM)    = %1$+4.9e") % thisIter->getFMEnergy() << flush;
            XTP_LOG(xtp::logINFO, *_log)
                    << format("... E(MM)    = %1$+4.9e") % thisIter->getMMEnergy() << flush;
            XTP_LOG(xtp::logINFO, *_log)
                    << format("... E(QMMM)  = %1$+4.9e") % thisIter->getQMMMEnergy() << flush;
            if (!_static_qmmm) {
                XTP_LOG(xtp::logINFO, *_log)
                        << format("... RMS(dR)  = %1$+4.9e") % thisIter->getRMSdR() << flush;
                XTP_LOG(xtp::logINFO, *_log)
                        << format("... RMS(dQ)  = %1$+4.9e") % thisIter->getRMSdQ() << flush;
                XTP_LOG(xtp::logINFO, *_log)
                        << format("... SUM(dQ)  = %1$+4.9e") % thisIter->getSUMdQ() << flush;
            }
            // CLEAN DIRECTORY
            _qmpack->CleanUp();


            return 0;
=======

    int QMMachine::Evaluate(ctp::XJob *job) {

      CTP_LOG(ctp::logINFO, *_log)
              << format("... dR %1$1.4f dQ %2$1.4f QM %3$1.4f MM %4$1.4f IT %5$d")
              % _crit_dR % _crit_dQ % _crit_dE_QM % _crit_dE_MM % _maxIter << flush;

      // FIGURE OUT CHARGE + MULTIPLICITY
      double dQ = 0.0;
      for (unsigned int i = 0; i < _job->getPolarTop()->QM0().size(); ++i) {
        dQ += _job->getPolarTop()->QM0()[i]->CalcTotQ();
      }
      int chrg = std::round(dQ);
      int spin = ((chrg < 0) ? -chrg : chrg) % 2 + 1;
      CTP_LOG(ctp::logINFO, *_log) << "... Q = " << chrg << ", 2S+1 = " << spin << flush;


      // PREPARE JOB DIRECTORY
      boost::filesystem::path arg_path;
      string frame_dir = "frame_" + boost::lexical_cast<string>(_job->getTop()->getDatabaseId());
      string jobFolder = "job_" + boost::lexical_cast<string>(_job->getId())
              + "_" + _job->getTag();
      string work_dir = (arg_path / "QMMM" / frame_dir / jobFolder).c_str();
      bool created = boost::filesystem::create_directories(work_dir);
      if (created) {
        CTP_LOG(ctp::logINFO, *_log) << "Created directory " << work_dir << flush;
      }
      
      vector<string> split;
      Tokenizer toker(_job->getTag(), ":");
      toker.ToVector(split);
      _initialstate=QMState(split.back());
      if(_initialstate.Type().isExciton() || _initialstate.Type().isGWState()){
       _filter.setInitialState(_initialstate);
       _filter.setLogger(_log);
       _do_gwbse=true;
      }
      
      _qmpack->setCharge(chrg);
      _qmpack->setSpin(spin);

      int iterCnt = 0;
      int iterMax = _maxIter;
      for (; iterCnt < iterMax; ++iterCnt) {

        // check for polarized QM/MM convergence
        int info = Iterate(work_dir, iterCnt);
        if (info != 0) {
          CTP_LOG(ctp::logERROR, *_log)
                  << format("Iterating job failed!") << flush;
          return 1;
        }
        if (_static_qmmm) {
          _isConverged = true;
          break;
        } else if (hasConverged()) {
          break;
>>>>>>> 6201e219
        }

      }

<<<<<<< HEAD
        template<class QMPackage>
        void QMMachine<QMPackage>::Density2Charges(std::vector<int> _state_index ){


                    // load DFT basis set (element-wise information) from xml file
                    BasisSet dftbs;
                    if (orb_iter_input.getDFTbasis() != "") {
                        dftbs.LoadBasisSet(orb_iter_input.getDFTbasis());
                        XTP_LOG(xtp::logDEBUG, *_log) << xtp::TimeStamp() << " Loaded DFT Basis Set " << orb_iter_input.getDFTbasis() << flush;
                    }

                    // fill DFT AO basis by going through all atoms
                    AOBasis dftbasis;
                    dftbasis.AOBasisFill(&dftbs, orb_iter_input.QMAtoms());
=======
      if (iterCnt == iterMax - 1 && !_isConverged) {
        CTP_LOG(ctp::logWARNING, *_log)
                << format("Not converged within %1$d iterations.") % iterMax;
        return 2;
      }
>>>>>>> 6201e219

      return 0;
    }


    void QMMachine::RunGDMA(QMMIter* thisIter, string& runFolder){
      if (_qmpack->getPackageName() != "gaussian" || _qmpack->getExecutable() != "g03") {
        throw std::runtime_error(" Invalid QMPackage: " + _qmpack->getPackageName()+ " Gaussian 03 only!");
      } else {
        GDMA gdma;
        gdma.Initialize(_gdma_options);
        gdma.setLog(_log);
        gdma.SetRunDir(runFolder);
        CTP_LOG(ctp::logINFO, *_log) << "Running GDMA " << flush;
        gdma.WriteInputFile();
        gdma.RunExternal();
        gdma.ParseOutputFile();
        thisIter->UpdateMPSFromGDMA(gdma.GetMultipoles(), _job->getPolarTop()->QM0());
      } 
    }


    void QMMachine::RunGWBSE(string& runFolder){
      CTP_LOG(ctp::logDEBUG, *_log) << "Running GWBSE "<< flush;
      GWBSE gwbse = GWBSE(orb_iter_input);
      // define own logger for GW-BSE that is written into a runFolder logfile
      ctp::Logger gwbse_logger(ctp::logDEBUG);
      gwbse_logger.setMultithreading(false);
      gwbse.setLogger(&gwbse_logger);
      gwbse_logger.setPreface(ctp::logINFO, (format("\nGWBSE INF ...")).str());
      gwbse_logger.setPreface(ctp::logERROR, (format("\nGWBSE ERR ...")).str());
      gwbse_logger.setPreface(ctp::logWARNING, (format("\nGWBSE WAR ...")).str());
      gwbse_logger.setPreface(ctp::logDEBUG, (format("\nGWBSE DBG ...")).str());
      
      // Initialize with options
      gwbse.Initialize(_gwbse_options);
      // actual GW-BSE run
      gwbse.Evaluate();
      
      // write logger to log file
      ofstream ofs;
      string gwbse_logfile = runFolder + "/gwbse.log";
      ofs.open(gwbse_logfile.c_str(), ofstream::out);
      if (!ofs.is_open()) {
        throw runtime_error("Bad file handle: " + gwbse_logfile);
      }
      ofs << gwbse_logger << endl;
      ofs.close();
    }


    bool QMMachine::RunDFT(string& runFolder, std::vector<std::shared_ptr<ctp::PolarSeg> >& MultipolesBackground){
      ctp::Logger dft_logger(ctp::logDEBUG);
      dft_logger.setMultithreading(false);
      dft_logger.setPreface(ctp::logINFO, (format("\nGWBSE INF ...")).str());
      dft_logger.setPreface(ctp::logERROR, (format("\nGWBSE ERR ...")).str());
      dft_logger.setPreface(ctp::logWARNING, (format("\nGWBSE WAR ...")).str());
      dft_logger.setPreface(ctp::logDEBUG, (format("\nGWBSE DBG ...")).str());
      _qmpack->setLog(&dft_logger);
      
      _qmpack->setMultipoleBackground(MultipolesBackground);
      
      // setting RUNDIR for the external QMPackages, dummy for internal
      _qmpack->setRunDir(runFolder);
      
      CTP_LOG(ctp::logDEBUG, *_log) << "Writing input file " << runFolder << flush;
      CTP_LOG(ctp::logDEBUG, *_log) << "Running DFT " << flush;
      _qmpack->WriteInputFile(orb_iter_input);
      
      orb_iter_input.WriteXYZ(runFolder + "/system_qm.xyz");
      
      _qmpack->Run(orb_iter_input);
      
      /* Parse information from the LOGFILE into orbitals, if
       * external QMPackage is run. Dummy for internal DFTENGINE.
       * The QMPackage's MOcoefficients are not automatically
       * parsed in DFT-only calculations and ESP fits for
       * polarized QMMM are expected in the LOGFILE.
       * IF the internal ESPFITs should be used, the MOcoefficients
       * need to be parsed too.
       */
      bool success1= _qmpack->ParseLogFile(orb_iter_input);
   
      bool success2=_qmpack->ParseOrbitalsFile(orb_iter_input);
      _qmpack->CleanUp();
      
      ofstream ofs;
      string dft_logfile = runFolder + "/dft.log";
      ofs.open(dft_logfile.c_str(), ofstream::out);
      if (!ofs.is_open()) {
        throw runtime_error("Bad file handle: " + dft_logfile);
      }
      ofs << dft_logger << endl;
      ofs.close();
      _qmpack->setLog(_log);
        return success1&&success2;
    }

    bool QMMachine::Iterate(string jobFolder, int iterCnt) {

      // CREATE ITERATION OBJECT & SETUP RUN DIRECTORY
      QMMIter *thisIter = this->CreateNewIter();
      int iter = iterCnt;
      string runFolder = jobFolder + "/iter_" + boost::lexical_cast<string>(iter);

      bool created = boost::filesystem::create_directory(runFolder);
      if (created)
        CTP_LOG(ctp::logDEBUG, *_log) << "Created directory " << runFolder << flush;
      else
        CTP_LOG(ctp::logWARNING, *_log) << "Could not create directory " << runFolder << flush;

      // RUN CLASSICAL INDUCTION & SAVE
      _job->getPolarTop()->PrintPDB(runFolder + "/QM0_MM1_MM2.pdb");
      _xind->Evaluate(_job);

      if(!_xind->hasConverged()){
        throw std::runtime_error("Classical induction did not converge");
      }

      thisIter->setE_FM(_job->getEF00(), _job->getEF01(), _job->getEF02(),
              _job->getEF11(), _job->getEF12(), _job->getEM0(),
              _job->getEM1(), _job->getEM2(), _job->getETOT());


      /* Translate atoms in QM0() to QMAtoms in orbitals object
       * to be used in writing the QM input files for the
       * external QMPackages or directly in internal DFT engine.
       * DRAWBACK: QMAtom positions are fixed for all iterations
       *           unless the UPDATE function at the end of the
       *           iteration updates orb_iter_input (TO BE TESTED)
       */
      QMInterface qminterface;
      if (iterCnt == 0) qminterface.GenerateQMAtomsFromPolarSegs(_job->getPolarTop(), orb_iter_input);

      /* Generate list of polar segments in the MM1() and MM2()
       * region to be used in writing the background multipoles
       * in the external QMPackages or in the direct evaluation
       * in the internal DFT engine.
       */
      std::vector<std::shared_ptr<ctp::PolarSeg> > MultipolesBackground = qminterface.GenerateMultipoleList(_job->getPolarTop());

      bool success=RunDFT(runFolder, MultipolesBackground);
      if (!success) {
        return 1;
      }
       

double energy_ex=0.0;
      if (_do_gwbse) {
        if (_initialstate.Type()==QMStateType::Gstate) {
         CTP_LOG(ctp::logDEBUG, *_log) <<"QMMMachine no GWBSE necessary for " + _initialstate.ToLongString();
        }
        RunGWBSE(runFolder);
        CTP_LOG(ctp::logDEBUG, *_log) << "Excited state via GWBSE: " << flush;
        CTP_LOG(ctp::logDEBUG, *_log) << "state:" << _initialstate.ToLongString() << flush;
        _filter.PrintInfo();
       
        QMState newstate= _filter.CalcStateAndUpdate(orb_iter_input);
        energy_ex=orb_iter_input.getExcitedStateEnergy(newstate)* tools::conv::hrt2ev;    

        if (!_static_qmmm) {
          Density2Charges(newstate);
        }

      } //_do_gwbse


      /* new ESP fit only required for
       * - polarizable QMMM
       * AND
       * - GWBSE or DFT with internal DFTENGINE
       */
      if (!_static_qmmm && _qmpack->getPackageName() == "xtp" && !_do_gwbse) {
        QMState gsstate=QMState(QMStateType::Gstate,0,false);
        Density2Charges(gsstate);
      } // for polarized QMMM

      if (tools::globals::verbose) {
        CTP_LOG(ctp::logDEBUG, *_log) << "Calculated partial charges" << flush;
        for (const QMAtom* atom : orb_iter_input.QMAtoms()) {
          CTP_LOG(ctp::logDEBUG, *_log) << atom->getType() << " " << atom->getPartialcharge() << flush;
        }
      }
      
      // EXTRACT & SAVE QM ENERGIES
      double energy_sf = orb_iter_input.getSelfEnergy();
      double energy_qmsf = orb_iter_input.getQMEnergy();
      double energy_qm = energy_qmsf - energy_sf;
      thisIter->setQMSF(energy_qm, energy_sf, energy_ex);
      _job->setEnergy_QMMM(thisIter->getQMEnergy(), thisIter->getGWBSEEnergy(), thisIter->getSFEnergy(),
              thisIter->getQMMMEnergy());

      // EXTRACT & SAVE QMATOM DATA
      std::vector< QMAtom* > &atoms = orb_iter_input.QMAtoms();

      thisIter->UpdatePosChrgFromQMAtoms(atoms, _job->getPolarTop()->QM0());
      
      if (_do_gdma) {
        RunGDMA(thisIter, runFolder);
      } 

      // serialize this iteration
      if (_do_archive) {
        // save orbitals
        std::string orb_file = runFolder + "/system.orb";
        CTP_LOG(ctp::logDEBUG, *_log) << "Archiving data to " << orb_file << flush;
        orb_iter_input.WriteToCpt(orb_file);
      }

      CTP_LOG(ctp::logINFO, *_log)
              << format("Summary - iteration %1$d:") % (iterCnt + 1) << flush;
      CTP_LOG(ctp::logINFO, *_log)
              << format("... QM Size  = %1$d atoms") % int(atoms.size()) << flush;
      CTP_LOG(ctp::logINFO, *_log)
              << format("... E(QM)    = %1$+4.9e") % thisIter->getQMEnergy() << flush;
      CTP_LOG(ctp::logINFO, *_log)
              << format("... E(GWBSE) = %1$+4.9e") % thisIter->getGWBSEEnergy() << flush;
      CTP_LOG(ctp::logINFO, *_log)
              << format("... E(SF)    = %1$+4.9e") % thisIter->getSFEnergy() << flush;
      CTP_LOG(ctp::logINFO, *_log)
              << format("... E(FM)    = %1$+4.9e") % thisIter->getFMEnergy() << flush;
      CTP_LOG(ctp::logINFO, *_log)
              << format("... E(MM)    = %1$+4.9e") % thisIter->getMMEnergy() << flush;
      CTP_LOG(ctp::logINFO, *_log)
              << format("... E(QMMM)  = %1$+4.9e") % thisIter->getQMMMEnergy() << flush;
      if (!_static_qmmm) {
        CTP_LOG(ctp::logINFO, *_log)
                << format("... RMS(dR)  = %1$+4.9e") % thisIter->getRMSdR() << flush;
        CTP_LOG(ctp::logINFO, *_log)
                << format("... RMS(dQ)  = %1$+4.9e") % thisIter->getRMSdQ() << flush;
        CTP_LOG(ctp::logINFO, *_log)
                << format("... SUM(dQ)  = %1$+4.9e") % thisIter->getSUMdQ() << flush;
      }
      // CLEAN DIRECTORY
     

      return 0;
    }


    void QMMachine::Density2Charges(const QMState& state) {

      Eigen::MatrixXd DMAT = orb_iter_input.DensityMatrixFull(state);
      
      int iter = _iters.size() - 1;
      Eigen::MatrixXd DMAT_mixed;
      if (iter == 0) {
        DMAT_mixed = DMAT;
      } else {
        DMAT_mixed = _alpha * _DMAT_old + (1 - _alpha) * DMAT;
      }

      _DMAT_old = DMAT_mixed;
      BasisSet dftbs;
      if (orb_iter_input.getDFTbasis() != "") {
        dftbs.LoadBasisSet(orb_iter_input.getDFTbasis());
        CTP_LOG(ctp::logDEBUG, *_log) << ctp::TimeStamp() << " Loaded DFT Basis Set " << orb_iter_input.getDFTbasis() << flush;
      }else{
        throw std::runtime_error("Basisset in orb_iter_input not set");
      }
      // fill DFT AO basis by going through all atoms
      AOBasis dftbasis;
      dftbasis.AOBasisFill(dftbs, orb_iter_input.QMAtoms());
      Espfit esp = Espfit(_log);
      esp.Fit2Density(orb_iter_input.QMAtoms(), DMAT_mixed, dftbasis, "medium");

      return;
    }


    QMMIter *QMMachine::CreateNewIter() {

      QMMIter *newIter = new QMMIter(_iters.size());
      this->_iters.push_back(newIter);
      return newIter;
    }


    bool QMMachine::hasConverged() {

<<<<<<< HEAD
                XTP_LOG(xtp::logINFO, *_log)
                        << format("... dE_QM  = %1$+4.9e") % dE_QM << flush;
                XTP_LOG(xtp::logINFO, *_log)
                        << format("... dE_MM  = %1$+4.9e") % dE_MM << flush;
=======
    bool  convg_dR = false;
    bool  convg_dQ = false;
    bool  convg_dE_QM = false;
    bool  convg_dE_MM = false;
>>>>>>> 6201e219

      if (_iters.size() > 1) {

        QMMIter *iter_0 = _iters[_iters.size() - 2];
        QMMIter *iter_1 = _iters[_iters.size() - 1];

        double dR = iter_1->getRMSdR();
        double dQ = iter_1->getRMSdQ();
        double dE_QM = iter_1->getQMEnergy() - iter_0->getQMEnergy();
        double dE_MM = iter_1->getMMEnergy() - iter_0->getMMEnergy();

        CTP_LOG(ctp::logINFO, *_log)
                << format("... dE_QM  = %1$+4.9e") % dE_QM << flush;
        CTP_LOG(ctp::logINFO, *_log)
                << format("... dE_MM  = %1$+4.9e") % dE_MM << flush;

<<<<<<< HEAD
            XTP_LOG(xtp::logINFO, *_log)
                    << format("... Convg dR = %s") % (_convg_dR ? "true" : "false") << flush;
            XTP_LOG(xtp::logINFO, *_log)
                    << format("... Convg dQ = %s") % (_convg_dQ ? "true" : "false") << flush;
            XTP_LOG(xtp::logINFO, *_log)
                    << format("... Convg QM = %s") % (_convg_dE_QM ? "true" : "false") << flush;
            XTP_LOG(xtp::logINFO, *_log)
                    << format("... Convg MM = %s") % (_convg_dE_MM ? "true" : "false") << flush;
=======
        if (dR <= _crit_dR) convg_dR = true;
        if (dQ <= _crit_dQ) convg_dQ = true;
        if (dE_QM * dE_QM <= _crit_dE_QM * _crit_dE_QM) convg_dE_QM = true;
        if (dE_MM * dE_MM <= _crit_dE_MM * _crit_dE_MM) convg_dE_MM = true;
      }
>>>>>>> 6201e219

      _isConverged = ((convg_dR && convg_dQ) && (convg_dE_QM && convg_dE_MM));

      CTP_LOG(ctp::logINFO, *_log)
              << format("... Convg dR = %s") % (convg_dR ? "true" : "false") << flush;
      CTP_LOG(ctp::logINFO, *_log)
              << format("... Convg dQ = %s") % (convg_dQ ? "true" : "false") << flush;
      CTP_LOG(ctp::logINFO, *_log)
              << format("... Convg QM = %s") % (convg_dE_QM ? "true" : "false") << flush;
      CTP_LOG(ctp::logINFO, *_log)
              << format("... Convg MM = %s") % (convg_dE_MM ? "true" : "false") << flush;

      return _isConverged;
    }




  }
}<|MERGE_RESOLUTION|>--- conflicted
+++ resolved
@@ -17,7 +17,7 @@
  *
  */
 
-
+#include <votca/xtp/polartop.h>
 #include <votca/xtp/qmmachine.h>
 #include <sys/stat.h>
 #include <boost/algorithm/string.hpp>
@@ -31,138 +31,10 @@
 using boost::format;
 
 namespace votca {
-<<<<<<< HEAD
-    namespace xtp {
-
-        template<class QMPackage>
-        QMMachine<QMPackage>::QMMachine(xtp::XJob *job, xtp::XInductor *xind, QMPackage *qmpack,
-                Property *opt, string sfx, int nst, bool mav)
-        : _job(job), _xind(xind), _qmpack(qmpack), _subthreads(nst),
-        _isConverged(false) {
-
-            string key = sfx + ".qmmmconvg";
-
-            _crit_dR = opt->ifExistsReturnElseReturnDefault<double>(key + ".dR", 0.01); //nm
-            _crit_dQ = opt->ifExistsReturnElseReturnDefault<double>(key + ".dQ", 0.01); //e
-            _crit_dE_QM = opt->ifExistsReturnElseReturnDefault<double>(key + ".dQdE_QM", 0.001); //eV
-            _crit_dE_MM = opt->ifExistsReturnElseReturnDefault<double>(key + ".dE_MM", _crit_dE_QM); //eV
-            _maxIter = opt->ifExistsReturnElseReturnDefault<int>(key + ".max_iter", 32);
-            
-             _alpha = opt->ifExistsReturnElseReturnDefault<double>(key + ".mixing", 0.0); 
-            
-           
-  
-
-
-            key = sfx;
-            bool split_dpl = opt->ifExistsReturnElseReturnDefault<bool>(key + ".split_dpl", true);
-            double dpl_spacing = opt->ifExistsReturnElseReturnDefault<double>(key + ".dpl_spacing", 1e-3);
-            qminterface.setMultipoleSplitting(split_dpl, dpl_spacing);
-
-            // check for archiving
-            std::string _archiving_string = opt->ifExistsReturnElseReturnDefault<std::string>(key + ".archiving", "");
-            if (_archiving_string.find("iterations") != std::string::npos) {
-                _do_archive = true;
-            } else {
-                _do_archive = false;
-            }
-
-            // check for static or polarized qmmm
-            key = sfx + ".tholemodel";
-            _static_qmmm = true;
-             qmpack->setWithPolarization(false);
-            if (opt->exists(key + ".induce")) {
-                bool induce = opt->get(key + ".induce").as<bool>();
-                
-                if(induce){
-                  qmpack->setWithPolarization(true);
-                  qmpack->setDipoleSpacing(dpl_spacing);
-                }
-           
-                cout<<"STATIC "<<induce<<endl;
-                _static_qmmm = !induce;
-            }
-           
-
-
-            // GDMA options
-            key = sfx + ".gdma";
-            if (opt->exists(key)) {
-                _do_gdma = true;
-                string _gdma_xml = opt->get(key).as<string> ();
-                //cout << endl << "... ... Parsing " << _package_xml << endl ;
-                load_property_from_xml(_gdma_options, _gdma_xml.c_str());
-            } else {
-                _do_gdma = false;
-            }
-
-
-            // GWBSE options
-            key = sfx + ".gwbse";
-            if (opt->exists(key)) {
-                _do_gwbse = true;
-
-            // PUT IN some useful type definitions for excited state
-            // - singlet -> singlet exciton
-            // - triplet -> triplet exciton
-            // - quasiparticle -> GW quasiparticle (diagqp)
-            // - kohn-sham -> DFT MO
-
-                string _gwbse_xml = opt->get(key + ".gwbse_options").as<string> ();
-                //cout << endl << "... ... Parsing " << _package_xml << endl ;
-                load_property_from_xml(_gwbse_options, _gwbse_xml.c_str());
-                _state = opt->get(key + ".state").as< int >();
-                _type = opt->get(key + ".type").as< string >();
-                if (_type != "singlet" && _type != "triplet" && _type != "quasiparticle") {
-                    throw runtime_error(" Invalid excited state type! " + _type);
-                }
-
-                key = sfx + ".gwbse.filter";
-                if (opt->exists(key + ".oscillator_strength") && _type != "triplet") {
-                    _has_osc_filter = true;
-                    _osc_threshold = opt->get(key + ".oscillator_strength").as<double> ();
-                }
-                if (opt->exists(key + ".overlap")) {
-                    _has_overlap_filter = true;
-                    // _osc_threshold = opt->get(key + ".oscillator_strength").as<double> ();
-                }
-                if (opt->exists(key + ".localisation")) {
-                    _has_loc_filter = true;
-
-                    string temp = opt->get(key + ".localisation").as<string> ();
-                    Tokenizer tok_cleanup(temp, ", \n\t");
-                    std::vector <std::string> strings_vec;
-                    tok_cleanup.ToVector(strings_vec);
-                    if (strings_vec.size()!=2){
-                        throw runtime_error("qmmmachine: Fragment and localisation threshold are not separated");
-                    }
-                    if(strings_vec[0]=="a" || strings_vec[0]=="A"){
-                        _localiseonA=true;
-                    }else if(strings_vec[0]=="b" || strings_vec[0]=="B"){
-                         _localiseonA=false;
-                    }else{
-                        throw runtime_error("qmmmachine: Fragment label not known, either A or B");
-                    }
-                    _loc_threshold=boost::lexical_cast<double>(strings_vec[1]);
-                }
-
-                if (opt->exists(key + ".charge_transfer")) {
-                    _has_dQ_filter = true;
-                    _dQ_threshold = opt->get(key + ".charge_transfer").as<double> ();
-                }
-                if(_has_dQ_filter && _has_loc_filter){
-                    throw runtime_error("Cannot use localisation and charge_transfer filter at the same time.");
-                }
-            } else {
-                _do_gwbse = false;
-            }
-
-            return;
-=======
   namespace xtp {
 
 
-    QMMachine::QMMachine(ctp::XJob *job, ctp::XInductor *xind, QMPackage *qmpack,
+    QMMachine::QMMachine(xtp::XJob *job, xtp::XInductor *xind, QMPackage *qmpack,
             Property *opt, string sfx)
     : _job(job), _xind(xind), _qmpack(qmpack), 
     _isConverged(false) {
@@ -195,7 +67,6 @@
         if (induce) {
           qmpack->setWithPolarization(true);
           qmpack->setDipoleSpacing(dpl_spacing);
->>>>>>> 6201e219
         }
         _static_qmmm = !induce;
       }
@@ -233,508 +104,9 @@
       _iters.clear();
     }
 
-<<<<<<< HEAD
-        template<class QMPackage>
-        int QMMachine<QMPackage>::Evaluate(xtp::XJob *job) {
-
-            XTP_LOG(xtp::logINFO, *_log)
-                    << format("... dR %1$1.4f dQ %2$1.4f QM %3$1.4f MM %4$1.4f IT %5$d")
-                    % _crit_dR % _crit_dQ % _crit_dE_QM % _crit_dE_MM % _maxIter << flush;
-
-            // FIGURE OUT CHARGE + MULTIPLICITY
-            double dQ = 0.0;
-            for (unsigned int i = 0; i < _job->getPolarTop()->QM0().size(); ++i) {
-                dQ += _job->getPolarTop()->QM0()[i]->CalcTotQ();
-            }
-            int chrg = round(dQ);
-            int spin = ((chrg < 0) ? -chrg : chrg) % 2 + 1;
-            XTP_LOG(xtp::logINFO, *_log) << "... Q = " << chrg << ", 2S+1 = " << spin << flush;
-
-
-            // PREPARE JOB DIRECTORY
-            string jobFolder = "xjob_" + boost::lexical_cast<string>(_job->getId())
-                    + "_" + _job->getTag();
-            bool created = boost::filesystem::create_directory(jobFolder);
-            if (created) {
-                XTP_LOG(xtp::logINFO, *_log) << "Created directory " << jobFolder << flush;
-            }
-
-
-            // SET ITERATION-TIME CONSTANTS
-            // TO ADJUST
-
-            _qmpack->setCharge(chrg);
-            _qmpack->setSpin(spin);
-
-
-            int iterCnt = 0;
-            int iterMax = _maxIter;
-            for (; iterCnt < iterMax; ++iterCnt) {
-
-                // check for polarized QM/MM convergence
-            int info= Iterate(jobFolder, iterCnt);
-            if(info!=0){
-                 XTP_LOG(xtp::logERROR, *_log)
-                        << format("Iterating job failed!")<<flush;
-                 return 1;
-            }
-                if (_static_qmmm) {
-                    _isConverged = true;
-                    break;
-                } else if (hasConverged()) {
-                    break;
-                }
-
-            }
-
-            if (iterCnt == iterMax - 1 && !_isConverged) {
-                XTP_LOG(xtp::logWARNING, *_log)
-                        << format("Not converged within %1$d iterations.") % iterMax;
-                return 2;
-            }
-
-            return 0;
-        }
-
-        template<class QMPackage>
-        bool QMMachine<QMPackage>::Iterate(string jobFolder, int iterCnt) {
-
-            // CREATE ITERATION OBJECT & SETUP RUN DIRECTORY
-            QMMIter *thisIter = this->CreateNewIter();
-            int iter = iterCnt;
-            string runFolder = jobFolder + "/iter_" + boost::lexical_cast<string>(iter);
-
-            bool created = boost::filesystem::create_directory(runFolder);
-            if (created)
-                XTP_LOG(xtp::logDEBUG, *_log) << "Created directory " << runFolder << flush;
-            else
-                XTP_LOG(xtp::logWARNING, *_log) << "Could not create directory " << runFolder << flush;
-
-
-            // RUN CLASSICAL INDUCTION & SAVE
-            _job->getPolarTop()->PrintPDB(runFolder + "/QM0_MM1_MM2.pdb");
-            _xind->Evaluate(_job);
-
-
-
-            assert(_xind->hasConverged());
-            thisIter->setE_FM(_job->getEF00(), _job->getEF01(), _job->getEF02(),
-                    _job->getEF11(), _job->getEF12(), _job->getEM0(),
-                    _job->getEM1(), _job->getEM2(), _job->getETOT());
-
-
-            std::vector<xtp::Segment*> empty;
-            /* Translate atoms in QM0() to QMAtoms in orbitals object
-             * to be used in writing the QM input files for the
-             * external QMPackages or directly in internal DFT engine.
-             * DRAWBACK: QMAtom positions are fixed for all iterations
-             *           unless the UPDATE function at the end of the
-             *           iteration updates orb_iter_input (TO BE TESTED)
-             */
-            if (iterCnt == 0) qminterface.GenerateQMAtomsFromPolarSegs(_job->getPolarTop(), orb_iter_input);
-
-            /* Generate list of polar segments in the MM1() and MM2()
-             * region to be used in writing the background multipoles
-             * in the external QMPackages or in the direct evaluation
-             * in the internal DFT engine.
-             */
-            std::vector<xtp::PolarSeg*> MultipolesBackground = qminterface.GenerateMultipoleList( _job->getPolarTop() );
-
-            // if XTP DFT is used, pass this list of polar segments
-            if ( _qmpack->getPackageName() == "xtp" )  _qmpack->setMultipoleBackground( MultipolesBackground );
-
-            // setting RUNDIR for the external QMPackages, dummy for internal
-            _qmpack->setRunDir(runFolder);
-
-            /* Call to WriteInputFile writes the appropriate input files
-             * for the respective external QMPackages. For the internal
-             * DFT engine, this function sets logger and runs DFTENGINE's
-             * Prepare() function. ONLY the first iteration, this will
-             * initialize the atoms, basissets, ecps, etc. In all
-             * subsequent iterations it will recalculate all the "static"
-             * AOmatrices (overlap, kinetic energy, nuc/ecp) which is
-             * strictly unnecessary but at the same time also those
-             * for external point charges, dipoles, and quadrupoles.
-             * Since in polarized calculations, the dipoles can change
-             * this recalculation is required. Should be split off the
-             * Prepare() function for efficiency.
-             */
-            XTP_LOG(xtp::logDEBUG, *_log) << "Writing input file " << runFolder << flush;
-            _qmpack->WriteInputFile(empty, &orb_iter_input, MultipolesBackground);
-
-
-            FILE *out;
-            out = fopen((runFolder + "/system.pdb").c_str(), "w");
-            orb_iter_input.WritePDB(out);
-            fclose(out);
-
-            /* Runs the external QMPackage or the self-consistent part of
-             * DFTENGINE
-             */
-            _qmpack->Run( &orb_iter_input );
-
-            /* Parse information from the LOGFILE into orbitals, if
-             * external QMPackage is run. Dummy for internal DFTENGINE.
-             * The QMPackage's MOcoefficients are not automatically
-             * parsed in DFT-only calculations and ESP fits for
-             * polarized QMMM are expected in the LOGFILE.
-             * IF the internal ESPFITs should be used, the MOcoefficients
-             * need to be parsed too.
-             */
-            bool success=_qmpack->ParseLogFile(&orb_iter_input);
-            if(!success){
-                return 1;
-            }
-            
-            // GW-BSE starts here
-            double energy___ex = 0.0;
-            std::vector<int> _state_index;
-
-            if (_do_gwbse) {
-
-                /* Parses the MOcoefficients from the external QMPackages
-                 * for GW-BSE. Internal DFTENGINE has stored coefficients
-                 * into orb_iter_input already, so this is a dummy for that.
-                 */
-                _qmpack->ParseOrbitalsFile(&orb_iter_input);
-                orb_iter_input.setDFTbasis(_qmpack->getBasisSetName());
-
-                // Get a GWBSE object
-                GWBSE _gwbse = GWBSE(&orb_iter_input);
-                // define own logger for GW-BSE that is written into a runFolder logfile
-                xtp::Logger gwbse_logger(xtp::logDEBUG);
-                gwbse_logger.setMultithreading(false);
-                //_gwbse.setLogger(_log);
-                _gwbse.setLogger(&gwbse_logger);
-                gwbse_logger.setPreface(xtp::logINFO, (format("\nGWBSE INF ...")).str());
-                gwbse_logger.setPreface(xtp::logERROR, (format("\nGWBSE ERR ...")).str());
-                gwbse_logger.setPreface(xtp::logWARNING, (format("\nGWBSE WAR ...")).str());
-                gwbse_logger.setPreface(xtp::logDEBUG, (format("\nGWBSE DBG ...")).str());
-
-                // Initialize with options
-                _gwbse.Initialize(&_gwbse_options);
-
-                /* Only execute GWBSE if excited state is requested. This is a bit
-                 * weird construction to have ground state calculation treated in
-                 * exactly the same way for polarized QMMM.
-                 */
-                if (_state > 0) {
-                    XTP_LOG(xtp::logDEBUG, *_log) << "Excited state via GWBSE: " << flush;
-                    XTP_LOG(xtp::logDEBUG, *_log) << "  --- type:              " << _type << flush;
-                    XTP_LOG(xtp::logDEBUG, *_log) << "  --- state:             " << _state << flush;
-                    if (_has_overlap_filter) {
-                        XTP_LOG(xtp::logDEBUG, *_log) << "  --- filter: overlap  " <<  flush;
-                    }
-                    if (_has_osc_filter) {
-                        XTP_LOG(xtp::logDEBUG, *_log) << "  --- filter: osc.str. > " << _osc_threshold << flush;
-                    }
-                    if (_has_dQ_filter) {
-                        XTP_LOG(xtp::logDEBUG, *_log) << "  --- filter: crg.trs. > " << _dQ_threshold << flush;
-                    }
-                    if (_has_loc_filter){
-                        if (_localiseonA){
-                         XTP_LOG(xtp::logDEBUG, *_log) << "  --- filter: localisation on A > " << _loc_threshold << flush;
-                        }else{
-                            XTP_LOG(xtp::logDEBUG, *_log) << "  --- filter: localisation on B > " << _loc_threshold << flush;
-                        }
-                    }
-
-                    if (_has_osc_filter && _has_dQ_filter) {
-                        XTP_LOG(xtp::logDEBUG, *_log) << "  --- WARNING: filtering for optically active CT transition - might not make sense... " << flush;
-                    }
-
-                    // actual GW-BSE run
-                    _gwbse.Evaluate();
-
-                    // write logger to log file
-                    ofstream ofs;
-                    string gwbse_logfile = runFolder + "/gwbse.log";
-                    ofs.open(gwbse_logfile.c_str(), ofstream::out);
-                    if (!ofs.is_open()) {
-                        throw runtime_error("Bad file handle: " + gwbse_logfile);
-                    }
-                    ofs << gwbse_logger << endl;
-                    ofs.close();
-
-                    // PROCESSING the GW-BSE result
-                    // - find the excited state of interest
-                    // oscillator strength filter
-
-                    // quasiparticle filter
-                    if (_has_overlap_filter) {
-                        if (iter == 0) {
-
-                            // One - to - One LIST in 0th iteration
-                            for (unsigned _i = 0; _i < orb_iter_input.QPdiagEnergies().size(); _i++) {
-                                _state_index.push_back(_i);
-                            }
-
-                        } else {
-                            // get AO overlap matrix
-                            AOOverlap _dftoverlap;
-                            // load dft  basis set (element-wise information) from xml file
-                            BasisSet dftbs;
-                            dftbs.LoadBasisSet(orb_iter_input.getDFTbasis());
-                            XTP_LOG(xtp::logDEBUG, *_log) << xtp::TimeStamp() << " Loaded DFT Basis Set " << orb_iter_input.getDFTbasis() << flush;
-
-                            // fill auxiliary GW AO basis by going through all atoms
-                            AOBasis dftbasis;
-                            dftbasis.AOBasisFill(&dftbs, orb_iter_input.QMAtoms());
-                            XTP_LOG(xtp::logDEBUG, *_log) << xtp::TimeStamp() << " Filled DFT Basis of size " << dftbasis.AOBasisSize() << flush;
-
-                            // Fill overlap
-                            _dftoverlap.Fill(dftbasis);
-                            XTP_LOG(xtp::logDEBUG, *_log) << xtp::TimeStamp() << " Filled DFT Overlap matrix of dimension: " << _dftoverlap.Matrix().rows() << flush;
-
-
-                            // 'LAMBDA' matrix of the present iteration
-                            Eigen::MatrixXd lambda_N = orb_iter_input.LambdaMatrixQuasiParticle();
-
-                            // 'LAMBDA' matrix of the previous iteration
-                            string runFolder_N_1 = jobFolder + "/iter_" + boost::lexical_cast<string>(iter - 1);
-                            string orbfile_N_1 = runFolder_N_1 + "/system.orb";
-                            Orbitals _orbitals_N_1;
-                            // load the QM data from serialized orbitals object
-                           
-                            XTP_LOG(xtp::logDEBUG, *_log) << " Loading QM data from " << orbfile_N_1 << flush;
-                            _orbitals_N_1.ReadFromCpt(orbfile_N_1);
-                            
-                            Eigen::MatrixXd lambda_N_1 = _orbitals_N_1.LambdaMatrixQuasiParticle();
-                            // calculate QP overlaps
-                            
-                            Eigen::MatrixXd qpoverlaps = lambda_N*_dftoverlap.Matrix()*lambda_N_1.transpose();
-
-                            // test output
-                            if (tools::globals::verbose) {
-                                for (unsigned i = 0; i < qpoverlaps.rows(); i++) {
-                                    for (unsigned j = 0; j < qpoverlaps.cols(); j++) {
-                                        XTP_LOG(xtp::logDEBUG, *_log) << " [" << i << " , " << j << "]: " << qpoverlaps(i, j) << flush;
-                                    }
-                                }
-                            }
-                            
-                            // filter for max absolute value (hopefully close to 1)
-                            for (unsigned _j = 0; _j < qpoverlaps.cols(); _j++) {
-                                int maxi = 0;
-                                for (unsigned _i = 0; _i < qpoverlaps.rows(); _i++) {
-                                    if (std::abs(qpoverlaps(_i, _j)) > std::abs(qpoverlaps(maxi, _j))) {
-                                        maxi = _i;
-                                    }
-                                }
-                                _state_index.push_back(maxi);
-                                XTP_LOG(xtp::logDEBUG, *_log) << " [" << maxi << " , " << _j << "]: " << qpoverlaps(maxi, _j) << flush;
-                            }
-
-                        }
-
-                    }
-
-                    if (_has_osc_filter) {
-
-                        // go through list of singlets
-                        const std::vector<double>oscs = orb_iter_input.Oscillatorstrengths();
-                        for (unsigned _i = 0; _i < oscs.size(); _i++) {
-
-                            double osc = oscs[_i];
-                            if (osc > _osc_threshold) _state_index.push_back(_i);
-                        }
-
-                    } else {
-                        const VectorXfd & energies = (_type=="singlet") 
-                        ? orb_iter_input.BSESingletEnergies() : orb_iter_input.BSETripletEnergies();
-
-                        for (unsigned _i = 0; _i < energies.size(); _i++) {
-                            _state_index.push_back(_i);
-                        }
-                    }
-
-
-                    // filter according to charge transfer, go through list of excitations in _state_index
-                    if (_has_dQ_filter) {
-                        std::vector<int> _state_index_copy;
-                        const std::vector< Eigen::VectorXd >& dQ_frag= (_type=="singlet") 
-                        ? orb_iter_input.getFragmentChargesSingEXC():orb_iter_input.getFragmentChargesTripEXC();
-                        for (unsigned _i = 0; _i < _state_index.size(); _i++) {
-                            if (std::abs(dQ_frag[_state_index[_i]](0)) > _dQ_threshold) {
-                                _state_index_copy.push_back(_state_index[_i]);
-                            }
-                        }
-                        _state_index = _state_index_copy;
-                    }
-                    else if (_has_loc_filter) {
-                        std::vector<int> _state_index_copy;
-                        const std::vector< Eigen::VectorXd >& popE= (_type=="singlet") 
-                        ? orb_iter_input.getFragment_E_localisation_singlet():orb_iter_input.getFragment_E_localisation_triplet();
-                        const std::vector< Eigen::VectorXd >& popH= (_type=="singlet") 
-                        ? orb_iter_input.getFragment_H_localisation_singlet():orb_iter_input.getFragment_H_localisation_triplet();
-                        if(_localiseonA){
-                            for (unsigned _i = 0; _i < _state_index.size(); _i++) {
-                                if (popE[_state_index[_i]](0) > _loc_threshold && popH[_state_index[_i]](0) > _loc_threshold ) {
-                                    _state_index_copy.push_back(_state_index[_i]);
-                                }
-                            }
-                        }else{
-                            for (unsigned _i = 0; _i < _state_index.size(); _i++) {
-                                if (popE[_state_index[_i]](1) > _loc_threshold && popH[_state_index[_i]](1) > _loc_threshold ) {
-                                    _state_index_copy.push_back(_state_index[_i]);
-                                }
-                            }
-                        }
-                        _state_index = _state_index_copy;
-                    }
-
-
-                    if (_state_index.size() < 1) {
-                        XTP_LOG(xtp::logDEBUG, *_log) << xtp::TimeStamp() << " WARNING: FILTER yielded no state. Taking lowest excitation" << flush;
-                        _state_index.push_back(0);
-                    }else{
-                        if ( _type == "quasiparticle" ){
-                            XTP_LOG(xtp::logDEBUG, *_log) << xtp::TimeStamp() << " Filter yielded QP index: "<<_state_index[_state - 1 - orb_iter_input.getGWAmin()]<< flush;
-                        }else {
-                            XTP_LOG(xtp::logDEBUG, *_log) << xtp::TimeStamp() << " Filter yielded state"<<_type<<":"<<_state_index[_state - 1]+1<< flush;
-                        }
-                    }
-                    // - output its energy
-                    if (_type == "singlet") {
-                        energy___ex = orb_iter_input.BSESingletEnergies()[_state_index[_state - 1]] * tools::conv::hrt2ev; // to eV
-                    } else if (_type == "triplet") {
-                        energy___ex = orb_iter_input.BSETripletEnergies()[_state_index[_state - 1]] * tools::conv::hrt2ev; // to eV
-                    } else if (_type == "quasiparticle") {
-                        if ( _state > orb_iter_input.getNumberOfElectrons()  ) {
-                            // unoccupied QPs: E_a = E_0 + eps_l
-                            energy___ex = orb_iter_input.QPdiagEnergies()[_state_index[_state - 1 - orb_iter_input.getGWAmin()]] * tools::conv::hrt2ev; // to eV
-                        } else {
-                            // occupied QPs: E_c = E_0 - eps_h
-                            energy___ex = -1.0*orb_iter_input.QPdiagEnergies()[_state_index[_state - 1 - orb_iter_input.getGWAmin()]] * tools::conv::hrt2ev; // to eV
-                        }
-                    }
-
-                } // only if state >0
-
-                if (!_static_qmmm) {
-                    Density2Charges(_state_index);
-                } // for polarized QMMM
-
-            } //_do_gwbse
-
-
-            /* new ESP fit only required for
-             * - polarizable QMMM
-             * AND
-             * - GWBSE or DFT with internal DFTENGINE
-             */
-            if (!_static_qmmm && _qmpack->getPackageName() == "xtp" && !_do_gwbse) {
-                Density2Charges();
-            } // for polarized QMMM
-            
-            if(tools::globals::verbose){
-              XTP_LOG(xtp::logDEBUG, *_log) <<"Calculated partial charges"<< flush;
-              for(const QMAtom* atom:orb_iter_input.QMAtoms()){
-                XTP_LOG(xtp::logDEBUG, *_log) <<atom->getType()<<" "<< atom->getPartialcharge()<< flush;
-              }
-            }
-
-            // Test: go via GDMA instead of point charges, only for DFT with Gaussian!
-            GDMA _gdma;
-            if (_do_gdma) {
-                if (_qmpack->getPackageName() != "gaussian" || _qmpack->getExecutable() != "g03") {
-
-                    throw runtime_error(" Invalid QMPackage! " + _type + " Gaussian 03 only!");
-
-                } else {
-                    // get a GDMA object
-                    _gdma.Initialize(&_gdma_options);
-                    _gdma.setLog(_log);
-                    _gdma.SetRunDir(runFolder);
-
-                    XTP_LOG(xtp::logINFO, *_log) << "Running GDMA " << flush;
-                    // prepare a GDMA input file
-                    _gdma.WriteInputFile();
-
-                    // run GDMA external
-                    _gdma.RunExternal();
-
-                    // parse output of gdma and update multipoles_full
-                    _gdma.ParseOutputFile();
-
-                } // use gdma
-            } // _do_gdma
-
-
-            assert(orb_iter_input.hasSelfEnergy());
-            assert(orb_iter_input.hasQMEnergy());
-
-            // EXTRACT & SAVE QM ENERGIES
-            double energy___sf = orb_iter_input.getSelfEnergy();
-            double energy_qmsf = orb_iter_input.getQMEnergy();
-            double energy_qm__ = energy_qmsf - energy___sf;
-            thisIter->setQMSF(energy_qm__, energy___sf, energy___ex);
-            _job->setEnergy_QMMM(thisIter->getQMEnergy(), thisIter->getGWBSEEnergy(), thisIter->getSFEnergy(),
-                    thisIter->getQMMMEnergy());
-
-            // EXTRACT & SAVE QMATOM DATA
-            std::vector< QMAtom* > &atoms = orb_iter_input.QMAtoms();
-
-            thisIter->UpdatePosChrgFromQMAtoms(atoms, _job->getPolarTop()->QM0());
-
-            if (_do_gdma) {
-
-                // update PolarTop
-                thisIter->UpdateMPSFromGDMA(_gdma.GetMultipoles(), _job->getPolarTop()->QM0());
-
-            }
-
-            // Update state variable
-            if (_type == "quasiparticle" || _has_overlap_filter ){
-
-                _state = _state_index[ _state -1 - orb_iter_input.getGWAmin() ] + 1 + orb_iter_input.getGWAmin();
-
-            }
-
-
-
-            // serialize this iteration
-            if (_do_archive) {
-                // save orbitals
-                std::string ORB_FILE = runFolder + "/system.orb";
-                XTP_LOG(xtp::logDEBUG, *_log) << "Archiving data to " << ORB_FILE << flush;
-                orb_iter_input.WriteToCpt(ORB_FILE);
-            }
-
-            XTP_LOG(xtp::logINFO, *_log)
-                    << format("Summary - iteration %1$d:") % (iterCnt + 1) << flush;
-            XTP_LOG(xtp::logINFO, *_log)
-                    << format("... QM Size  = %1$d atoms") % int(atoms.size()) << flush;
-            XTP_LOG(xtp::logINFO, *_log)
-                    << format("... E(QM)    = %1$+4.9e") % thisIter->getQMEnergy() << flush;
-            XTP_LOG(xtp::logINFO, *_log)
-                    << format("... E(GWBSE) = %1$+4.9e") % thisIter->getGWBSEEnergy() << flush;
-            XTP_LOG(xtp::logINFO, *_log)
-                    << format("... E(SF)    = %1$+4.9e") % thisIter->getSFEnergy() << flush;
-            XTP_LOG(xtp::logINFO, *_log)
-                    << format("... E(FM)    = %1$+4.9e") % thisIter->getFMEnergy() << flush;
-            XTP_LOG(xtp::logINFO, *_log)
-                    << format("... E(MM)    = %1$+4.9e") % thisIter->getMMEnergy() << flush;
-            XTP_LOG(xtp::logINFO, *_log)
-                    << format("... E(QMMM)  = %1$+4.9e") % thisIter->getQMMMEnergy() << flush;
-            if (!_static_qmmm) {
-                XTP_LOG(xtp::logINFO, *_log)
-                        << format("... RMS(dR)  = %1$+4.9e") % thisIter->getRMSdR() << flush;
-                XTP_LOG(xtp::logINFO, *_log)
-                        << format("... RMS(dQ)  = %1$+4.9e") % thisIter->getRMSdQ() << flush;
-                XTP_LOG(xtp::logINFO, *_log)
-                        << format("... SUM(dQ)  = %1$+4.9e") % thisIter->getSUMdQ() << flush;
-            }
-            // CLEAN DIRECTORY
-            _qmpack->CleanUp();
-
-
-            return 0;
-=======
-
-    int QMMachine::Evaluate(ctp::XJob *job) {
-
-      CTP_LOG(ctp::logINFO, *_log)
+    int QMMachine::Evaluate(xtp::XJob *job) {
+
+      XTP_LOG(xtp::logINFO, *_log)
               << format("... dR %1$1.4f dQ %2$1.4f QM %3$1.4f MM %4$1.4f IT %5$d")
               % _crit_dR % _crit_dQ % _crit_dE_QM % _crit_dE_MM % _maxIter << flush;
 
@@ -745,7 +117,7 @@
       }
       int chrg = std::round(dQ);
       int spin = ((chrg < 0) ? -chrg : chrg) % 2 + 1;
-      CTP_LOG(ctp::logINFO, *_log) << "... Q = " << chrg << ", 2S+1 = " << spin << flush;
+      XTP_LOG(xtp::logINFO, *_log) << "... Q = " << chrg << ", 2S+1 = " << spin << flush;
 
 
       // PREPARE JOB DIRECTORY
@@ -756,7 +128,7 @@
       string work_dir = (arg_path / "QMMM" / frame_dir / jobFolder).c_str();
       bool created = boost::filesystem::create_directories(work_dir);
       if (created) {
-        CTP_LOG(ctp::logINFO, *_log) << "Created directory " << work_dir << flush;
+        XTP_LOG(xtp::logINFO, *_log) << "Created directory " << work_dir << flush;
       }
       
       vector<string> split;
@@ -779,7 +151,7 @@
         // check for polarized QM/MM convergence
         int info = Iterate(work_dir, iterCnt);
         if (info != 0) {
-          CTP_LOG(ctp::logERROR, *_log)
+          XTP_LOG(xtp::logERROR, *_log)
                   << format("Iterating job failed!") << flush;
           return 1;
         }
@@ -788,33 +160,15 @@
           break;
         } else if (hasConverged()) {
           break;
->>>>>>> 6201e219
-        }
-
-      }
-
-<<<<<<< HEAD
-        template<class QMPackage>
-        void QMMachine<QMPackage>::Density2Charges(std::vector<int> _state_index ){
-
-
-                    // load DFT basis set (element-wise information) from xml file
-                    BasisSet dftbs;
-                    if (orb_iter_input.getDFTbasis() != "") {
-                        dftbs.LoadBasisSet(orb_iter_input.getDFTbasis());
-                        XTP_LOG(xtp::logDEBUG, *_log) << xtp::TimeStamp() << " Loaded DFT Basis Set " << orb_iter_input.getDFTbasis() << flush;
-                    }
-
-                    // fill DFT AO basis by going through all atoms
-                    AOBasis dftbasis;
-                    dftbasis.AOBasisFill(&dftbs, orb_iter_input.QMAtoms());
-=======
+        }
+
+      }
+
       if (iterCnt == iterMax - 1 && !_isConverged) {
-        CTP_LOG(ctp::logWARNING, *_log)
+        XTP_LOG(xtp::logWARNING, *_log)
                 << format("Not converged within %1$d iterations.") % iterMax;
         return 2;
       }
->>>>>>> 6201e219
 
       return 0;
     }
@@ -828,7 +182,7 @@
         gdma.Initialize(_gdma_options);
         gdma.setLog(_log);
         gdma.SetRunDir(runFolder);
-        CTP_LOG(ctp::logINFO, *_log) << "Running GDMA " << flush;
+        XTP_LOG(xtp::logINFO, *_log) << "Running GDMA " << flush;
         gdma.WriteInputFile();
         gdma.RunExternal();
         gdma.ParseOutputFile();
@@ -838,16 +192,16 @@
 
 
     void QMMachine::RunGWBSE(string& runFolder){
-      CTP_LOG(ctp::logDEBUG, *_log) << "Running GWBSE "<< flush;
+      XTP_LOG(xtp::logDEBUG, *_log) << "Running GWBSE "<< flush;
       GWBSE gwbse = GWBSE(orb_iter_input);
       // define own logger for GW-BSE that is written into a runFolder logfile
-      ctp::Logger gwbse_logger(ctp::logDEBUG);
+      xtp::Logger gwbse_logger(xtp::logDEBUG);
       gwbse_logger.setMultithreading(false);
       gwbse.setLogger(&gwbse_logger);
-      gwbse_logger.setPreface(ctp::logINFO, (format("\nGWBSE INF ...")).str());
-      gwbse_logger.setPreface(ctp::logERROR, (format("\nGWBSE ERR ...")).str());
-      gwbse_logger.setPreface(ctp::logWARNING, (format("\nGWBSE WAR ...")).str());
-      gwbse_logger.setPreface(ctp::logDEBUG, (format("\nGWBSE DBG ...")).str());
+      gwbse_logger.setPreface(xtp::logINFO, (format("\nGWBSE INF ...")).str());
+      gwbse_logger.setPreface(xtp::logERROR, (format("\nGWBSE ERR ...")).str());
+      gwbse_logger.setPreface(xtp::logWARNING, (format("\nGWBSE WAR ...")).str());
+      gwbse_logger.setPreface(xtp::logDEBUG, (format("\nGWBSE DBG ...")).str());
       
       // Initialize with options
       gwbse.Initialize(_gwbse_options);
@@ -866,13 +220,13 @@
     }
 
 
-    bool QMMachine::RunDFT(string& runFolder, std::vector<std::shared_ptr<ctp::PolarSeg> >& MultipolesBackground){
-      ctp::Logger dft_logger(ctp::logDEBUG);
+    bool QMMachine::RunDFT(string& runFolder, std::vector<std::shared_ptr<xtp::PolarSeg> >& MultipolesBackground){
+      xtp::Logger dft_logger(xtp::logDEBUG);
       dft_logger.setMultithreading(false);
-      dft_logger.setPreface(ctp::logINFO, (format("\nGWBSE INF ...")).str());
-      dft_logger.setPreface(ctp::logERROR, (format("\nGWBSE ERR ...")).str());
-      dft_logger.setPreface(ctp::logWARNING, (format("\nGWBSE WAR ...")).str());
-      dft_logger.setPreface(ctp::logDEBUG, (format("\nGWBSE DBG ...")).str());
+      dft_logger.setPreface(xtp::logINFO, (format("\nGWBSE INF ...")).str());
+      dft_logger.setPreface(xtp::logERROR, (format("\nGWBSE ERR ...")).str());
+      dft_logger.setPreface(xtp::logWARNING, (format("\nGWBSE WAR ...")).str());
+      dft_logger.setPreface(xtp::logDEBUG, (format("\nGWBSE DBG ...")).str());
       _qmpack->setLog(&dft_logger);
       
       _qmpack->setMultipoleBackground(MultipolesBackground);
@@ -880,8 +234,8 @@
       // setting RUNDIR for the external QMPackages, dummy for internal
       _qmpack->setRunDir(runFolder);
       
-      CTP_LOG(ctp::logDEBUG, *_log) << "Writing input file " << runFolder << flush;
-      CTP_LOG(ctp::logDEBUG, *_log) << "Running DFT " << flush;
+      XTP_LOG(xtp::logDEBUG, *_log) << "Writing input file " << runFolder << flush;
+      XTP_LOG(xtp::logDEBUG, *_log) << "Running DFT " << flush;
       _qmpack->WriteInputFile(orb_iter_input);
       
       orb_iter_input.WriteXYZ(runFolder + "/system_qm.xyz");
@@ -922,9 +276,9 @@
 
       bool created = boost::filesystem::create_directory(runFolder);
       if (created)
-        CTP_LOG(ctp::logDEBUG, *_log) << "Created directory " << runFolder << flush;
+        XTP_LOG(xtp::logDEBUG, *_log) << "Created directory " << runFolder << flush;
       else
-        CTP_LOG(ctp::logWARNING, *_log) << "Could not create directory " << runFolder << flush;
+        XTP_LOG(xtp::logWARNING, *_log) << "Could not create directory " << runFolder << flush;
 
       // RUN CLASSICAL INDUCTION & SAVE
       _job->getPolarTop()->PrintPDB(runFolder + "/QM0_MM1_MM2.pdb");
@@ -954,7 +308,7 @@
        * in the external QMPackages or in the direct evaluation
        * in the internal DFT engine.
        */
-      std::vector<std::shared_ptr<ctp::PolarSeg> > MultipolesBackground = qminterface.GenerateMultipoleList(_job->getPolarTop());
+      std::vector<std::shared_ptr<xtp::PolarSeg> > MultipolesBackground = qminterface.GenerateMultipoleList(_job->getPolarTop());
 
       bool success=RunDFT(runFolder, MultipolesBackground);
       if (!success) {
@@ -965,11 +319,11 @@
 double energy_ex=0.0;
       if (_do_gwbse) {
         if (_initialstate.Type()==QMStateType::Gstate) {
-         CTP_LOG(ctp::logDEBUG, *_log) <<"QMMMachine no GWBSE necessary for " + _initialstate.ToLongString();
+         XTP_LOG(xtp::logDEBUG, *_log) <<"QMMMachine no GWBSE necessary for " + _initialstate.ToLongString();
         }
         RunGWBSE(runFolder);
-        CTP_LOG(ctp::logDEBUG, *_log) << "Excited state via GWBSE: " << flush;
-        CTP_LOG(ctp::logDEBUG, *_log) << "state:" << _initialstate.ToLongString() << flush;
+        XTP_LOG(xtp::logDEBUG, *_log) << "Excited state via GWBSE: " << flush;
+        XTP_LOG(xtp::logDEBUG, *_log) << "state:" << _initialstate.ToLongString() << flush;
         _filter.PrintInfo();
        
         QMState newstate= _filter.CalcStateAndUpdate(orb_iter_input);
@@ -993,9 +347,9 @@
       } // for polarized QMMM
 
       if (tools::globals::verbose) {
-        CTP_LOG(ctp::logDEBUG, *_log) << "Calculated partial charges" << flush;
+        XTP_LOG(xtp::logDEBUG, *_log) << "Calculated partial charges" << flush;
         for (const QMAtom* atom : orb_iter_input.QMAtoms()) {
-          CTP_LOG(ctp::logDEBUG, *_log) << atom->getType() << " " << atom->getPartialcharge() << flush;
+          XTP_LOG(xtp::logDEBUG, *_log) << atom->getType() << " " << atom->getPartialcharge() << flush;
         }
       }
       
@@ -1020,32 +374,32 @@
       if (_do_archive) {
         // save orbitals
         std::string orb_file = runFolder + "/system.orb";
-        CTP_LOG(ctp::logDEBUG, *_log) << "Archiving data to " << orb_file << flush;
+        XTP_LOG(xtp::logDEBUG, *_log) << "Archiving data to " << orb_file << flush;
         orb_iter_input.WriteToCpt(orb_file);
       }
 
-      CTP_LOG(ctp::logINFO, *_log)
+      XTP_LOG(xtp::logINFO, *_log)
               << format("Summary - iteration %1$d:") % (iterCnt + 1) << flush;
-      CTP_LOG(ctp::logINFO, *_log)
+      XTP_LOG(xtp::logINFO, *_log)
               << format("... QM Size  = %1$d atoms") % int(atoms.size()) << flush;
-      CTP_LOG(ctp::logINFO, *_log)
+      XTP_LOG(xtp::logINFO, *_log)
               << format("... E(QM)    = %1$+4.9e") % thisIter->getQMEnergy() << flush;
-      CTP_LOG(ctp::logINFO, *_log)
+      XTP_LOG(xtp::logINFO, *_log)
               << format("... E(GWBSE) = %1$+4.9e") % thisIter->getGWBSEEnergy() << flush;
-      CTP_LOG(ctp::logINFO, *_log)
+      XTP_LOG(xtp::logINFO, *_log)
               << format("... E(SF)    = %1$+4.9e") % thisIter->getSFEnergy() << flush;
-      CTP_LOG(ctp::logINFO, *_log)
+      XTP_LOG(xtp::logINFO, *_log)
               << format("... E(FM)    = %1$+4.9e") % thisIter->getFMEnergy() << flush;
-      CTP_LOG(ctp::logINFO, *_log)
+      XTP_LOG(xtp::logINFO, *_log)
               << format("... E(MM)    = %1$+4.9e") % thisIter->getMMEnergy() << flush;
-      CTP_LOG(ctp::logINFO, *_log)
+      XTP_LOG(xtp::logINFO, *_log)
               << format("... E(QMMM)  = %1$+4.9e") % thisIter->getQMMMEnergy() << flush;
       if (!_static_qmmm) {
-        CTP_LOG(ctp::logINFO, *_log)
+        XTP_LOG(xtp::logINFO, *_log)
                 << format("... RMS(dR)  = %1$+4.9e") % thisIter->getRMSdR() << flush;
-        CTP_LOG(ctp::logINFO, *_log)
+        XTP_LOG(xtp::logINFO, *_log)
                 << format("... RMS(dQ)  = %1$+4.9e") % thisIter->getRMSdQ() << flush;
-        CTP_LOG(ctp::logINFO, *_log)
+        XTP_LOG(xtp::logINFO, *_log)
                 << format("... SUM(dQ)  = %1$+4.9e") % thisIter->getSUMdQ() << flush;
       }
       // CLEAN DIRECTORY
@@ -1071,7 +425,7 @@
       BasisSet dftbs;
       if (orb_iter_input.getDFTbasis() != "") {
         dftbs.LoadBasisSet(orb_iter_input.getDFTbasis());
-        CTP_LOG(ctp::logDEBUG, *_log) << ctp::TimeStamp() << " Loaded DFT Basis Set " << orb_iter_input.getDFTbasis() << flush;
+        XTP_LOG(xtp::logDEBUG, *_log) << xtp::TimeStamp() << " Loaded DFT Basis Set " << orb_iter_input.getDFTbasis() << flush;
       }else{
         throw std::runtime_error("Basisset in orb_iter_input not set");
       }
@@ -1095,17 +449,10 @@
 
     bool QMMachine::hasConverged() {
 
-<<<<<<< HEAD
-                XTP_LOG(xtp::logINFO, *_log)
-                        << format("... dE_QM  = %1$+4.9e") % dE_QM << flush;
-                XTP_LOG(xtp::logINFO, *_log)
-                        << format("... dE_MM  = %1$+4.9e") % dE_MM << flush;
-=======
     bool  convg_dR = false;
     bool  convg_dQ = false;
     bool  convg_dE_QM = false;
     bool  convg_dE_MM = false;
->>>>>>> 6201e219
 
       if (_iters.size() > 1) {
 
@@ -1117,37 +464,26 @@
         double dE_QM = iter_1->getQMEnergy() - iter_0->getQMEnergy();
         double dE_MM = iter_1->getMMEnergy() - iter_0->getMMEnergy();
 
-        CTP_LOG(ctp::logINFO, *_log)
+        XTP_LOG(xtp::logINFO, *_log)
                 << format("... dE_QM  = %1$+4.9e") % dE_QM << flush;
-        CTP_LOG(ctp::logINFO, *_log)
+        XTP_LOG(xtp::logINFO, *_log)
                 << format("... dE_MM  = %1$+4.9e") % dE_MM << flush;
 
-<<<<<<< HEAD
-            XTP_LOG(xtp::logINFO, *_log)
-                    << format("... Convg dR = %s") % (_convg_dR ? "true" : "false") << flush;
-            XTP_LOG(xtp::logINFO, *_log)
-                    << format("... Convg dQ = %s") % (_convg_dQ ? "true" : "false") << flush;
-            XTP_LOG(xtp::logINFO, *_log)
-                    << format("... Convg QM = %s") % (_convg_dE_QM ? "true" : "false") << flush;
-            XTP_LOG(xtp::logINFO, *_log)
-                    << format("... Convg MM = %s") % (_convg_dE_MM ? "true" : "false") << flush;
-=======
         if (dR <= _crit_dR) convg_dR = true;
         if (dQ <= _crit_dQ) convg_dQ = true;
         if (dE_QM * dE_QM <= _crit_dE_QM * _crit_dE_QM) convg_dE_QM = true;
         if (dE_MM * dE_MM <= _crit_dE_MM * _crit_dE_MM) convg_dE_MM = true;
       }
->>>>>>> 6201e219
 
       _isConverged = ((convg_dR && convg_dQ) && (convg_dE_QM && convg_dE_MM));
 
-      CTP_LOG(ctp::logINFO, *_log)
+      XTP_LOG(xtp::logINFO, *_log)
               << format("... Convg dR = %s") % (convg_dR ? "true" : "false") << flush;
-      CTP_LOG(ctp::logINFO, *_log)
+      XTP_LOG(xtp::logINFO, *_log)
               << format("... Convg dQ = %s") % (convg_dQ ? "true" : "false") << flush;
-      CTP_LOG(ctp::logINFO, *_log)
+      XTP_LOG(xtp::logINFO, *_log)
               << format("... Convg QM = %s") % (convg_dE_QM ? "true" : "false") << flush;
-      CTP_LOG(ctp::logINFO, *_log)
+      XTP_LOG(xtp::logINFO, *_log)
               << format("... Convg MM = %s") % (convg_dE_MM ? "true" : "false") << flush;
 
       return _isConverged;
