/*
 *            Copyright 2009-2018 The VOTCA Development Team
 *                       (http://www.votca.org)
 *
 *      Licensed under the Apache License, Version 2.0 (the "License")
 *
 * You may not use this file except in compliance with the License.
 * You may obtain a copy of the License at
 *
 *              http://www.apache.org/licenses/LICENSE-2.0
 *
 * Unless required by applicable law or agreed to in writing, software
 * distributed under the License is distributed on an "AS IS" BASIS,
 * WITHOUT WARRANTIES OR CONDITIONS OF ANY KIND, either express or implied.
 * See the License for the specific language governing permissions and
 * limitations under the License.
 *
 */


#include <votca/xtp/bse.h>
#include <votca/tools/linalg.h>

#include "votca/xtp/qmstate.h"
#include "votca/xtp/vc2index.h"
using boost::format;
using std::flush;

namespace votca {
  namespace xtp {

    void BSE::Solve_triplets() {
      MatrixXfd H = MatrixXfd::Zero(_bse_size,_bse_size);
      Add_Hd<real_gwbse>(H);
      Add_Hqp<real_gwbse>(H);
      CTP_LOG(ctp::logDEBUG, _log)
        << ctp::TimeStamp() << " Setup TDA triplet hamiltonian " << flush;
      CTP_LOG(ctp::logDEBUG, _log)
        << ctp::TimeStamp() << " Solving for first "<<_bse_nmax<<" eigenvectors"<< flush;
      tools::linalg_eigenvalues(H , _bse_triplet_energies, _bse_triplet_coefficients ,_bse_nmax );
      return;
    }

    void BSE::Solve_singlets() {
      MatrixXfd H = MatrixXfd::Zero(_bse_size,_bse_size);
      Add_Hd<real_gwbse>(H);
      Add_Hqp<real_gwbse>(H);
      Add_Hx<real_gwbse,2>(H);
      CTP_LOG(ctp::logDEBUG, _log)
        << ctp::TimeStamp() << " Setup TDA singlet hamiltonian " << flush;
      CTP_LOG(ctp::logDEBUG, _log)
        << ctp::TimeStamp() << " Solving for first "<<_bse_nmax<<" eigenvectors"<< flush;
      tools::linalg_eigenvalues(H, _bse_singlet_energies, _bse_singlet_coefficients , _bse_nmax );
      return;
    }
    
     void BSE::SetupHs(){
      _eh_s = MatrixXfd::Zero(_bse_size,_bse_size);
      Add_Hd<real_gwbse>(_eh_s);
      Add_Hqp<real_gwbse>(_eh_s);
      Add_Hx<real_gwbse,2>(_eh_s);
     }
  
  void BSE::SetupHt(){
      _eh_t = MatrixXfd::Zero(_bse_size,_bse_size);
      Add_Hd<real_gwbse>(_eh_t);
      Add_Hqp<real_gwbse>(_eh_t);
  }
    

    void BSE::Solve_singlets_BTDA() {

      // For details of the method, see EPL,78(2007)12001,
      // Nuclear Physics A146(1970)449, Nuclear Physics A163(1971)257.
      // setup resonant (A) and RARC blocks (B)
       //corresponds to 
      // _ApB = (_eh_d +_eh_qp + _eh_d2 + 4.0 * _eh_x);
      // _AmB = (_eh_d +_eh_qp - _eh_d2);
        Eigen::MatrixXd ApB=Eigen::MatrixXd::Zero(_bse_size,_bse_size);
        Add_Hd<double>(ApB);
        Add_Hqp<double>(ApB);
        
        Eigen::MatrixXd AmB=ApB;
        Add_Hd2<double,-1>(AmB);
 
        
        Add_Hx<double,4>(ApB);
        Add_Hd2<double,1>(ApB);
        CTP_LOG(ctp::logDEBUG, _log)
        << ctp::TimeStamp() << " Setup singlet hamiltonian " << flush;
     
      // calculate Cholesky decomposition of A-B = LL^T. It throws an error if not positive definite
      //(A-B) is not needed any longer and can be overwritten
      CTP_LOG(ctp::logDEBUG, _log) << ctp::TimeStamp() << " Trying Cholesky decomposition of KAA-KAB" << flush;
      Eigen::LLT< Eigen::Ref<Eigen::MatrixXd> > L(AmB);
      
       for (int i=0;i<AmB.rows();++i){
          for (int j=i+1;j<AmB.cols();++j){
          AmB(i,j)=0;
          }
        }

      if(L.info()!=0){
        CTP_LOG(ctp::logDEBUG, _log) << ctp::TimeStamp() <<" Cholesky decomposition of KAA-KAB was unsucessful. Try a smaller basisset. This can indicate a triplet instability."<<flush;
        throw std::runtime_error("Cholesky decompostion failed");
      }else{
        CTP_LOG(ctp::logDEBUG, _log) << ctp::TimeStamp() <<" Cholesky decomposition of KAA-KAB was successful"<<flush;
      }
      
      Eigen::MatrixXd temp= ApB*AmB;
      ApB.noalias() =AmB.transpose()*temp;
      temp.resize(0,0);
      CTP_LOG(ctp::logDEBUG, _log) << ctp::TimeStamp() << " Calculated H = L^T(A+B)L " << flush;
      Eigen::VectorXd eigenvalues;
      Eigen::MatrixXd eigenvectors;     
      CTP_LOG(ctp::logDEBUG, _log)
        << ctp::TimeStamp() << " Solving for first "<<_bse_nmax<<" eigenvectors"<< flush;
      bool success_diag=tools::linalg_eigenvalues(ApB, eigenvalues, eigenvectors ,_bse_nmax);
      if(!success_diag){
        CTP_LOG(ctp::logDEBUG, _log) << ctp::TimeStamp() << " Could not solve problem" << flush;
      }else{
        CTP_LOG(ctp::logDEBUG, _log) << ctp::TimeStamp() << " Solved HR_l = eps_l^2 R_l " << flush;
      }
      ApB.resize(0,0);
      eigenvalues=eigenvalues.cwiseSqrt();
     
#if (GWBSE_DOUBLE)
      _bse_singlet_energies =eigenvalues;
#else
      _bse_singlet_energies = eigenvalues.cast<float>(); 
#endif
      // reconstruct real eigenvectors X_l = 1/2 [sqrt(eps_l) (L^T)^-1 + 1/sqrt(eps_l)L ] R_l
      //                               Y_l = 1/2 [sqrt(eps_l) (L^T)^-1 - 1/sqrt(eps_l)L ] R_l
      // determine inverse of L^T
     Eigen::MatrixXd LmT = AmB.inverse().transpose();
      int dim = LmT.rows();
      _bse_singlet_energies.resize(_bse_nmax);
      _bse_singlet_coefficients.resize(dim, _bse_nmax); // resonant part (_X_evec)
      _bse_singlet_coefficients_AR.resize(dim, _bse_nmax); // anti-resonant part (_Y_evec)
      for (int level = 0; level < _bse_nmax; level++) {
        //real_gwbse sqrt_eval = sqrt(_eigenvalues(_i));
        double sqrt_eval = sqrt(_bse_singlet_energies(level));
        // get l-th reduced EV
#if (GWBSE_DOUBLE)
        _bse_singlet_coefficients.col(level) = (0.5 / sqrt_eval * (_bse_singlet_energies(level) * LmT + AmB) * eigenvectors.col(level));
        _bse_singlet_coefficients_AR.col(level) = (0.5 / sqrt_eval * (_bse_singlet_energies(level) * LmT - AmB) * eigenvectors.col(level));
#else
        _bse_singlet_coefficients.col(level) = (0.5 / sqrt_eval * (_bse_singlet_energies(level) * LmT + AmB) * eigenvectors.col(level)).cast<float>();
        _bse_singlet_coefficients_AR.col(level) = (0.5 / sqrt_eval * (_bse_singlet_energies(level) * LmT - AmB) * eigenvectors.col(level)).cast<float>();
#endif

      }

      return;
    }

   
template <typename T>
    void BSE::Add_Hqp(Eigen::Matrix<T, Eigen::Dynamic, Eigen::Dynamic>& H) {
    
    vc2index vc=vc2index(0,0,_bse_ctotal);
    
    const Eigen::MatrixXd& Hqp=*_Hqp;
#pragma omp parallel for
      for (int v1 = 0; v1 < _bse_vtotal; v1++) {
        for (int c1 = 0; c1 < _bse_ctotal; c1++) {
          int index_vc =vc.I(v1,c1);
          // diagonal
          H(index_vc, index_vc) += Hqp(c1 + _bse_vtotal, c1 + _bse_vtotal) -Hqp(v1, v1);
          // v->c
          for (int c2 = 0; c2 < _bse_ctotal; c2++) {
            int index_vc2 = vc.I(v1,c2);
            if (c1 != c2) {
              H(index_vc, index_vc2) += Hqp(c1 + _bse_vtotal, c2 + _bse_vtotal);
            }
          }
          // c-> v
          for (int v2 = 0; v2 < _bse_vtotal; v2++) {
            int index_vc2 = vc.I(v2,c1);
            if (v1 != v2) {
              H(index_vc, index_vc2) -= Hqp(v1, v2);
            }
          }
        }
      }
      return;
    }

template <typename T>
    void BSE::Add_Hd(Eigen::Matrix<T, Eigen::Dynamic, Eigen::Dynamic>& H) {
      // gwbasis size
      int auxsize = _Mmn->auxsize();
      int vxv_size=_bse_vtotal * _bse_vtotal;
      int cxc_size=_bse_ctotal * _bse_ctotal;
      
      // messy procedure, first get two matrices for occ and empty subbparts
      // store occs directly transposed
      MatrixXfd storage_v = MatrixXfd::Zero(auxsize, vxv_size);
#pragma omp parallel for
      for (int v1 = 0; v1 < _bse_vtotal; v1++) {
        const MatrixXfd& Mmn = (*_Mmn)[v1 + _bse_vmin ];
        for (int i_gw = 0; i_gw < auxsize; i_gw++) {
          for (int v2 = 0; v2 < _bse_vtotal; v2++) {
            int index_vv = _bse_vtotal * v1 + v2;         
              storage_v(i_gw,index_vv) = Mmn( v2 + _bse_vmin,i_gw);
            }
        }
      }

      MatrixXfd storage_c = MatrixXfd::Zero(auxsize,cxc_size);
#pragma omp parallel for
      for (int c1 = 0; c1 < _bse_ctotal; c1++) {
        const MatrixXfd& Mmn = (*_Mmn)[c1 + _bse_cmin];
        for (int i_gw = 0; i_gw < auxsize; i_gw++) {
          for (int c2 = 0; c2 < _bse_ctotal; c2++) {
            int index_cc = _bse_ctotal * c1 + c2;
            storage_c(i_gw, index_cc) = Mmn( c2 + _bse_cmin,i_gw);
          }
        }
      }

      // store elements in a vtotal^2 x ctotal^2 matrix
      MatrixXfd storage_prod = storage_v.transpose() *storage_c;

      // now patch up _storage for screened interaction
#pragma omp parallel for
      for (int i_gw = 0; i_gw < auxsize; i_gw++) {
        if (_ppm->getPpm_weight()(i_gw) < 1.e-9) {
          for (int v = 0; v < vxv_size; v++) {
            storage_v(i_gw,v ) = 0;
          }
          for (int c = 0; c < cxc_size; c++) {
            storage_c(i_gw, c) = 0;
          }
        } else {
          double ppm_factor = sqrt(_ppm->getPpm_weight()(i_gw));
          for (int v = 0; v < vxv_size; v++) {
            storage_v(i_gw,v ) *= ppm_factor;
          }
          for (int c = 0; c < cxc_size; c++) {
            storage_c(i_gw, c) *= ppm_factor;
          }
        }
      }

      // multiply and subtract from _storage_prod
      storage_prod -= storage_v.transpose()*storage_c;
      // free storage_v and storage_c
      storage_c.resize(0, 0);
      storage_v.resize(0, 0);
      // finally resort into _eh_d
      
#pragma omp parallel for
      for (int v1 = 0; v1 < _bse_vtotal; v1++) {
        for (int v2 = 0; v2 < _bse_vtotal; v2++) {
          int index_vv = _bse_vtotal * v1 + v2;
          for (int c1 = 0; c1 < _bse_ctotal; c1++) {
            int index_vc1 = _bse_ctotal * v1 + c1;
            for (int c2 = 0; c2 < _bse_ctotal; c2++) {
              int index_vc2 = _bse_ctotal * v2 + c2;
              int index_cc = _bse_ctotal * c1 + c2;
              H(index_vc1, index_vc2) -= storage_prod(index_vv, index_cc);
            }
          }
        }
      }

      return;
    }
template <typename T, int factor>
    void BSE::Add_Hd2(Eigen::Matrix<T, Eigen::Dynamic, Eigen::Dynamic>& H) {
      // gwbasis size
      int auxsize = _Mmn->auxsize();
      int bse_vxc_total=_bse_vtotal * _bse_ctotal;
      // messy procedure, first get two matrices for occ and empty subbparts
      // store occs directly transposed
      MatrixXfd storage_cv = MatrixXfd::Zero(auxsize,bse_vxc_total);
#pragma omp parallel for
      for (int c1 = 0; c1 < _bse_ctotal; c1++) {
        const MatrixXfd& Mmn = (*_Mmn)[c1 + _bse_cmin ];
        for (int i_gw = 0; i_gw < auxsize; i_gw++) {
          for (int v2 = 0; v2 < _bse_vtotal; v2++) {
            int index_cv = _bse_vtotal * c1 + v2;
            storage_cv(i_gw,index_cv ) = Mmn( v2 + _bse_vmin,i_gw);
          }
        }
      }

      MatrixXfd storage_vc = MatrixXfd::Zero(auxsize, bse_vxc_total);
#pragma omp parallel for
      for (int v1 = 0; v1 < _bse_vtotal; v1++) {
        const MatrixXfd& Mmn = (*_Mmn)[v1 + _bse_vmin];
        for (int i_gw = 0; i_gw < auxsize; i_gw++) {
          for (int c2 = 0; c2 < _bse_ctotal; c2++) {
            int index_vc = _bse_ctotal * v1 + c2;
            storage_vc(i_gw, index_vc) = Mmn(c2 + _bse_cmin,i_gw);
          }
        }
      }

      // store elements in a vtotal^2 x ctotal^2 matrix
      MatrixXfd storage_prod = storage_cv.transpose()* storage_vc;

      // now patch up _storage for screened interaction
#pragma omp parallel for
      for (int i_gw = 0; i_gw < auxsize; i_gw++) {
        if (_ppm->getPpm_weight()(i_gw) < 1.e-9) {
          for (int v = 0; v < bse_vxc_total; v++) {
            storage_vc(i_gw, v) = 0;
          }
          for (int c = 0; c < bse_vxc_total; c++) {
            storage_cv(i_gw,c ) = 0;
          }
        } else {
          double ppm_factor = sqrt(_ppm->getPpm_weight()(i_gw));
          for (int v = 0; v < bse_vxc_total; v++) {
            storage_vc(i_gw, v) *= ppm_factor;
          }
          for (int c = 0; c < bse_vxc_total; c++) {
            storage_cv(i_gw,c ) *= ppm_factor;
          }
        }
      }

      // multiply and subtract from _storage_prod
      storage_prod -= storage_cv.transpose() * storage_vc;
      // free storage_v and storage_c
      storage_cv.resize(0, 0);
      storage_vc.resize(0, 0);
  
#pragma omp parallel for
      for (int v1 = 0; v1 < _bse_vtotal; v1++) {
        for (int v2 = 0; v2 < _bse_vtotal; v2++) {
          for (int c1 = 0; c1 < _bse_ctotal; c1++) {
            int index_v1c1 = _bse_ctotal * v1 + c1;
            int index_c1v2 = _bse_vtotal * c1 + v2;
            for (int c2 = 0; c2 < _bse_ctotal; c2++) {
              int index_v2c2 = _bse_ctotal * v2 + c2;
              int index_v1c2 = _bse_ctotal * v1 + c2;
              H(index_v1c1, index_v2c2) -= factor*storage_prod(index_c1v2, index_v1c2);
            }
          }
        }
      }
      return;
    }

template <typename T,int factor>
    void BSE::Add_Hx(Eigen::Matrix<T, Eigen::Dynamic, Eigen::Dynamic>& H) { 
      // gwbasis size
      int auxsize = _Mmn->auxsize();
       vc2index vc=vc2index(0,0,_bse_ctotal);
      // get a different storage for 3-center integrals we need
      Eigen::Matrix<T, Eigen::Dynamic, Eigen::Dynamic> storage = Eigen::Matrix<T, Eigen::Dynamic, Eigen::Dynamic>::Zero(auxsize, _bse_size);
      // occupied levels
#pragma omp parallel for
      for (int v = 0; v < _bse_vtotal; v++) {
        const MatrixXfd& Mmn = (*_Mmn)[v + _bse_vmin];
        // empty levels
        for (int i_gw = 0; i_gw < auxsize; i_gw++) {
          for (int c = 0; c < _bse_ctotal; c++) {
            int index_vc =vc.I(v,c);
            storage(i_gw, index_vc) = Mmn(c + _bse_cmin,i_gw);
          }
        }
      }
      // with this storage, _eh_x is obtained by matrix multiplication
      H += factor*storage.transpose() * storage;
      return;
    }

    void BSE::printFragInfo(const Population& pop, int i){
      CTP_LOG(ctp::logINFO, _log) << format("           Fragment A -- hole: %1$5.1f%%  electron: %2$5.1f%%  dQ: %3$+5.2f  Qeff: %4$+5.2f")
              % (100.0 * pop.popH[i](0)) % (100.0 * pop.popE[i](0)) % (pop.Crgs[i](0)) % (pop.Crgs[i](0) + pop.popGs(0)) << flush;
      CTP_LOG(ctp::logINFO, _log) << format("           Fragment B -- hole: %1$5.1f%%  electron: %2$5.1f%%  dQ: %3$+5.2f  Qeff: %4$+5.2f")
              % (100.0 * pop.popH[i](1)) % (100.0 * pop.popE[i](1)) % (pop.Crgs[i](1)) % (pop.Crgs[i](1) + pop.popGs(1)) << flush;
      return;
    }

    void BSE::printWeights(int i_bse, double weight){
        
      vc2index vc=vc2index(_bse_vmin,_bse_cmin,_bse_ctotal);
      if (weight > _min_print_weight) {
        CTP_LOG(ctp::logINFO, _log) << format("           HOMO-%1$-3d -> LUMO+%2$-3d  : %3$3.1f%%")
                % (_homo - vc.v(i_bse)) % (vc.c(i_bse) - _homo - 1) % (100.0 * weight) << flush;
      }
      return;
    }

    void BSE::Analyze_singlets(const AOBasis& dftbasis) {

      Interaction act;
      Population pop;
      QMStateType singlet=QMStateType(QMStateType::Singlet);
      std::vector< tools::vec > transition_dipoles=CalcCoupledTransition_Dipoles(dftbasis);
      _orbitals.TransitionDipoles()=transition_dipoles;
      std::vector<double> oscs = _orbitals.Oscillatorstrengths();
      
      if(tools::globals::verbose){
        act = Analyze_eh_interaction(singlet);
      }
      if(dftbasis.getAOBasisFragA() > 0 && dftbasis.getAOBasisFragB()>0){
        pop=FragmentPopulations(singlet,dftbasis);
        _orbitals.setFragmentChargesSingEXC(pop.Crgs);
        _orbitals.setFragment_E_localisation_singlet(pop.popE);
        _orbitals.setFragment_H_localisation_singlet(pop.popH);
        _orbitals.setFragmentChargesGS(pop.popGs);
      }
      
      double hrt2ev = tools::conv::hrt2ev;
      CTP_LOG(ctp::logINFO, _log) << "  ====== singlet energies (eV) ====== "<< flush;
      int maxoutput=(_bse_nmax>200) ? 200:_bse_nmax;
      for (int i = 0; i < maxoutput; ++i) {     
        const tools::vec& trdip = transition_dipoles[i];
        double osc = oscs[i];
        if (tools::globals::verbose) {
          CTP_LOG(ctp::logINFO, _log) << format("  S = %1$4d Omega = %2$+1.12f eV  lamdba = %3$+3.2f nm <FT> = %4$+1.4f <K_x> = %5$+1.4f <K_d> = %6$+1.4f")
                  % (i + 1) % (hrt2ev * _bse_singlet_energies(i)) % (1240.0 / (hrt2ev * _bse_singlet_energies(i)))
                  % (hrt2ev * act.qp_contrib(i)) % (hrt2ev * act.exchange_contrib(i)) % (hrt2ev * act.direct_contrib(i)) << flush;
        } else {
          CTP_LOG(ctp::logINFO, _log) << format("  S = %1$4d Omega = %2$+1.12f eV  lamdba = %3$+3.2f nm")
                  % (i + 1) % (hrt2ev * _bse_singlet_energies(i)) % (1240.0 / (hrt2ev * _bse_singlet_energies(i))) << flush;
        }
        CTP_LOG(ctp::logINFO, _log) << format("           TrDipole length gauge[e*bohr]  dx = %1$+1.4f dy = %2$+1.4f dz = %3$+1.4f |d|^2 = %4$+1.4f f = %5$+1.4f")
                % trdip.getX() % trdip.getY() % trdip.getZ() % (trdip * trdip) % osc << flush;
        for (int i_bse = 0; i_bse < _bse_size; ++i_bse) {
          // if contribution is larger than 0.2, print
          double weight = std::pow(_bse_singlet_coefficients(i_bse, i), 2);
          if (_bse_singlet_coefficients_AR.rows()>0){
               weight-= std::pow(_bse_singlet_coefficients_AR(i_bse, i), 2);
          }
          printWeights(i_bse, weight);
        }
        // results of fragment population analysis 
        if (dftbasis.getAOBasisFragA() > 0 && dftbasis.getAOBasisFragB()>0) {
          printFragInfo(pop, i);
        }

        CTP_LOG(ctp::logINFO, _log) << flush;
      }
      return;
    }
    
    
    
    
    void BSE::Analyze_triplets(const AOBasis& dftbasis) {

      Interaction act;
      Population pop;
      QMStateType triplet=QMStateType(QMStateType::Triplet);
      if(tools::globals::verbose){
        act = Analyze_eh_interaction(triplet);
      }
      if(dftbasis.getAOBasisFragA()>0){
        pop=FragmentPopulations(triplet,dftbasis);
        _orbitals.setFragmentChargesTripEXC(pop.Crgs);
        _orbitals.setFragment_E_localisation_triplet(pop.popE);
        _orbitals.setFragment_H_localisation_triplet(pop.popH);
        _orbitals.setFragmentChargesGS(pop.popGs);
      }
      CTP_LOG(ctp::logINFO, _log) << "  ====== triplet energies (eV) ====== " << flush;
      int maxoutput=(_bse_nmax>200) ? 200:_bse_nmax;
      for (int i = 0; i < maxoutput; ++i) {    
        if (tools::globals::verbose) {
          CTP_LOG(ctp::logINFO, _log) << format("  T = %1$4d Omega = %2$+1.12f eV  lamdba = %3$+3.2f nm <FT> = %4$+1.4f <K_d> = %5$+1.4f")
                  % (i + 1) % (tools::conv::hrt2ev * _bse_triplet_energies(i)) % (1240.0 / (tools::conv::hrt2ev * _bse_triplet_energies(i)))
                  % (tools::conv::hrt2ev * act.qp_contrib(i)) % (tools::conv::hrt2ev *act.direct_contrib(i)) << flush;
        } else {
          CTP_LOG(ctp::logINFO, _log) << format("  T = %1$4d Omega = %2$+1.12f eV  lamdba = %3$+3.2f nm")
                  % (i + 1) % (tools::conv::hrt2ev * _bse_triplet_energies(i)) % (1240.0 / (tools::conv::hrt2ev * _bse_triplet_energies(i))) << flush;
        }
        for (int i_bse = 0; i_bse < _bse_size; ++i_bse) {
          // if contribution is larger than 0.2, print
          double weight = pow(_bse_triplet_coefficients(i_bse, i), 2);
          printWeights(i_bse, weight);
        }
        // results of fragment population analysis 
        if (dftbasis.getAOBasisFragA() > 0) {
          printFragInfo(pop, i);
        }
        CTP_LOG(ctp::logINFO, _log) << format("   ") << flush;
      }
      // storage to orbitals object

      return;
    }

    Eigen::VectorXd BSE::Analyze_IndividualContribution(const QMStateType& type,const MatrixXfd& H){
        Eigen::VectorXd contrib=Eigen::VectorXd::Zero(_bse_nmax);
        if (type == QMStateType::Singlet) {
            for (int i_exc = 0; i_exc < _bse_nmax; i_exc++) {
                MatrixXfd slice_R = _bse_singlet_coefficients.block(0, i_exc, _bse_size, 1);
                contrib(i_exc) =  (slice_R.transpose()*H * slice_R).value();
                if (_bse_singlet_coefficients_AR.cols() > 0) {
                    MatrixXfd slice_AR = _bse_singlet_coefficients_AR.block(0, i_exc, _bse_size, 1);
                    // get anti-resonant contribution from direct Keh 
                    contrib(i_exc)-= (slice_AR.transpose()*H * slice_AR).value();           
                }
            }
        } else if (type == QMStateType::Triplet) {
            for (int i_exc = 0; i_exc < _bse_nmax; i_exc++) {
                MatrixXfd _slice_R = _bse_triplet_coefficients.block(0, i_exc, _bse_size, 1);
                contrib(i_exc) =  (_slice_R.transpose()*H * _slice_R).value();
            }
        } else {
            throw std::runtime_error("BSE::Analyze_eh_interaction:Spin not known!");
        }
        return contrib;
    }

    BSE::Interaction BSE::Analyze_eh_interaction(const QMStateType& type) {

      Interaction analysis;
      MatrixXfd H = MatrixXfd::Zero(_bse_size, _bse_size);
      Add_Hqp<real_gwbse>(H);
      analysis.qp_contrib=Analyze_IndividualContribution(type,H);
      
      H = MatrixXfd::Zero(_bse_size, _bse_size);
      Add_Hd<real_gwbse>(H);
      analysis.direct_contrib=Analyze_IndividualContribution(type,H);
      if (type == QMStateType::Singlet) {
          H = MatrixXfd::Zero(_bse_size, _bse_size);
          Add_Hx<real_gwbse,2>(H);
          analysis.exchange_contrib=Analyze_IndividualContribution(type,H);
      }else{
            analysis.exchange_contrib=Eigen::VectorXd::Zero(0);
      }
      
      return analysis;
    }

    BSE::Population BSE::FragmentPopulations(const QMStateType& type, const AOBasis& dftbasis) {
      Population pop;
      // Mulliken fragment population analysis
        AOOverlap dftoverlap;
        dftoverlap.Fill(dftbasis);
        CTP_LOG(ctp::logDEBUG, _log) << ctp::TimeStamp() << " Filled DFT Overlap matrix of dimension: " << dftoverlap.Matrix().rows() << flush;
        // ground state populations
        Eigen::MatrixXd DMAT = _orbitals.DensityMatrixGroundState();
        Eigen::VectorXd nuccharges = _orbitals.FragmentNuclearCharges(dftbasis.getAOBasisFragA());
        Eigen::VectorXd pops = _orbitals.LoewdinPopulation(DMAT, dftoverlap.Matrix(), dftbasis.getAOBasisFragA());
        pop.popGs=nuccharges - pops;
        // population to electron charges and add nuclear charges         
        for (int i_state = 0; i_state < _bse_nmax; i_state++) {
          QMState state=QMState(type,i_state,false);
          // checking Density Matrices
          std::vector< Eigen::MatrixXd > DMAT = _orbitals.DensityMatrixExcitedState(state);
          // hole part
          Eigen::VectorXd popsH = _orbitals.LoewdinPopulation(DMAT[0], dftoverlap.Matrix(), dftbasis.getAOBasisFragA());
          pop.popH.push_back(popsH);
          // electron part
          Eigen::VectorXd popsE = _orbitals.LoewdinPopulation(DMAT[1], dftoverlap.Matrix(), dftbasis.getAOBasisFragA());
          pop.popE.push_back(popsE);
          // update effective charges
          Eigen::VectorXd diff = popsH - popsE;
          pop.Crgs.push_back(diff);
        }
        CTP_LOG(ctp::logDEBUG, _log) << ctp::TimeStamp() << " Ran Excitation fragment population analysis " << flush;
     
      return pop;
    }

    std::vector<Eigen::MatrixXd > BSE::CalcFreeTransition_Dipoles(const AOBasis& dftbasis) {
      const Eigen::MatrixXd& dft_orbitals = _orbitals.MOCoefficients();
      // Testing electric dipole AOMatrix
      AODipole dft_dipole;
      dft_dipole.Fill(dftbasis);

      // now transition dipole elements for free interlevel transitions
      std::vector<Eigen::MatrixXd > interlevel_dipoles;

      Eigen::MatrixXd empty = dft_orbitals.block(0,_bse_cmin,dftbasis.AOBasisSize() , _bse_ctotal);
      Eigen::MatrixXd occ = dft_orbitals.block(0,_bse_vmin, dftbasis.AOBasisSize(), _bse_vtotal);
      for (int i_comp = 0; i_comp < 3; i_comp++) {
        interlevel_dipoles.push_back(occ.transpose() * dft_dipole.Matrix()[i_comp] * empty);
      }
      CTP_LOG(ctp::logDEBUG, _log) << ctp::TimeStamp() << " Calculated free interlevel transition dipole moments " << flush;
      if(tools::globals::verbose){
<<<<<<< HEAD
          CTP_LOG(ctp::logDEBUG, *_log)<< ctp::TimeStamp() << "Free interlevel dipoles v c strength[bohr*e] " << std::flush;
          Eigen::MatrixXd result=(interlevel_dipoles[0].cwiseAbs2()+interlevel_dipoles[1].cwiseAbs2()+interlevel_dipoles[2].cwiseAbs2()).cwiseSqrt();
      for (int v = 0; v < _bse_vtotal; v++) {
          for (int c = 0; c < _bse_ctotal; c++) {
             CTP_LOG(ctp::logDEBUG, *_log)<< "\t\t" << v << " " << c << " "
=======
          CTP_LOG(ctp::logDEBUG, _log)<< ctp::TimeStamp() << "Free interlevel dipoles v c strength[bohr*e] " << std::flush;
          Eigen::MatrixXd result=(interlevel_dipoles[0].cwiseAbs2()+interlevel_dipoles[1].cwiseAbs2()+interlevel_dipoles[2].cwiseAbs2()).cwiseSqrt();
      for (int v = 0; v < _bse_vtotal; v++) {
          for (int c = 0; c < _bse_ctotal; c++) {
             CTP_LOG(ctp::logDEBUG, _log)<< "\t\t" << v << " " << c << " "
>>>>>>> d7a2145e
                     <<result(v, c)<< std::flush;
          }}      
    }
      
      
      return interlevel_dipoles;
    }

    std::vector<tools::vec > BSE::CalcCoupledTransition_Dipoles(const AOBasis& dftbasis) {
    std::vector<Eigen::MatrixXd > interlevel_dipoles= CalcFreeTransition_Dipoles(dftbasis);
    vc2index vc=vc2index(0,0,_bse_ctotal);
    std::vector<tools::vec > dipols;
    const double sqrt2 = sqrt(2.0);
      for (int i_exc = 0; i_exc < _bse_nmax; i_exc++) {
        tools::vec tdipole = tools::vec(0, 0, 0);
        for (int c = 0; c < _bse_ctotal; c++) {
          for (int v = 0; v < _bse_vtotal; v++) {
            int index_vc = vc.I(v,c);
            double factor = _bse_singlet_coefficients(index_vc, i_exc);
            if (_bse_singlet_coefficients_AR.rows()>0) {
              factor += _bse_singlet_coefficients_AR(index_vc, i_exc);
            }
            // The Transition dipole is sqrt2 bigger because of the spin, the excited state is a linear combination of 2 slater determinants, where either alpha or beta spin electron is excited
            tdipole.x() += factor * interlevel_dipoles[0](v, c);
            tdipole.y() += factor * interlevel_dipoles[1](v, c);
            tdipole.z() += factor * interlevel_dipoles[2](v, c);
          }
        }
        
        dipols.push_back(-sqrt2 *tdipole);     //- because electrons are negative
      }
      return dipols;
    }
    


  }
};<|MERGE_RESOLUTION|>--- conflicted
+++ resolved
@@ -577,19 +577,11 @@
       }
       CTP_LOG(ctp::logDEBUG, _log) << ctp::TimeStamp() << " Calculated free interlevel transition dipole moments " << flush;
       if(tools::globals::verbose){
-<<<<<<< HEAD
-          CTP_LOG(ctp::logDEBUG, *_log)<< ctp::TimeStamp() << "Free interlevel dipoles v c strength[bohr*e] " << std::flush;
-          Eigen::MatrixXd result=(interlevel_dipoles[0].cwiseAbs2()+interlevel_dipoles[1].cwiseAbs2()+interlevel_dipoles[2].cwiseAbs2()).cwiseSqrt();
-      for (int v = 0; v < _bse_vtotal; v++) {
-          for (int c = 0; c < _bse_ctotal; c++) {
-             CTP_LOG(ctp::logDEBUG, *_log)<< "\t\t" << v << " " << c << " "
-=======
           CTP_LOG(ctp::logDEBUG, _log)<< ctp::TimeStamp() << "Free interlevel dipoles v c strength[bohr*e] " << std::flush;
           Eigen::MatrixXd result=(interlevel_dipoles[0].cwiseAbs2()+interlevel_dipoles[1].cwiseAbs2()+interlevel_dipoles[2].cwiseAbs2()).cwiseSqrt();
       for (int v = 0; v < _bse_vtotal; v++) {
           for (int c = 0; c < _bse_ctotal; c++) {
              CTP_LOG(ctp::logDEBUG, _log)<< "\t\t" << v << " " << c << " "
->>>>>>> d7a2145e
                      <<result(v, c)<< std::flush;
           }}      
     }
