/*
 *            Copyright 2009-2018 The VOTCA Development Team
 *                       (http://www.votca.org)
 *
 *      Licensed under the Apache License, Version 2.0 (the "License")
 *
 * You may not use this file except in compliance with the License.
 * You may obtain a copy of the License at
 *
 *              http://www.apache.org/licenses/LICENSE-2.0
 *
 * Unless required by applicable law or agreed to in writing, software
 * distributed under the License is distributed on an "AS IS" BASIS,
 * WITHOUT WARRANTIES OR CONDITIONS OF ANY KIND, either express or implied.
 * See the License for the specific language governing permissions and
 * limitations under the License.
 *
 */

#include <boost/filesystem.hpp>
#include <boost/format.hpp>
#include <votca/xtp/logger.h>
#include <votca/tools/constants.h>
#include <votca/xtp/gwbse.h>
#include <votca/xtp/numerical_integrations.h>
#include <votca/xtp/bse.h>
#include <votca/xtp/orbitals.h>

using boost::format;
using namespace boost::filesystem;
using std::flush;
namespace votca {
namespace xtp {


int GWBSE::CountCoreLevels(){
    int ignored_corelevels=0;
    if(!_orbitals.hasECPName()){
        BasisSet basis;
        basis.LoadPseudopotentialSet("corelevels");
        int coreElectrons=0;
        for(const auto& atom:_orbitals.QMAtoms()){
            coreElectrons+=basis.getElement(atom.getElement()).getNcore();
        }
        ignored_corelevels = coreElectrons/2;
    }
    return ignored_corelevels;
}

void GWBSE::Initialize(tools::Property& options) {

#if (GWBSE_DOUBLE)
    XTP_LOG(logDEBUG, *_pLog) << " Compiled with full double support"
            << flush;
#else
    XTP_LOG(logDEBUG, *_pLog)
            << " Compiled with float/double mixture (standard)" << flush;
#endif

    std::string key = Identify();

    // getting level ranges
    int rpamax = 0;
    int rpamin = 0; //never changes
    int qpmin = 0;
    int qpmax = 0;
    int bse_vmin = 0;
    int bse_cmax = 0;

    int homo = _orbitals.getHomo(); // indexed from 0
    int num_of_levels = _orbitals.getBasisSetSize();
    int num_of_occlevels = _orbitals.getNumberOfAlphaElectrons();

    std::vector<std::string> range_choice = {"default", "factor", "explicit", "full"};
    std::string ranges = options.ifExistsAndinListReturnElseThrowRuntimeError<std::string>(key + ".ranges",
            range_choice);

    // now check validity, and get rpa, qp, and bse level ranges accordingly

    if (ranges == "factor") {

        double rpamaxfactor = options.get(key + ".rpamax").as<double>();
        rpamax = int(rpamaxfactor * num_of_levels) - 1; // total number of levels

        double qpminfactor = options.get(key + ".qpmin").as<double>();
        qpmin = num_of_occlevels - int(qpminfactor * num_of_occlevels) - 1;

        double qpmaxfactor = options.get(key + ".qpmax").as<double>();
        qpmax = num_of_occlevels + int(qpmaxfactor * num_of_occlevels) - 1;

        double bseminfactor = options.get(key + ".bsemin").as<double>();
        bse_vmin = num_of_occlevels - int(bseminfactor * num_of_occlevels) - 1;

        double bsemaxfactor = options.get(key + ".bsemax").as<double>();
        bse_cmax = num_of_occlevels + int(bsemaxfactor * num_of_occlevels) - 1;

    } else if (ranges == "explicit") {
        // get explicit numbers
        rpamax = options.get(key + ".rpamax").as<int>();
        qpmin = options.get(key + ".qpmin").as<int>();
        qpmax = options.get(key + ".qpmax").as<int>();
        bse_vmin = options.get(key + ".bsemin").as<int>();
        bse_cmax = options.get(key + ".bsemax").as<int>();
    } else if (ranges == "default") {
        rpamax = num_of_levels - 1;
        qpmin = 0;
        qpmax = 2 * homo + 1;
        bse_vmin = 0;
        bse_cmax = 2 * homo + 1;
    } else if (ranges == "full") {
        rpamax = num_of_levels - 1;
        qpmin = 0;
        qpmax = num_of_levels - 1;
        bse_vmin = 0;
        bse_cmax = num_of_levels - 1;
    }

    bool ignore_corelevels = options.ifExistsReturnElseReturnDefault<bool>(
            key + ".ignore_corelevels", false);

    int ignored_corelevels = 0;
    if (ignore_corelevels) {
        ignored_corelevels = CountCoreLevels();
<<<<<<< HEAD
        qpmin = ignored_corelevels;
        bse_vmin = ignored_corelevels;
        XTP_LOG(logDEBUG, *_pLog) << TimeStamp() << " Ignoring "
=======
        rpamin=ignored_corelevels;
        if(qpmin<ignored_corelevels){
            qpmin = ignored_corelevels;
        }
        if(bse_vmin<ignored_corelevels){
            bse_vmin = ignored_corelevels;
        }
        CTP_LOG(ctp::logDEBUG, *_pLog) << ctp::TimeStamp() << " Ignoring "
>>>>>>> 9588b996
                << ignored_corelevels << " core levels "
                << flush;
    }

    //check maximum and minimum sizes
    if (rpamax > num_of_levels) rpamax = num_of_levels - 1;
    if (qpmax > num_of_levels) qpmax = num_of_levels - 1;
    if (bse_cmax > num_of_levels) bse_cmax = num_of_levels - 1;
    if (bse_vmin < 0) bse_vmin = 0;
    if (qpmin < 0) qpmin = 0;

    // some QP - BSE consistency checks are required
    if (bse_vmin < qpmin) qpmin = bse_vmin;
    if (bse_cmax > qpmax) qpmax = bse_cmax;

    _gwopt.homo=homo;
    _gwopt.qpmin=qpmin;
    _gwopt.qpmax=qpmax;
    _gwopt.rpamin=rpamin;
    _gwopt.rpamax=rpamax;

    _bseopt.vmin=bse_vmin;
    _bseopt.cmax=bse_cmax;
    _bseopt.homo=homo;
    _bseopt.qpmin=qpmin;
    _bseopt.rpamin=rpamin;
    _bseopt.rpamax=rpamax;

  _orbitals.setRPAindices(rpamin, rpamax);
  _orbitals.setGWindices(qpmin, qpmax);
  _orbitals.setBSEindices(bse_vmin, bse_cmax);


    int bse_vmax = homo;
    int bse_cmin = homo + 1;
    int bse_vtotal = bse_vmax - bse_vmin + 1;
    int bse_ctotal = bse_cmax - bse_cmin + 1;
    int bse_size = bse_vtotal * bse_ctotal;

    XTP_LOG(logDEBUG, *_pLog) << TimeStamp() << " Set RPA level range ["
            << rpamin << ":" << rpamax << "]"
            << flush;
    XTP_LOG(logDEBUG, *_pLog) << TimeStamp() << " Set QP  level range ["
            << qpmin << ":" << qpmax << "]"
            << flush;
    XTP_LOG(logDEBUG, *_pLog)
            << TimeStamp() << " Set BSE level range occ[" << bse_vmin << ":"
            << bse_vmax << "]  virt[" << bse_cmin << ":" << bse_cmax
            << "]" << flush;
    XTP_LOG(logDEBUG, *_pLog)
            << TimeStamp() << " BSE Hamiltonian has size " << bse_size << "x"
            << bse_size << flush;

    _gwopt.reset_3c = options.ifExistsReturnElseReturnDefault<int>(
            key + ".rebuild_threecenter_freq", _gwopt.reset_3c);

    _bseopt.nmax =
            options.ifExistsReturnElseReturnDefault<int>(key + ".exctotal", _bseopt.nmax);
    if (_bseopt.nmax > bse_size || _bseopt.nmax < 0) _bseopt.nmax = bse_size;

    _fragA = options.ifExistsReturnElseReturnDefault<int>(key + ".fragment", -1);

    _bseopt.useTDA =
            options.ifExistsReturnElseReturnDefault<bool>(key + ".useTDA", _bseopt.useTDA);
      _orbitals.setTDAApprox(_bseopt.useTDA);
    if (!_bseopt.useTDA) {
        XTP_LOG(logDEBUG, *_pLog) << " BSE type: full" << flush;
    } else {
        XTP_LOG(logDEBUG, *_pLog) << " BSE type: TDA" << flush;
    }

    _openmp_threads =
            options.ifExistsReturnElseReturnDefault<int>(key + ".openmp", 0);

    if (options.exists(key + ".vxc")) {
        _doVxc =
                options.ifExistsReturnElseThrowRuntimeError<bool>(key + ".vxc.dovxc");
        if (_doVxc) {
            _functional = options.ifExistsReturnElseThrowRuntimeError<std::string>(
                    key + ".vxc.functional");
            _grid = options.ifExistsReturnElseReturnDefault<std::string>(
                    key + ".vxc.grid", "medium");
        }
    }

    _auxbasis_name =
            options.ifExistsReturnElseThrowRuntimeError<std::string>(key + ".gwbasis");
    _dftbasis_name =
            options.ifExistsReturnElseThrowRuntimeError<std::string>(key + ".dftbasis");
     if (_dftbasis_name != _orbitals.getDFTbasisName()) {
    throw std::runtime_error(
        "Name of the Basisset from .orb file: " + _orbitals.getDFTbasisName() +
        " and from GWBSE optionfile " + _dftbasis_name + " do not agree.");
  }

    std::vector<std::string> choices = {"G0W0", "evGW"};
    std::string mode = options.ifExistsAndinListReturnElseThrowRuntimeError<std::string>(key +".mode", choices);
    if (mode == "G0W0") {
        _gwopt.gw_sc_max_iterations = 1;
    }
    XTP_LOG(logDEBUG, *_pLog) << " Running GW as: " << mode << flush;
    _gwopt.ScaHFX=_orbitals.getScaHFX();

    _gwopt.shift = options.ifExistsReturnElseReturnDefault<double>(key + ".shift", _gwopt.shift);
    _gwopt.g_sc_limit = options.ifExistsReturnElseReturnDefault<double>(
            key + ".g_sc_limit", _gwopt.g_sc_limit); // convergence criteria for qp iteration [Hartree]]
    _gwopt.g_sc_max_iterations = options.ifExistsReturnElseReturnDefault<int>(
            key + ".g_sc_max_iterations",
            _gwopt.g_sc_max_iterations); // convergence criteria for qp iteration [Hartree]]

    _gwopt.gw_sc_max_iterations = options.ifExistsReturnElseReturnDefault<int>(
            key + ".gw_sc_max_iterations",
            _gwopt.gw_sc_max_iterations); // convergence criteria for qp iteration [Hartree]]

    _gwopt.gw_sc_limit = options.ifExistsReturnElseReturnDefault<double>(
            key + ".gw_sc_limit", _gwopt.gw_sc_limit); // convergence criteria for shift it
    XTP_LOG(logDEBUG, *_pLog) << " g_sc_limit [Hartree]: " << _gwopt.g_sc_limit
            << flush;
    if (_gwopt.gw_sc_max_iterations > 1) {
        XTP_LOG(logDEBUG, *_pLog) << " gw_sc_limit [Hartree]: " << _gwopt.gw_sc_limit
                << flush;
    }
    _bseopt.min_print_weight = options.ifExistsReturnElseReturnDefault<double>(
            key + ".bse_print_weight", _bseopt.min_print_weight);
    // print exciton WF composition weight larger than minimum

    // setting some defaults
    _do_qp_diag = false;
    _do_bse_singlets = false;
    _do_bse_triplets = false;
    // possible tasks
    // diagQP, singlets, triplets, all, ibse
    std::string _tasks_string =
            options.ifExistsReturnElseThrowRuntimeError<std::string>(key + ".tasks");
    if (_tasks_string.find("all") != std::string::npos) {
        _do_qp_diag = true;
        _do_bse_singlets = true;
        _do_bse_triplets = true;
    }
    if (_tasks_string.find("qpdiag") != std::string::npos) _do_qp_diag = true;
    if (_tasks_string.find("singlets") != std::string::npos)
        _do_bse_singlets = true;
    if (_tasks_string.find("triplets") != std::string::npos)
        _do_bse_triplets = true;
    _store_eh_interaction = false;
    _do_bse_diag = true;
    // special construction for ibse mode
    if (_tasks_string.find("iqm") != std::string::npos) {
        _do_qp_diag = false; // no qp diagonalization
        _do_bse_diag = false; // no diagonalization of BSE Hamiltonian
        _store_eh_interaction = true;
    }
    _store_qp_pert = true;

    _store_qp_diag = false;
    _store_bse_triplets = false;
    _store_bse_singlets = false;
    std::string _store_string =
            options.ifExistsReturnElseThrowRuntimeError<std::string>(key + ".store");
    if ((_store_string.find("all") != std::string::npos) ||
            (_store_string.find("") != std::string::npos)) {
        // store according to tasks choice
        if (_do_qp_diag) _store_qp_diag = true;
        if (_do_bse_singlets && _do_bse_diag) _store_bse_singlets = true;
        if (_do_bse_triplets && _do_bse_diag) _store_bse_triplets = true;
    }
    if (_store_string.find("qpdiag") != std::string::npos) _store_qp_diag = true;
    if (_store_string.find("singlets") != std::string::npos)
        _store_bse_singlets = true;
    if (_store_string.find("triplets") != std::string::npos)
        _store_bse_triplets = true;
    if (_store_string.find("ehint") != std::string::npos)
        _store_eh_interaction = true;

    XTP_LOG(logDEBUG, *_pLog) << " Tasks: " << flush;
    if (_do_qp_diag) {
        XTP_LOG(logDEBUG, *_pLog) << " qpdiag " << flush;
    }
    if (_do_bse_singlets) {
        XTP_LOG(logDEBUG, *_pLog) << " singlets " << flush;
    }
    if (_do_bse_triplets) {
        XTP_LOG(logDEBUG, *_pLog) << " triplets " << flush;
    }
    XTP_LOG(logDEBUG, *_pLog) << " Store: " << flush;
    if (_store_qp_diag) {
        XTP_LOG(logDEBUG, *_pLog) << " qpdiag " << flush;
    }
    if (_store_bse_singlets) {
        XTP_LOG(logDEBUG, *_pLog) << " singlets " << flush;
    }
    if (_store_bse_triplets) {
        XTP_LOG(logDEBUG, *_pLog) << " triplets " << flush;
    }
    if (_store_eh_interaction) {
        XTP_LOG(logDEBUG, *_pLog) << " ehint " << flush;
    }

      
    if (options.exists(key + ".fragments")) {
        std::list<tools::Property*> prop_region = options.Select(key + ".fragments.fragment");
        int index=0;
        for (tools::Property* prop:prop_region) {
            std::string indices=prop->ifExistsReturnElseThrowRuntimeError<std::string>("indices");
            QMFragment<BSE_Population> reg=QMFragment<BSE_Population>("Fragment",index,indices);
            if(_do_bse_singlets){
                _singlets.push_back(reg);
            }
            if(_do_bse_triplets){
                _triplets.push_back(reg);
            }
            index++;
        }
    }
    return;
}

void GWBSE::addoutput(tools::Property& summary) {

  const double hrt2ev = tools::conv::hrt2ev;
  tools::Property& gwbse_summary = summary.add("GWBSE", "");
  gwbse_summary.setAttribute("units", "eV");
  gwbse_summary.setAttribute(
      "DFTEnergy", (format("%1$+1.6f ") % (_orbitals.getQMEnergy()*hrt2ev)).str());
  
  tools::Property &dft_summary = gwbse_summary.add("dft", "");
  dft_summary.setAttribute("HOMO", _gwopt.homo);
  dft_summary.setAttribute("LUMO", _gwopt.homo + 1);
  
  for (int state = 0; state < _gwopt.qpmax+1-_gwopt.qpmin; state++) {

     tools::Property& level_summary = dft_summary.add("level", "");
    level_summary.setAttribute("number", state+_gwopt.qpmin);
    level_summary.add("dft_energy",
                        (format("%1$+1.6f ") %
                         (_orbitals.QPpertEnergies().col(0)(state) * hrt2ev))
                            .str());
    level_summary.add(
        "gw_energy",
        (format("%1$+1.6f ") % (_orbitals.QPpertEnergies().col(4)(state) * hrt2ev)).str());

    if (_do_qp_diag) {
      level_summary.add(
          "qp_energy",
          (format("%1$+1.6f ") % (_orbitals.QPdiagEnergies()(state) * hrt2ev))
              .str());
    }
  }

  if (_do_bse_singlets) {
     tools::Property &singlet_summary = gwbse_summary.add("singlets", "");
    for (int state = 0; state < _bseopt.nmax; ++state) {
       tools::Property &level_summary = singlet_summary.add("level", "");
      level_summary.setAttribute("number", state + 1);
      level_summary.add("omega", (format("%1$+1.6f ") %
                                    (_orbitals.BSESingletEnergies()(state) * hrt2ev))
                                       .str());
      if (_orbitals.hasTransitionDipoles()) {

        const tools::vec &dipoles = (_orbitals.TransitionDipoles())[state];
        double f = 2 * dipoles * dipoles * _orbitals.BSESingletEnergies()(state) / 3.0;

        level_summary.add("f", (format("%1$+1.6f ") % f).str());
         tools::Property& dipol_summary = level_summary.add(
            "Trdipole", (format("%1$+1.4f %2$+1.4f %3$+1.4f") % dipoles.getX() %
                         dipoles.getY() % dipoles.getZ())
                            .str());
        dipol_summary.setAttribute("unit", "e*bohr");
        dipol_summary.setAttribute("gauge", "length");
      }
    }
  }
  if (_do_bse_triplets) {
     tools::Property &triplet_summary = gwbse_summary.add("triplets", "");
    for (int state = 0; state < _bseopt.nmax; ++state) {
       tools::Property &level_summary = triplet_summary.add("level", "");
      level_summary.setAttribute("number", state + 1);
      level_summary.add("omega", (format("%1$+1.6f ") %
                                    (_orbitals.BSETripletEnergies()(state) * hrt2ev))
                                       .str());
    }
  }
  return;
}

/*
 *    Many-body Green's fuctions theory implementation
 *
 *  data required from orbitals file
 *  - atomic coordinates
 *  - DFT molecular orbitals (energies and coeffcients)
 *  - DFT exchange-correlation potential matrix in atomic orbitals
 *  - number of electrons, number of levels
 */

Eigen::MatrixXd GWBSE::CalculateVXC(const AOBasis& dftbasis){
  
  Eigen::MatrixXd vxc_ao;
  if (_orbitals.hasAOVxc()) {
    if (_doVxc) {
      if(_orbitals.getQMpackage()=="xtp"){
        XTP_LOG(logDEBUG, *_pLog)
              << TimeStamp()
              << " Taking VXC from xtp DFT run."
              << flush;
      }else{
      XTP_LOG(logDEBUG, *_pLog)
              << TimeStamp()
              << " There is already a Vxc matrix loaded from DFT, did you maybe "
              "run a DFT code with outputVxc?\n I will take the external "
              "implementation"
              << flush;
      }
      _doVxc = false;
    }
    XTP_LOG(logDEBUG, *_pLog) << TimeStamp()
            << " Loaded external Vxc matrix" << flush;
    vxc_ao = _orbitals.AOVxc();
  } else if (_doVxc) {
    
    NumericalIntegration numint;
    numint.setXCfunctional(_functional);
    double ScaHFX_temp = numint.getExactExchange(_functional);
    if (ScaHFX_temp != _orbitals.getScaHFX()) {
      throw std::runtime_error(
              (boost::format("GWBSE exact exchange a=%s differs from qmpackage "
              "exact exchange a=%s, probably your functionals are "
              "inconsistent") %
              ScaHFX_temp %  _orbitals.getScaHFX())
              .str());
    }
    numint.GridSetup(_grid, _orbitals.QMAtoms(),dftbasis);
    XTP_LOG(logDEBUG, *_pLog)
            << TimeStamp()
            << " Setup grid for integration with gridsize: " << _grid << " with "
            << numint.getGridSize() << " points, divided into "
            << numint.getBoxesSize() << " boxes" << flush;
    XTP_LOG(logDEBUG, *_pLog)
            << TimeStamp() << " Integrating Vxc in VOTCA with functional "
            << _functional << flush;
    Eigen::MatrixXd DMAT = _orbitals.DensityMatrixGroundState();
    
    vxc_ao = numint.IntegrateVXC(DMAT);
    XTP_LOG(logDEBUG, *_pLog) << TimeStamp()
            << " Calculated Vxc in VOTCA" << flush;
    
  } else {
    throw std::runtime_error(
            "So your DFT data contains no Vxc, if you want to proceed use the "
            "dovxc option.");
  }
  
  XTP_LOG(logDEBUG, *_pLog) << TimeStamp()
          << " Set hybrid exchange factor: " <<  _orbitals.getScaHFX()
          << flush;
  int qptotal=_gwopt.qpmax-_gwopt.qpmin+1;
  int basissize=_orbitals.MOCoefficients().rows();
  Eigen::MatrixXd mos = _orbitals.MOCoefficients().block(0,_gwopt.qpmin,basissize,qptotal);
  
  Eigen::MatrixXd vxc =mos.transpose()*vxc_ao*mos;
  XTP_LOG(logDEBUG, *_pLog)
          << TimeStamp()
          << " Calculated exchange-correlation expectation values " << flush;
  
  return vxc;
}

bool GWBSE::Evaluate() {

// set the parallelization
#ifdef _OPENMP
  if (_openmp_threads > 0) {
    omp_set_num_threads(_openmp_threads);
    XTP_LOG(logDEBUG, *_pLog) << TimeStamp() << " Using "
                                   << omp_get_max_threads() << " threads"
                                   << flush;
  }
#endif
  
  if(tools::globals::VOTCA_MKL){
     XTP_LOG(logDEBUG, *_pLog) << TimeStamp()
                                 << " Using MKL overload for Eigen "<< flush;
  }else{
    XTP_LOG(logDEBUG, *_pLog) << TimeStamp()
                                 << " Using native Eigen implementation, no BLAS overload "<< flush;
  }
  
  XTP_LOG(logDEBUG, *_pLog) << TimeStamp() << " Molecule Coordinates [A] " << flush;
  for (QMAtom& atom:_orbitals.QMAtoms()) {
    std::string output=(boost::format("  %1$s"
                                         "   %2$+1.4f %3$+1.4f %4$+1.4f")
                         %atom.getElement() %(atom.getPos().x()*tools::conv::bohr2ang)
                         %(atom.getPos().y()*tools::conv::bohr2ang)
                         %(atom.getPos().z()*tools::conv::bohr2ang) ).str();
        
        XTP_LOG(logDEBUG, *_pLog) <<output<< flush;
  }
  
  std::string dft_package = _orbitals.getQMpackage();
  XTP_LOG(logDEBUG, *_pLog) << TimeStamp()
                                 << " DFT data was created by " << dft_package
                                 << flush;
           
  BasisSet dftbs;
  dftbs.LoadBasisSet(_dftbasis_name);
  
  XTP_LOG(logDEBUG, *_pLog) << TimeStamp() << " Loaded DFT Basis Set "
                                 << _dftbasis_name << flush;

  // fill DFT AO basis by going through all atoms
  AOBasis dftbasis;
  dftbasis.AOBasisFill(dftbs, _orbitals.QMAtoms());
  XTP_LOG(logDEBUG, *_pLog) << TimeStamp()
                                 << " Filled DFT Basis of size "
                                 << dftbasis.AOBasisSize() << flush;
  
    
  
  // load auxiliary basis set (element-wise information) from xml file
  BasisSet auxbs;
  auxbs.LoadBasisSet(_auxbasis_name);
  XTP_LOG(logDEBUG, *_pLog) << TimeStamp() << " Loaded Auxbasis Set "
                                 << _auxbasis_name << flush;

  // fill auxiliary AO basis by going through all atoms
  AOBasis auxbasis;
  auxbasis.AOBasisFill(auxbs, _orbitals.QMAtoms());
  _orbitals.setAuxbasisName(_auxbasis_name);
  XTP_LOG(logDEBUG, *_pLog) << TimeStamp()
                                 << " Filled Auxbasis of size "
                                 << auxbasis.AOBasisSize() << flush;

  if (_do_bse_singlets && _singlets.size() > 0) {
        for (const auto& frag : _singlets) {
            XTP_LOG(logDEBUG, *_pLog) << TimeStamp() << " Fragment " << frag.name() << " size:" << frag.size() << flush;
        }
    }
    if (_do_bse_triplets && _triplets.size() > 0) {
        for (const auto& frag : _triplets) {
            XTP_LOG(logDEBUG, *_pLog) << TimeStamp() << " Fragment " << frag.name() << " size:" << frag.size() << flush;
        }
    }
  
  Eigen::MatrixXd vxc=CalculateVXC(dftbasis);
  
  TCMatrix_gwbse Mmn;
  //rpamin here, because RPA needs till rpamin
  Mmn.Initialize(auxbasis.AOBasisSize(), _gwopt.rpamin, _gwopt.qpmax, _gwopt.rpamin,_gwopt.rpamax);
  Mmn.Fill(auxbasis, dftbasis, _orbitals.MOCoefficients());
   XTP_LOG(logDEBUG, *_pLog)
      << TimeStamp() << " Removed " << Mmn.Removedfunctions()
      << " functions from Aux Coulomb matrix to avoid near linear dependencies" << flush;
  XTP_LOG(logDEBUG, *_pLog)
      << TimeStamp()
      << " Calculated Mmn_beta (3-center-repulsion x orbitals)  " << flush;
  GW gw=GW(*_pLog,Mmn,vxc,_orbitals.MOEnergies());
  gw.configure(_gwopt);
  gw.CalculateGWPerturbation();
  
  // store perturbative QP energy data in orbitals object (DFT, S_x,S_c, V_xc,
  // E_qp)
  if (_store_qp_pert) {
    _orbitals.QPpertEnergies() = gw.getGWAResults(); 
  }
 
  if (_do_qp_diag || _do_bse_singlets || _do_bse_triplets) {
    XTP_LOG(logDEBUG, *_pLog)
      << TimeStamp() << " Calculating offdiagonal part of Sigma  " << flush;
    gw.CalculateHQP();
    XTP_LOG(logDEBUG, *_pLog)
      << TimeStamp() << " Calculated offdiagonal part of Sigma  " << flush;
    Eigen::MatrixXd Hqp=gw.getHQP();
 
    if (_do_qp_diag) {
      Eigen::SelfAdjointEigenSolver<Eigen::MatrixXd> es=gw.DiagonalizeQPHamiltonian();
      if(es.info()==Eigen::ComputationInfo::Success){
        XTP_LOG(logDEBUG, *_pLog)
        << TimeStamp() << " Diagonalized QP Hamiltonian  "<< flush;
      }

      if (_store_qp_diag) {
        _orbitals.QPdiagCoefficients()=es.eigenvectors();
        _orbitals.QPdiagEnergies()=es.eigenvalues();
      }
    }
  

  // proceed only if BSE requested
  if (_do_bse_singlets || _do_bse_triplets) {
    BSE bse=BSE(_orbitals,*_pLog,Mmn,Hqp);
    bse.configure(_bseopt);
    if (_do_bse_triplets && _do_bse_diag) {
        bse.Solve_triplets();
        XTP_LOG(logDEBUG, *_pLog) << TimeStamp()
                << " Solved BSE for triplets " << flush;
        bse.Analyze_triplets(_triplets);
        if (!_store_bse_triplets) {
            bse.FreeTriplets();
        }
    }

    if (_do_bse_singlets && _do_bse_diag) {
        bse.Solve_singlets();
        XTP_LOG(logDEBUG, *_pLog)
                << TimeStamp() << " Solved BSE for singlets " << flush;
        bse.Analyze_singlets(_singlets);
        if (!_store_bse_singlets) {
            bse.FreeSinglets();
        }
    }
    if (_store_eh_interaction) {
        if (_do_bse_singlets) {
            bse.SetupHs();
        }
        if (_do_bse_triplets) {
            bse.SetupHt();
        }
    }
    }
  }
  XTP_LOG(logDEBUG, *_pLog) << TimeStamp()
                                 << " GWBSE calculation finished " << flush;
  return true;
}
}
};<|MERGE_RESOLUTION|>--- conflicted
+++ resolved
@@ -121,20 +121,13 @@
     int ignored_corelevels = 0;
     if (ignore_corelevels) {
         ignored_corelevels = CountCoreLevels();
-<<<<<<< HEAD
-        qpmin = ignored_corelevels;
-        bse_vmin = ignored_corelevels;
-        XTP_LOG(logDEBUG, *_pLog) << TimeStamp() << " Ignoring "
-=======
         rpamin=ignored_corelevels;
         if(qpmin<ignored_corelevels){
             qpmin = ignored_corelevels;
         }
         if(bse_vmin<ignored_corelevels){
             bse_vmin = ignored_corelevels;
-        }
-        CTP_LOG(ctp::logDEBUG, *_pLog) << ctp::TimeStamp() << " Ignoring "
->>>>>>> 9588b996
+        XTP_LOG(logDEBUG, *_pLog) << TimeStamp() << " Ignoring "
                 << ignored_corelevels << " core levels "
                 << flush;
     }
