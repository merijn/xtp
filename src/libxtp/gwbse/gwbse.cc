/*
 *            Copyright 2009-2019 The VOTCA Development Team
 *                       (http://www.votca.org)
 *
 *      Licensed under the Apache License, Version 2.0 (the "License")
 *
 * You may not use this file except in compliance with the License.
 * You may obtain a copy of the License at
 *
 *              http://www.apache.org/licenses/LICENSE-2.0
 *
 * Unless required by applicable law or agreed to in writing, software
 * distributed under the License is distributed on an "AS IS" BASIS,
 * WITHOUT WARRANTIES OR CONDITIONS OF ANY KIND, either express or implied.
 * See the License for the specific language governing permissions and
 * limitations under the License.
 *
 */

#include <boost/filesystem.hpp>
#include <boost/format.hpp>
#include <votca/tools/constants.h>
#include <votca/xtp/bse.h>
#include <votca/xtp/gwbse.h>
#include <votca/xtp/logger.h>
#include <votca/xtp/numerical_integrations.h>
#include <votca/xtp/orbitals.h>

using boost::format;
using namespace boost::filesystem;
using std::flush;
namespace votca {
namespace xtp {

int GWBSE::CountCoreLevels() {
  int ignored_corelevels = 0;
  if (!_orbitals.hasECPName()) {
    BasisSet basis;
    basis.LoadPseudopotentialSet("corelevels");
    int coreElectrons = 0;
    for (const auto& atom : _orbitals.QMAtoms()) {
      coreElectrons += basis.getElement(atom.getElement()).getNcore();
    }
    ignored_corelevels = coreElectrons / 2;
  }
  return ignored_corelevels;
}

void GWBSE::Initialize(tools::Property& options) {

<<<<<<< HEAD
#if (GWBSE_DOUBLE)
  XTP_LOG(logDEBUG, *_pLog) << " Compiled with full double support" << flush;
#else
  XTP_LOG(logDEBUG, *_pLog)
      << " Compiled with float/double mixture (standard)" << flush;
#endif

=======
>>>>>>> 7d5fa052
  std::string key = Identify();

  // getting level ranges
  int rpamax = 0;
  int rpamin = 0;  // never changes
  int qpmin = 0;
  int qpmax = 0;
  int bse_vmin = 0;
  int bse_cmax = 0;

  int homo = _orbitals.getHomo();  // indexed from 0
  int num_of_levels = _orbitals.getBasisSetSize();
  int num_of_occlevels = _orbitals.getNumberOfAlphaElectrons();

  std::vector<std::string> range_choice = {"default", "factor", "explicit",
                                           "full"};
  std::string ranges =
      options.ifExistsAndinListReturnElseThrowRuntimeError<std::string>(
          key + ".ranges", range_choice);

  // now check validity, and get rpa, qp, and bse level ranges accordingly

  if (ranges == "factor") {

    double rpamaxfactor = options.get(key + ".rpamax").as<double>();
    rpamax = int(rpamaxfactor * num_of_levels) - 1;  // total number of levels

    double qpminfactor = options.get(key + ".qpmin").as<double>();
    qpmin = num_of_occlevels - int(qpminfactor * num_of_occlevels) - 1;

    double qpmaxfactor = options.get(key + ".qpmax").as<double>();
    qpmax = num_of_occlevels + int(qpmaxfactor * num_of_occlevels) - 1;

    double bseminfactor = options.get(key + ".bsemin").as<double>();
    bse_vmin = num_of_occlevels - int(bseminfactor * num_of_occlevels) - 1;

    double bsemaxfactor = options.get(key + ".bsemax").as<double>();
    bse_cmax = num_of_occlevels + int(bsemaxfactor * num_of_occlevels) - 1;

  } else if (ranges == "explicit") {
    // get explicit numbers
    rpamax = options.get(key + ".rpamax").as<int>();
    qpmin = options.get(key + ".qpmin").as<int>();
    qpmax = options.get(key + ".qpmax").as<int>();
    bse_vmin = options.get(key + ".bsemin").as<int>();
    bse_cmax = options.get(key + ".bsemax").as<int>();
  } else if (ranges == "default") {
    rpamax = num_of_levels - 1;
    qpmin = 0;
    qpmax = 2 * homo + 1;
    bse_vmin = 0;
    bse_cmax = 2 * homo + 1;
  } else if (ranges == "full") {
    rpamax = num_of_levels - 1;
    qpmin = 0;
    qpmax = num_of_levels - 1;
    bse_vmin = 0;
    bse_cmax = num_of_levels - 1;
  }
  std::string ignore_corelevels =
      options.ifExistsReturnElseReturnDefault<std::string>(
          key + ".ignore_corelevels", "none");

  if (ignore_corelevels == "RPA" || ignore_corelevels == "GW" ||
      ignore_corelevels == "BSE") {
    int ignored_corelevels = CountCoreLevels();
    if (ignore_corelevels == "RPA") {
      rpamin = ignored_corelevels;
    }
    if (ignore_corelevels == "GW" || ignore_corelevels == "RPA") {
      if (qpmin < ignored_corelevels) {
        qpmin = ignored_corelevels;
      }
    }
    if (ignore_corelevels == "GW" || ignore_corelevels == "RPA" ||
        ignore_corelevels == "BSE") {
      if (bse_vmin < ignored_corelevels) {
        bse_vmin = ignored_corelevels;
      }
    }

    XTP_LOG(logDEBUG, *_pLog)
        << TimeStamp() << " Ignoring " << ignored_corelevels
        << " core levels for " << ignore_corelevels << " and beyond." << flush;
  }

  // check maximum and minimum sizes
  if (rpamax > num_of_levels) rpamax = num_of_levels - 1;
  if (qpmax > num_of_levels) qpmax = num_of_levels - 1;
  if (bse_cmax > num_of_levels) bse_cmax = num_of_levels - 1;
  if (bse_vmin < 0) bse_vmin = 0;
  if (qpmin < 0) qpmin = 0;

  // some QP - BSE consistency checks are required
  if (bse_vmin < qpmin) qpmin = bse_vmin;
  if (bse_cmax > qpmax) qpmax = bse_cmax;

  _gwopt.homo = homo;
  _gwopt.qpmin = qpmin;
  _gwopt.qpmax = qpmax;
  _gwopt.rpamin = rpamin;
  _gwopt.rpamax = rpamax;

  _bseopt.vmin = bse_vmin;
  _bseopt.cmax = bse_cmax;
  _bseopt.homo = homo;
  _bseopt.qpmin = qpmin;
  _bseopt.rpamin = rpamin;
  _bseopt.rpamax = rpamax;

  _orbitals.setRPAindices(rpamin, rpamax);
  _orbitals.setGWindices(qpmin, qpmax);
  _orbitals.setBSEindices(bse_vmin, bse_cmax);

  int bse_vmax = homo;
  int bse_cmin = homo + 1;
  int bse_vtotal = bse_vmax - bse_vmin + 1;
  int bse_ctotal = bse_cmax - bse_cmin + 1;
  int bse_size = bse_vtotal * bse_ctotal;

  XTP_LOG(logDEBUG, *_pLog) << TimeStamp() << " Set RPA level range [" << rpamin
                            << ":" << rpamax << "]" << flush;
  XTP_LOG(logDEBUG, *_pLog) << TimeStamp() << " Set GW  level range [" << qpmin
                            << ":" << qpmax << "]" << flush;
  XTP_LOG(logDEBUG, *_pLog)
      << TimeStamp() << " Set BSE level range occ[" << bse_vmin << ":"
      << bse_vmax << "]  virt[" << bse_cmin << ":" << bse_cmax << "]" << flush;
  XTP_LOG(logDEBUG, *_pLog) << TimeStamp() << " BSE Hamiltonian has size "
                            << bse_size << "x" << bse_size << flush;

  _gwopt.reset_3c = options.ifExistsReturnElseReturnDefault<int>(
      key + ".rebuild_threecenter_freq", _gwopt.reset_3c);

  _bseopt.nmax = options.ifExistsReturnElseReturnDefault<int>(key + ".exctotal",
                                                              _bseopt.nmax);
  if (_bseopt.nmax > bse_size || _bseopt.nmax < 0) _bseopt.nmax = bse_size;

  // eigensolver options
  if (options.exists(key + ".eigensolver")) {
    _bseopt.davidson = options.ifExistsReturnElseReturnDefault<bool>(
        key + ".eigensolver.dodavidson", _bseopt.davidson);

    if (_bseopt.davidson) {

      _bseopt.matrixfree = options.ifExistsReturnElseReturnDefault<bool>(
          key + ".eigensolver.domatrixfree", _bseopt.matrixfree);

      _bseopt.davidson_correction =
          options.ifExistsReturnElseReturnDefault<std::string>(
              key + ".eigensolver.davidson_correction",
              _bseopt.davidson_correction);

      _bseopt.davidson_ortho =
          options.ifExistsReturnElseReturnDefault<std::string>(
              key + ".eigensolver.davidson_ortho", _bseopt.davidson_ortho);

      _bseopt.davidson_tolerance =
          options.ifExistsReturnElseReturnDefault<std::string>(
              key + ".eigensolver.davidson_tolerance",
              _bseopt.davidson_tolerance);

      _bseopt.davidson_update =
          options.ifExistsReturnElseReturnDefault<std::string>(
              key + ".eigensolver.davidson_update", _bseopt.davidson_update);

      _bseopt.davidson_maxiter = options.ifExistsReturnElseReturnDefault<int>(
          key + ".eigensolver.davidson_maxiter", _bseopt.davidson_maxiter);

      std::vector<std::string> _dcorr = {"DPR", "OLSEN"};
      options.ifExistsAndinListReturnElseThrowRuntimeError<std::string>(
          key + ".eigensolver.davidson_correction", _dcorr);

      std::vector<std::string> _dortho = {"GS", "QR"};
      options.ifExistsAndinListReturnElseThrowRuntimeError<std::string>(
          key + ".eigensolver.davidson_ortho", _dortho);

      std::vector<std::string> _dtol = {"strict", "normal", "loose"};
      options.ifExistsAndinListReturnElseThrowRuntimeError<std::string>(
          key + ".eigensolver.davidson_tolerance", _dtol);

      std::vector<std::string> _dup = {"min", "safe", "max"};
      options.ifExistsAndinListReturnElseThrowRuntimeError<std::string>(
          key + ".eigensolver.davidson_update", _dup);

      // check size
      if (_bseopt.nmax > bse_size / 4) {
        CTP_LOG(ctp::logDEBUG, *_pLog)
            << ctp::TimeStamp()
            << " Warning : Too many eigenvalues required for Davidson. Default "
               "to Lapack diagonalization"
            << flush;
        _bseopt.davidson = false;
      }
    }
  }

  _fragA = options.ifExistsReturnElseReturnDefault<int>(key + ".fragment", -1);

  _bseopt.useTDA = options.ifExistsReturnElseReturnDefault<bool>(
      key + ".useTDA", _bseopt.useTDA);
  _orbitals.setTDAApprox(_bseopt.useTDA);
  if (!_bseopt.useTDA) {
    XTP_LOG(logDEBUG, *_pLog) << " BSE type: full" << flush;
  } else {
    XTP_LOG(logDEBUG, *_pLog) << " BSE type: TDA" << flush;
  }

  _openmp_threads =
      options.ifExistsReturnElseReturnDefault<int>(key + ".openmp", 0);

  if (options.exists(key + ".vxc")) {
    _doVxc =
        options.ifExistsReturnElseThrowRuntimeError<bool>(key + ".vxc.dovxc");
    if (_doVxc) {
      _functional = options.ifExistsReturnElseThrowRuntimeError<std::string>(
          key + ".vxc.functional");
      _grid = options.ifExistsReturnElseReturnDefault<std::string>(
          key + ".vxc.grid", "medium");
    }
  }

  _auxbasis_name = options.ifExistsReturnElseThrowRuntimeError<std::string>(
      key + ".gwbasis");
  _dftbasis_name = options.ifExistsReturnElseThrowRuntimeError<std::string>(
      key + ".dftbasis");
  if (_dftbasis_name != _orbitals.getDFTbasisName()) {
    throw std::runtime_error(
        "Name of the Basisset from .orb file: " + _orbitals.getDFTbasisName() +
        " and from GWBSE optionfile " + _dftbasis_name + " do not agree.");
  }

  std::vector<std::string> choices = {"G0W0", "evGW"};
  std::string mode =
      options.ifExistsAndinListReturnElseThrowRuntimeError<std::string>(
          key + ".mode", choices);
  if (mode == "G0W0") {
    _gwopt.gw_sc_max_iterations = 1;
  }
  XTP_LOG(logDEBUG, *_pLog) << " Running GW as: " << mode << flush;
  _gwopt.ScaHFX = _orbitals.getScaHFX();

  _gwopt.shift = options.ifExistsReturnElseReturnDefault<double>(key + ".shift",
                                                                 _gwopt.shift);
  _gwopt.g_sc_limit = options.ifExistsReturnElseReturnDefault<double>(
      key + ".g_sc_limit",
      _gwopt.g_sc_limit);  // convergence criteria for qp iteration [Hartree]]
  _gwopt.g_sc_max_iterations = options.ifExistsReturnElseReturnDefault<int>(
      key + ".g_sc_max_iterations",
      _gwopt.g_sc_max_iterations);  // convergence criteria for qp iteration
                                    // [Hartree]]

  _gwopt.gw_sc_max_iterations = options.ifExistsReturnElseReturnDefault<int>(
      key + ".gw_sc_max_iterations",
      _gwopt.gw_sc_max_iterations);  // convergence criteria for qp iteration
                                     // [Hartree]]

  _gwopt.gw_sc_limit = options.ifExistsReturnElseReturnDefault<double>(
      key + ".gw_sc_limit",
      _gwopt.gw_sc_limit);  // convergence criteria for shift it
  XTP_LOG(logDEBUG, *_pLog)
      << " g_sc_limit [Hartree]: " << _gwopt.g_sc_limit << flush;
  if (_gwopt.gw_sc_max_iterations > 1) {
    XTP_LOG(logDEBUG, *_pLog)
        << " gw_sc_limit [Hartree]: " << _gwopt.gw_sc_limit << flush;
  }
  _bseopt.min_print_weight = options.ifExistsReturnElseReturnDefault<double>(
      key + ".bse_print_weight", _bseopt.min_print_weight);
  // print exciton WF composition weight larger than minimum

  // possible tasks
  std::string tasks_string =
      options.ifExistsReturnElseThrowRuntimeError<std::string>(key + ".tasks");
  if (tasks_string.find("all") != std::string::npos) {
    _do_gw = true;
    _do_bse_singlets = true;
    _do_bse_triplets = true;
  }
  if (tasks_string.find("gw") != std::string::npos) _do_gw = true;
  if (tasks_string.find("singlets") != std::string::npos)
    _do_bse_singlets = true;
  if (tasks_string.find("triplets") != std::string::npos)
    _do_bse_triplets = true;
  // special construction for ibse mode

  std::string store_string =
      options.ifExistsReturnElseThrowRuntimeError<std::string>(key + ".store");
  if ((store_string.find("all") != std::string::npos) ||
      (store_string.find("") != std::string::npos)) {
    // store according to tasks choice
    if (_do_bse_singlets) _store_bse_singlets = true;
    if (_do_bse_triplets) _store_bse_triplets = true;
  }
  if (store_string.find("singlets") != std::string::npos)
    _store_bse_singlets = true;
  if (store_string.find("triplets") != std::string::npos)
    _store_bse_triplets = true;

<<<<<<< HEAD
  XTP_LOG(logDEBUG, *_pLog) << " Tasks: " << flush;
  if (_do_qp_diag) {
    XTP_LOG(logDEBUG, *_pLog) << " qpdiag " << flush;
=======
  CTP_LOG(ctp::logDEBUG, *_pLog) << " Tasks: " << flush;
  if (_do_gw) {
    CTP_LOG(ctp::logDEBUG, *_pLog) << " GW " << flush;
>>>>>>> 7d5fa052
  }
  if (_do_bse_singlets) {
    XTP_LOG(logDEBUG, *_pLog) << " singlets " << flush;
  }
  if (_do_bse_triplets) {
    XTP_LOG(logDEBUG, *_pLog) << " triplets " << flush;
  }
<<<<<<< HEAD
  XTP_LOG(logDEBUG, *_pLog) << " Store: " << flush;
  if (_store_qp_diag) {
    XTP_LOG(logDEBUG, *_pLog) << " qpdiag " << flush;
=======
  CTP_LOG(ctp::logDEBUG, *_pLog) << " Store: " << flush;
  if (_do_gw) {
    CTP_LOG(ctp::logDEBUG, *_pLog) << " GW " << flush;
>>>>>>> 7d5fa052
  }
  if (_store_bse_singlets) {
    XTP_LOG(logDEBUG, *_pLog) << " singlets " << flush;
  }
  if (_store_bse_triplets) {
    XTP_LOG(logDEBUG, *_pLog) << " triplets " << flush;
  }
<<<<<<< HEAD
  if (_store_eh_interaction) {
    XTP_LOG(logDEBUG, *_pLog) << " ehint " << flush;
  }
=======
>>>>>>> 7d5fa052

  if (options.exists(key + ".fragments")) {
    std::vector<tools::Property*> prop_region =
        options.Select(key + ".fragments.fragment");
    int index = 0;
    for (tools::Property* prop : prop_region) {
      std::string indices =
          prop->ifExistsReturnElseThrowRuntimeError<std::string>("indices");
      QMFragment<BSE_Population> reg =
          QMFragment<BSE_Population>("Fragment", index, indices);
      if (_do_bse_singlets) {
        _singlets.push_back(reg);
      }
      if (_do_bse_triplets) {
        _triplets.push_back(reg);
      }
      index++;
    }
  }
  return;
}

void GWBSE::addoutput(tools::Property& summary) {

  const double hrt2ev = tools::conv::hrt2ev;
  tools::Property& gwbse_summary = summary.add("GWBSE", "");
  if (_do_gw) {
    gwbse_summary.setAttribute("units", "eV");
    gwbse_summary.setAttribute(
        "DFTEnergy",
        (format("%1$+1.6f ") % (_orbitals.getQMEnergy() * hrt2ev)).str());

    tools::Property& dft_summary = gwbse_summary.add("dft", "");
    dft_summary.setAttribute("HOMO", _gwopt.homo);
    dft_summary.setAttribute("LUMO", _gwopt.homo + 1);

    for (int state = 0; state < _gwopt.qpmax + 1 - _gwopt.qpmin; state++) {
      tools::Property& level_summary = dft_summary.add("level", "");
      level_summary.setAttribute("number", state + _gwopt.qpmin);
      level_summary.add("dft_energy",
                        (format("%1$+1.6f ") %
                         (_orbitals.QPpertEnergies().col(0)(state) * hrt2ev))
                            .str());
      level_summary.add("gw_energy",
                        (format("%1$+1.6f ") %
                         (_orbitals.QPpertEnergies().col(4)(state) * hrt2ev))
                            .str());

      level_summary.add(
          "qp_energy",
          (format("%1$+1.6f ") % (_orbitals.QPdiagEnergies()(state) * hrt2ev))
              .str());
    }
  }
  if (_do_bse_singlets) {
    tools::Property& singlet_summary = gwbse_summary.add("singlets", "");
    for (int state = 0; state < _bseopt.nmax; ++state) {
      tools::Property& level_summary = singlet_summary.add("level", "");
      level_summary.setAttribute("number", state + 1);
      level_summary.add("omega",
                        (format("%1$+1.6f ") %
                         (_orbitals.BSESingletEnergies()(state) * hrt2ev))
                            .str());
      if (_orbitals.hasTransitionDipoles()) {

        const Eigen::Vector3d& dipoles = (_orbitals.TransitionDipoles())[state];
        double f = 2 * dipoles.squaredNorm() *
                   _orbitals.BSESingletEnergies()(state) / 3.0;

        level_summary.add("f", (format("%1$+1.6f ") % f).str());
        tools::Property& dipol_summary = level_summary.add(
            "Trdipole", (format("%1$+1.4f %2$+1.4f %3$+1.4f") % dipoles.x() %
                         dipoles.y() % dipoles.z())
                            .str());
        dipol_summary.setAttribute("unit", "e*bohr");
        dipol_summary.setAttribute("gauge", "length");
      }
    }
  }
  if (_do_bse_triplets) {
    tools::Property& triplet_summary = gwbse_summary.add("triplets", "");
    for (int state = 0; state < _bseopt.nmax; ++state) {
      tools::Property& level_summary = triplet_summary.add("level", "");
      level_summary.setAttribute("number", state + 1);
      level_summary.add("omega",
                        (format("%1$+1.6f ") %
                         (_orbitals.BSETripletEnergies()(state) * hrt2ev))
                            .str());
    }
  }
  return;
}

/*
 *    Many-body Green's fuctions theory implementation
 *
 *  data required from orbitals file
 *  - atomic coordinates
 *  - DFT molecular orbitals (energies and coeffcients)
 *  - DFT exchange-correlation potential matrix in atomic orbitals
 *  - number of electrons, number of levels
 */

Eigen::MatrixXd GWBSE::CalculateVXC(const AOBasis& dftbasis) {

  Eigen::MatrixXd vxc_ao;
  if (_orbitals.hasAOVxc()) {
    if (_doVxc) {
      if (_orbitals.getQMpackage() == "xtp") {
        XTP_LOG(logDEBUG, *_pLog)
            << TimeStamp() << " Taking VXC from xtp DFT run." << flush;
      } else {
        XTP_LOG(logDEBUG, *_pLog)
            << TimeStamp()
            << " There is already a Vxc matrix loaded from DFT, did you maybe "
               "run a DFT code with outputVxc?\n I will take the external "
               "implementation"
            << flush;
      }
      _doVxc = false;
    }
    XTP_LOG(logDEBUG, *_pLog)
        << TimeStamp() << " Loaded external Vxc matrix" << flush;
    vxc_ao = _orbitals.AOVxc();
  } else if (_doVxc) {

    NumericalIntegration numint;
    numint.setXCfunctional(_functional);
    double ScaHFX_temp = numint.getExactExchange(_functional);
    if (ScaHFX_temp != _orbitals.getScaHFX()) {
      throw std::runtime_error(
          (boost::format("GWBSE exact exchange a=%s differs from qmpackage "
                         "exact exchange a=%s, probably your functionals are "
                         "inconsistent") %
           ScaHFX_temp % _orbitals.getScaHFX())
              .str());
    }
    numint.GridSetup(_grid, _orbitals.QMAtoms(), dftbasis);
    XTP_LOG(logDEBUG, *_pLog)
        << TimeStamp() << " Setup grid for integration with gridsize: " << _grid
        << " with " << numint.getGridSize() << " points, divided into "
        << numint.getBoxesSize() << " boxes" << flush;
    XTP_LOG(logDEBUG, *_pLog)
        << TimeStamp() << " Integrating Vxc in VOTCA with functional "
        << _functional << flush;
    Eigen::MatrixXd DMAT = _orbitals.DensityMatrixGroundState();

    vxc_ao = numint.IntegrateVXC(DMAT);
    XTP_LOG(logDEBUG, *_pLog)
        << TimeStamp() << " Calculated Vxc in VOTCA" << flush;

  } else {
    throw std::runtime_error(
        "So your DFT data contains no Vxc, if you want to proceed use the "
        "dovxc option.");
  }

  XTP_LOG(logDEBUG, *_pLog)
      << TimeStamp() << " Set hybrid exchange factor: " << _orbitals.getScaHFX()
      << flush;
  int qptotal = _gwopt.qpmax - _gwopt.qpmin + 1;
  int basissize = _orbitals.MOCoefficients().rows();
  Eigen::MatrixXd mos =
      _orbitals.MOCoefficients().block(0, _gwopt.qpmin, basissize, qptotal);

  Eigen::MatrixXd vxc = mos.transpose() * vxc_ao * mos;
  XTP_LOG(logDEBUG, *_pLog)
      << TimeStamp() << " Calculated exchange-correlation expectation values "
      << flush;

  return vxc;
}

bool GWBSE::Evaluate() {

// set the parallelization
#ifdef _OPENMP
  if (_openmp_threads > 0) {
    omp_set_num_threads(_openmp_threads);
    XTP_LOG(logDEBUG, *_pLog) << TimeStamp() << " Using "
                              << omp_get_max_threads() << " threads" << flush;
  }
#endif

  if (tools::globals::VOTCA_MKL) {
    XTP_LOG(logDEBUG, *_pLog)
        << TimeStamp() << " Using MKL overload for Eigen " << flush;
  } else {
    XTP_LOG(logDEBUG, *_pLog)
        << TimeStamp()
        << " Using native Eigen implementation, no BLAS overload " << flush;
  }

  XTP_LOG(logDEBUG, *_pLog)
      << TimeStamp() << " Molecule Coordinates [A] " << flush;
  for (QMAtom& atom : _orbitals.QMAtoms()) {
    std::string output =
        (boost::format("  %1$s"
                       "   %2$+1.4f %3$+1.4f %4$+1.4f") %
         atom.getElement() % (atom.getPos().x() * tools::conv::bohr2ang) %
         (atom.getPos().y() * tools::conv::bohr2ang) %
         (atom.getPos().z() * tools::conv::bohr2ang))
            .str();

    XTP_LOG(logDEBUG, *_pLog) << output << flush;
  }

  std::string dft_package = _orbitals.getQMpackage();
  XTP_LOG(logDEBUG, *_pLog)
      << TimeStamp() << " DFT data was created by " << dft_package << flush;

  BasisSet dftbs;
  dftbs.LoadBasisSet(_dftbasis_name);

  XTP_LOG(logDEBUG, *_pLog)
      << TimeStamp() << " Loaded DFT Basis Set " << _dftbasis_name << flush;

  // fill DFT AO basis by going through all atoms
  AOBasis dftbasis;
  dftbasis.AOBasisFill(dftbs, _orbitals.QMAtoms());
  XTP_LOG(logDEBUG, *_pLog) << TimeStamp() << " Filled DFT Basis of size "
                            << dftbasis.AOBasisSize() << flush;

  // load auxiliary basis set (element-wise information) from xml file
  BasisSet auxbs;
  auxbs.LoadBasisSet(_auxbasis_name);
  XTP_LOG(logDEBUG, *_pLog)
      << TimeStamp() << " Loaded Auxbasis Set " << _auxbasis_name << flush;

  // fill auxiliary AO basis by going through all atoms
  AOBasis auxbasis;
  auxbasis.AOBasisFill(auxbs, _orbitals.QMAtoms());
  _orbitals.setAuxbasisName(_auxbasis_name);
  XTP_LOG(logDEBUG, *_pLog) << TimeStamp() << " Filled Auxbasis of size "
                            << auxbasis.AOBasisSize() << flush;

  if (_do_bse_singlets && _singlets.size() > 0) {
    for (const auto& frag : _singlets) {
      XTP_LOG(logDEBUG, *_pLog) << TimeStamp() << " Fragment " << frag.name()
                                << " size:" << frag.size() << flush;
    }
  }
  if (_do_bse_triplets && _triplets.size() > 0) {
    for (const auto& frag : _triplets) {
      XTP_LOG(logDEBUG, *_pLog) << TimeStamp() << " Fragment " << frag.name()
                                << " size:" << frag.size() << flush;
    }
  }

  TCMatrix_gwbse Mmn;
  // rpamin here, because RPA needs till rpamin
  Mmn.Initialize(auxbasis.AOBasisSize(), _gwopt.rpamin, _gwopt.qpmax,
                 _gwopt.rpamin, _gwopt.rpamax);
  CTP_LOG(ctp::logDEBUG, *_pLog)
      << ctp::TimeStamp()
      << " Calculating Mmn_beta (3-center-repulsion x orbitals)  " << flush;
  Mmn.Fill(auxbasis, dftbasis, _orbitals.MOCoefficients());
  XTP_LOG(logDEBUG, *_pLog)
      << TimeStamp() << " Removed " << Mmn.Removedfunctions()
      << " functions from Aux Coulomb matrix to avoid near linear dependencies"
      << flush;
<<<<<<< HEAD
  XTP_LOG(logDEBUG, *_pLog)
      << TimeStamp() << " Calculated Mmn_beta (3-center-repulsion x orbitals)  "
      << flush;
  GW gw = GW(*_pLog, Mmn, vxc, _orbitals.MOEnergies());
  gw.configure(_gwopt);
  gw.CalculateGWPerturbation();
=======
  CTP_LOG(ctp::logDEBUG, *_pLog)
      << ctp::TimeStamp()
      << " Calculated Mmn_beta (3-center-repulsion x orbitals)  " << flush;
>>>>>>> 7d5fa052

  Eigen::MatrixXd Hqp;

  if (_do_gw) {
    Eigen::MatrixXd vxc = CalculateVXC(dftbasis);
    GW gw = GW(*_pLog, Mmn, vxc, _orbitals.MOEnergies());
    gw.configure(_gwopt);
    gw.CalculateGWPerturbation();

    // store perturbative QP energy data in orbitals object (DFT, S_x,S_c, V_xc,
    // E_qp)
    _orbitals.QPpertEnergies() = gw.getGWAResults();

<<<<<<< HEAD
  if (_do_qp_diag || _do_bse_singlets || _do_bse_triplets) {
    XTP_LOG(logDEBUG, *_pLog)
        << TimeStamp() << " Calculating offdiagonal part of Sigma  " << flush;
    gw.CalculateHQP();
    XTP_LOG(logDEBUG, *_pLog)
        << TimeStamp() << " Calculated offdiagonal part of Sigma  " << flush;
    Eigen::MatrixXd Hqp = gw.getHQP();

    if (_do_qp_diag) {
      Eigen::SelfAdjointEigenSolver<Eigen::MatrixXd> es =
          gw.DiagonalizeQPHamiltonian();
      if (es.info() == Eigen::ComputationInfo::Success) {
        XTP_LOG(logDEBUG, *_pLog)
            << TimeStamp() << " Diagonalized QP Hamiltonian  " << flush;
      }
=======
    CTP_LOG(ctp::logDEBUG, *_pLog)
        << ctp::TimeStamp() << " Calculating offdiagonal part of Sigma  "
        << flush;
    gw.CalculateHQP();
    CTP_LOG(ctp::logDEBUG, *_pLog)
        << ctp::TimeStamp() << " Calculated offdiagonal part of Sigma  "
        << flush;
    Hqp = gw.getHQP();

    Eigen::SelfAdjointEigenSolver<Eigen::MatrixXd> es =
        gw.DiagonalizeQPHamiltonian();
    if (es.info() == Eigen::ComputationInfo::Success) {
      CTP_LOG(ctp::logDEBUG, *_pLog)
          << ctp::TimeStamp() << " Diagonalized QP Hamiltonian  " << flush;
    }
>>>>>>> 7d5fa052

    _orbitals.QPdiagCoefficients() = es.eigenvectors();
    _orbitals.QPdiagEnergies() = es.eigenvalues();
  } else {
    if (_orbitals.hasQPdiag()) {
      const Eigen::MatrixXd& qpcoeff = _orbitals.QPdiagCoefficients();
      Hqp = qpcoeff * _orbitals.QPdiagEnergies().asDiagonal() *
            qpcoeff.transpose();
    } else {
      throw std::runtime_error("orb file has no QPcoefficients");
    }
  }

<<<<<<< HEAD
    // proceed only if BSE requested
    if (_do_bse_singlets || _do_bse_triplets) {
      BSE bse = BSE(_orbitals, *_pLog, Mmn, Hqp);
      bse.configure(_bseopt);
      if (_do_bse_triplets && _do_bse_diag) {
        bse.Solve_triplets();
        XTP_LOG(logDEBUG, *_pLog)
            << TimeStamp() << " Solved BSE for triplets " << flush;
        bse.Analyze_triplets(_triplets);
        if (!_store_bse_triplets) {
          bse.FreeTriplets();
        }
      }

      if (_do_bse_singlets && _do_bse_diag) {
        bse.Solve_singlets();
        XTP_LOG(logDEBUG, *_pLog)
            << TimeStamp() << " Solved BSE for singlets " << flush;
        bse.Analyze_singlets(_singlets);
        if (!_store_bse_singlets) {
          bse.FreeSinglets();
        }
=======
  // proceed only if BSE requested
  if (_do_bse_singlets || _do_bse_triplets) {
    BSE bse = BSE(_orbitals, *_pLog, Mmn, Hqp);
    bse.configure(_bseopt);

    if (_do_bse_triplets) {
      bse.Solve_triplets();
      CTP_LOG(ctp::logDEBUG, *_pLog)
          << ctp::TimeStamp() << " Solved BSE for triplets " << flush;
      bse.Analyze_triplets(dftbasis);
      if (!_store_bse_triplets) {
        bse.FreeTriplets();
>>>>>>> 7d5fa052
      }
    }

    if (_do_bse_singlets) {
      bse.Solve_singlets();
      CTP_LOG(ctp::logDEBUG, *_pLog)
          << ctp::TimeStamp() << " Solved BSE for singlets " << flush;
      bse.Analyze_singlets(dftbasis);
      if (!_store_bse_singlets) {
        bse.FreeSinglets();
      }
    }
  }
  XTP_LOG(logDEBUG, *_pLog)
      << TimeStamp() << " GWBSE calculation finished " << flush;
  return true;
}
}  // namespace xtp
};  // namespace votca<|MERGE_RESOLUTION|>--- conflicted
+++ resolved
@@ -48,16 +48,6 @@
 
 void GWBSE::Initialize(tools::Property& options) {
 
-<<<<<<< HEAD
-#if (GWBSE_DOUBLE)
-  XTP_LOG(logDEBUG, *_pLog) << " Compiled with full double support" << flush;
-#else
-  XTP_LOG(logDEBUG, *_pLog)
-      << " Compiled with float/double mixture (standard)" << flush;
-#endif
-
-=======
->>>>>>> 7d5fa052
   std::string key = Identify();
 
   // getting level ranges
@@ -244,8 +234,8 @@
 
       // check size
       if (_bseopt.nmax > bse_size / 4) {
-        CTP_LOG(ctp::logDEBUG, *_pLog)
-            << ctp::TimeStamp()
+        XTP_LOG(logDEBUG, *_pLog)
+            << TimeStamp()
             << " Warning : Too many eigenvalues required for Davidson. Default "
                "to Lapack diagonalization"
             << flush;
@@ -355,15 +345,9 @@
   if (store_string.find("triplets") != std::string::npos)
     _store_bse_triplets = true;
 
-<<<<<<< HEAD
   XTP_LOG(logDEBUG, *_pLog) << " Tasks: " << flush;
-  if (_do_qp_diag) {
-    XTP_LOG(logDEBUG, *_pLog) << " qpdiag " << flush;
-=======
-  CTP_LOG(ctp::logDEBUG, *_pLog) << " Tasks: " << flush;
   if (_do_gw) {
-    CTP_LOG(ctp::logDEBUG, *_pLog) << " GW " << flush;
->>>>>>> 7d5fa052
+    XTP_LOG(logDEBUG, *_pLog) << " GW " << flush;
   }
   if (_do_bse_singlets) {
     XTP_LOG(logDEBUG, *_pLog) << " singlets " << flush;
@@ -371,15 +355,9 @@
   if (_do_bse_triplets) {
     XTP_LOG(logDEBUG, *_pLog) << " triplets " << flush;
   }
-<<<<<<< HEAD
   XTP_LOG(logDEBUG, *_pLog) << " Store: " << flush;
-  if (_store_qp_diag) {
-    XTP_LOG(logDEBUG, *_pLog) << " qpdiag " << flush;
-=======
-  CTP_LOG(ctp::logDEBUG, *_pLog) << " Store: " << flush;
   if (_do_gw) {
-    CTP_LOG(ctp::logDEBUG, *_pLog) << " GW " << flush;
->>>>>>> 7d5fa052
+    XTP_LOG(logDEBUG, *_pLog) << " GW " << flush;
   }
   if (_store_bse_singlets) {
     XTP_LOG(logDEBUG, *_pLog) << " singlets " << flush;
@@ -387,12 +365,6 @@
   if (_store_bse_triplets) {
     XTP_LOG(logDEBUG, *_pLog) << " triplets " << flush;
   }
-<<<<<<< HEAD
-  if (_store_eh_interaction) {
-    XTP_LOG(logDEBUG, *_pLog) << " ehint " << flush;
-  }
-=======
->>>>>>> 7d5fa052
 
   if (options.exists(key + ".fragments")) {
     std::vector<tools::Property*> prop_region =
@@ -646,26 +618,17 @@
   // rpamin here, because RPA needs till rpamin
   Mmn.Initialize(auxbasis.AOBasisSize(), _gwopt.rpamin, _gwopt.qpmax,
                  _gwopt.rpamin, _gwopt.rpamax);
-  CTP_LOG(ctp::logDEBUG, *_pLog)
-      << ctp::TimeStamp()
+  XTP_LOG(logDEBUG, *_pLog)
+      << TimeStamp()
       << " Calculating Mmn_beta (3-center-repulsion x orbitals)  " << flush;
   Mmn.Fill(auxbasis, dftbasis, _orbitals.MOCoefficients());
   XTP_LOG(logDEBUG, *_pLog)
       << TimeStamp() << " Removed " << Mmn.Removedfunctions()
       << " functions from Aux Coulomb matrix to avoid near linear dependencies"
       << flush;
-<<<<<<< HEAD
   XTP_LOG(logDEBUG, *_pLog)
       << TimeStamp() << " Calculated Mmn_beta (3-center-repulsion x orbitals)  "
       << flush;
-  GW gw = GW(*_pLog, Mmn, vxc, _orbitals.MOEnergies());
-  gw.configure(_gwopt);
-  gw.CalculateGWPerturbation();
-=======
-  CTP_LOG(ctp::logDEBUG, *_pLog)
-      << ctp::TimeStamp()
-      << " Calculated Mmn_beta (3-center-repulsion x orbitals)  " << flush;
->>>>>>> 7d5fa052
 
   Eigen::MatrixXd Hqp;
 
@@ -679,39 +642,19 @@
     // E_qp)
     _orbitals.QPpertEnergies() = gw.getGWAResults();
 
-<<<<<<< HEAD
-  if (_do_qp_diag || _do_bse_singlets || _do_bse_triplets) {
     XTP_LOG(logDEBUG, *_pLog)
         << TimeStamp() << " Calculating offdiagonal part of Sigma  " << flush;
     gw.CalculateHQP();
     XTP_LOG(logDEBUG, *_pLog)
         << TimeStamp() << " Calculated offdiagonal part of Sigma  " << flush;
-    Eigen::MatrixXd Hqp = gw.getHQP();
-
-    if (_do_qp_diag) {
-      Eigen::SelfAdjointEigenSolver<Eigen::MatrixXd> es =
-          gw.DiagonalizeQPHamiltonian();
-      if (es.info() == Eigen::ComputationInfo::Success) {
-        XTP_LOG(logDEBUG, *_pLog)
-            << TimeStamp() << " Diagonalized QP Hamiltonian  " << flush;
-      }
-=======
-    CTP_LOG(ctp::logDEBUG, *_pLog)
-        << ctp::TimeStamp() << " Calculating offdiagonal part of Sigma  "
-        << flush;
-    gw.CalculateHQP();
-    CTP_LOG(ctp::logDEBUG, *_pLog)
-        << ctp::TimeStamp() << " Calculated offdiagonal part of Sigma  "
-        << flush;
     Hqp = gw.getHQP();
 
     Eigen::SelfAdjointEigenSolver<Eigen::MatrixXd> es =
         gw.DiagonalizeQPHamiltonian();
     if (es.info() == Eigen::ComputationInfo::Success) {
-      CTP_LOG(ctp::logDEBUG, *_pLog)
-          << ctp::TimeStamp() << " Diagonalized QP Hamiltonian  " << flush;
-    }
->>>>>>> 7d5fa052
+      XTP_LOG(logDEBUG, *_pLog)
+          << TimeStamp() << " Diagonalized QP Hamiltonian  " << flush;
+    }
 
     _orbitals.QPdiagCoefficients() = es.eigenvectors();
     _orbitals.QPdiagEnergies() = es.eigenvalues();
@@ -725,30 +668,6 @@
     }
   }
 
-<<<<<<< HEAD
-    // proceed only if BSE requested
-    if (_do_bse_singlets || _do_bse_triplets) {
-      BSE bse = BSE(_orbitals, *_pLog, Mmn, Hqp);
-      bse.configure(_bseopt);
-      if (_do_bse_triplets && _do_bse_diag) {
-        bse.Solve_triplets();
-        XTP_LOG(logDEBUG, *_pLog)
-            << TimeStamp() << " Solved BSE for triplets " << flush;
-        bse.Analyze_triplets(_triplets);
-        if (!_store_bse_triplets) {
-          bse.FreeTriplets();
-        }
-      }
-
-      if (_do_bse_singlets && _do_bse_diag) {
-        bse.Solve_singlets();
-        XTP_LOG(logDEBUG, *_pLog)
-            << TimeStamp() << " Solved BSE for singlets " << flush;
-        bse.Analyze_singlets(_singlets);
-        if (!_store_bse_singlets) {
-          bse.FreeSinglets();
-        }
-=======
   // proceed only if BSE requested
   if (_do_bse_singlets || _do_bse_triplets) {
     BSE bse = BSE(_orbitals, *_pLog, Mmn, Hqp);
@@ -756,20 +675,19 @@
 
     if (_do_bse_triplets) {
       bse.Solve_triplets();
-      CTP_LOG(ctp::logDEBUG, *_pLog)
-          << ctp::TimeStamp() << " Solved BSE for triplets " << flush;
-      bse.Analyze_triplets(dftbasis);
+      XTP_LOG(logDEBUG, *_pLog)
+          << TimeStamp() << " Solved BSE for triplets " << flush;
+      bse.Analyze_triplets(_triplets);
       if (!_store_bse_triplets) {
         bse.FreeTriplets();
->>>>>>> 7d5fa052
       }
     }
 
     if (_do_bse_singlets) {
       bse.Solve_singlets();
-      CTP_LOG(ctp::logDEBUG, *_pLog)
-          << ctp::TimeStamp() << " Solved BSE for singlets " << flush;
-      bse.Analyze_singlets(dftbasis);
+      XTP_LOG(logDEBUG, *_pLog)
+          << TimeStamp() << " Solved BSE for singlets " << flush;
+      bse.Analyze_singlets(_singlets);
       if (!_store_bse_singlets) {
         bse.FreeSinglets();
       }
