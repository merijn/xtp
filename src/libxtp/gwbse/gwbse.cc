--- conflicted
+++ resolved
@@ -385,18 +385,12 @@
   XTP_LOG(Log::error, *_pLog)
       << " Quadrature integration scheme : " << _gwopt.quadrature_scheme
       << flush;
-<<<<<<< HEAD
-
-  XTP_LOG(Log::error, *_pLog) << " eta: " << _gwopt.eta << flush;
-
-=======
    _gwopt.alpha =
       options.get(key + ".alpha").as<double>();
   XTP_LOG(Log::error, *_pLog)
       << " Alpha smoothing parameter : " << _gwopt.alpha
       << flush;
   
->>>>>>> d620f3a8
   _gwopt.qp_solver = options.get(key + ".qp_solver").as<std::string>();
   _gwopt.qp_grid_steps = options.get(key + ".qp_grid_steps").as<Index>();
   _gwopt.qp_grid_spacing = options.get(key + ".qp_grid_spacing").as<double>();
