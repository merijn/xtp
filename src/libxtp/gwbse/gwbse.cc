--- conflicted
+++ resolved
@@ -633,12 +633,7 @@
                            _bse_maxeigenvectors);
 
 
-<<<<<<< HEAD
-            std::vector<QMAtom*>& _atoms=_orbitals->QMAtoms();
-
-=======
             
->>>>>>> 21612300
   // load DFT basis set (element-wise information) from xml file
   BasisSet dftbs;
 
@@ -671,157 +666,7 @@
   else {
     _orbitals->setBSEtype("TDA");
   }
-<<<<<<< HEAD
-  /* Preparation of calculation parameters:
-   *  - number of electrons -> index of HOMO
-   *  - number of levels
-   *  - highest level considered in RPA
-   *  - lowest and highest level considered in GWA
-   *  - lowest and highest level considered in BSE
-   *  - number of excitations calculates in BSE
-   */
-
-  // convert _rpamax if needed
-  _homo = _orbitals->getNumberOfElectrons() - 1;  // indexed from 0
-
-  unsigned _ignored_corelevels = 0;
-  if (_ignore_corelevels) {
-    if(!_orbitals->hasECP()){
-      BasisSet basis;
-      basis.LoadPseudopotentialSet("corelevels");//
-      unsigned coreElectrons=0;
-      for(const auto& atom:_atoms){
-        coreElectrons+=basis.getElement(atom->getType())->getNcore();
-      }
-       _ignored_corelevels = coreElectrons/2;
-     }
-
-    CTP_LOG(ctp::logDEBUG, *_pLog) << ctp::TimeStamp() << " Can ignore "
-                                   << _ignored_corelevels << " core levels "
-                                   << flush;
-  }
-
-  _rpamin = 0;  // lowest index occ min(gwa%mmin, screening%nsum_low) ! always 1
-  if (_ranges == "default" || _ranges == "full") {
-    _rpamax = _orbitals->getNumberOfLevels() - 1;  // total number of levels
-  } else if (_ranges == "factor") {
-    _rpamax = _rpamaxfactor * _orbitals->getNumberOfLevels() -
-              1;  // total number of levels
-  }
-  if (_rpamax > _orbitals->getNumberOfLevels() - 1) {
-    _rpamax = _orbitals->getNumberOfLevels() - 1;
-  }
-  // convert _qpmin and _qpmax if needed
-  if (_ranges == "default") {
-    _qpmin = 0;              // indexed from 0
-    _qpmax = 2 * _homo + 1;  // indexed from 0
-  } else if (_ranges == "factor") {
-    if (_orbitals->getNumberOfElectrons() -
-            int(_qpminfactor * _orbitals->getNumberOfElectrons()) - 1 <
-        0) {
-      _qpmin = 0;
-    } else {
-      _qpmin = _orbitals->getNumberOfElectrons() -
-               int(_qpminfactor * _orbitals->getNumberOfElectrons()) - 1;
-    }
-    _qpmax = _orbitals->getNumberOfElectrons() +
-             int(_qpmaxfactor * _orbitals->getNumberOfElectrons()) - 1;
-  } else if (_ranges == "explicit") {
-    _qpmin -= 1;
-    _qpmax -= 1;
-  } else if (_ranges == "full") {
-    _qpmin = 0;
-    _qpmax = _orbitals->getNumberOfLevels() - 1;
-  }
-  if (_qpmax > unsigned(_orbitals->getNumberOfLevels() - 1)) {
-    _qpmax = _orbitals->getNumberOfLevels() - 1;
-  }
-
-  // autoignore core levels in QP
-  if (_ignore_corelevels && (_qpmin < _ignored_corelevels)) {
-    _qpmin = _ignored_corelevels;
-  }
-
-  // set BSE band range indices
-  // anything else would be stupid!
-  _bse_vmax = _homo;
-  _bse_cmin = _homo + 1;
-
-  if (_ranges == "default") {
-    _bse_vmin = 0;              // indexed from 0
-    _bse_cmax = 2 * _homo + 1;  // indexed from 0
-  } else if (_ranges == "factor") {
-    _bse_vmin = _orbitals->getNumberOfElectrons() -
-                int(_bseminfactor * _orbitals->getNumberOfElectrons()) - 1;
-    if (_orbitals->getNumberOfElectrons() -
-            int(_bseminfactor * _orbitals->getNumberOfElectrons()) - 1 <
-        0) {
-      _bse_vmin = 0;
-    }
-    _bse_cmax = _orbitals->getNumberOfElectrons() +
-                int(_bsemaxfactor * _orbitals->getNumberOfElectrons()) - 1;
-  } else if (_ranges == "explicit") {
-    _bse_vmin -= 1;
-    _bse_cmax -= 1;
-  } else if (_ranges == "full") {
-    _bse_vmin = 0;
-    _bse_cmax = _orbitals->getNumberOfLevels() - 1;
-  }
-  if (_bse_cmax > unsigned(_orbitals->getNumberOfLevels() - 1)) {
-    _bse_cmax = _orbitals->getNumberOfLevels() - 1;
-  }
-
-  // autoignore core levels in BSE
-  if (_ignore_corelevels && (_bse_vmin < _ignored_corelevels)) {
-    _bse_vmin = _ignored_corelevels;
-  }
-
-  _bse_vtotal = _bse_vmax - _bse_vmin + 1;
-  _bse_ctotal = _bse_cmax - _bse_cmin + 1;
-  _bse_size = _bse_vtotal * _bse_ctotal;
-
-  // indexing info BSE vector index to occupied/virtual orbital
-  for (unsigned _v = 0; _v < _bse_vtotal; _v++) {
-    for (unsigned _c = 0; _c < _bse_ctotal; _c++) {
-      _index2v.push_back(_bse_vmin + _v);
-      _index2c.push_back(_bse_cmin + _c);
-    }
-  }
-
-  // some QP - BSE consistency checks are required
-  if (_bse_vmin < _qpmin) _qpmin = _bse_vmin;
-  if (_bse_cmax > _qpmax) _qpmax = _bse_cmax;
-
-  _qptotal = _qpmax - _qpmin + 1;
-  if (_bse_nmax > int(_bse_size) || _bse_nmax < 0) _bse_nmax = int(_bse_size);
-  if (_bse_nprint > _bse_nmax) _bse_nprint = _bse_nmax;
-
-  // store information in _orbitals for later use
-  _orbitals->setRPAindices(_rpamin, _rpamax);
-  _orbitals->setGWAindices(_qpmin, _qpmax);
-  _orbitals->setBSEindices(_bse_vmin, _bse_vmax, _bse_cmin, _bse_cmax,
-                           _bse_nmax);
-
-  // information for hybrid DFT
-
-  _ScaHFX = -1;
-
-  CTP_LOG(ctp::logDEBUG, *_pLog) << ctp::TimeStamp() << " Set RPA level range ["
-                                 << _rpamin + 1 << ":" << _rpamax + 1 << "]"
-                                 << flush;
-  CTP_LOG(ctp::logDEBUG, *_pLog) << ctp::TimeStamp() << " Set QP  level range ["
-                                 << _qpmin + 1 << ":" << _qpmax + 1 << "]"
-                                 << flush;
-  CTP_LOG(ctp::logDEBUG, *_pLog)
-      << ctp::TimeStamp() << " Set BSE level range occ[" << _bse_vmin + 1 << ":"
-      << _bse_vmax + 1 << "]  virt[" << _bse_cmin + 1 << ":" << _bse_cmax + 1
-      << "]" << flush;
-  CTP_LOG(ctp::logDEBUG, *_pLog)
-      << ctp::TimeStamp() << " BSE Hamiltonian has size " << _bse_size << "x"
-      << _bse_size << flush;
-=======
-  
->>>>>>> 21612300
+  
 
   // process the DFT data
   // a) form the expectation value of the XC functional in MOs
