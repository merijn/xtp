--- conflicted
+++ resolved
@@ -671,14 +671,8 @@
       }
     }
   }
-<<<<<<< HEAD
-  CTP_LOG(ctp::logDEBUG, *_pLog)
-      << ctp::TimeStamp() << " GWBSE calculation finished " << flush;
-  }
-=======
   XTP_LOG(logDEBUG, *_pLog)
       << TimeStamp() << " GWBSE calculation finished " << flush;
->>>>>>> 52ada93a
   return true;
 }
 }  // namespace xtp
