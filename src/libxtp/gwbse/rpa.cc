/*
 *            Copyright 2009-2021 The VOTCA Development Team
 *                       (http://www.votca.org)
 *
 *      Licensed under the Apache License, Version 2.0 (the "License")
 *
 * You may not use this file except in compliance with the License.
 * You may obtain a copy of the License at
 *
 *              http://www.apache.org/licenses/LICENSE-2.0
 *
 * Unless required by applicable law or agreed to in writing, software
 * distributed under the License is distributed on an "AS IS" BASIS,
 * WITHOUT WARRANTIES OR CONDITIONS OF ANY KIND, either express or implied.
 * See the License for the specific language governing permissions and
 * limitations under the License.
 *
 */

// Local VOTCA includes
#include "votca/xtp/rpa.h"
#include "votca/xtp/aomatrix.h"
#include "votca/xtp/openmp_cuda.h"
#include "votca/xtp/threecenter.h"
#include "votca/xtp/vc2index.h"

namespace votca {
namespace xtp {

void RPA::UpdateRPAInputEnergies(const Eigen::VectorXd& dftenergies,
                                 const Eigen::VectorXd& gwaenergies,
                                 Index qpmin) {
  Index rpatotal = _rpamax - _rpamin + 1;
  _energies = dftenergies.segment(_rpamin, rpatotal);
  Index gwsize = Index(gwaenergies.size());

  _energies.segment(qpmin - _rpamin, gwsize) = gwaenergies;

  ShiftUncorrectedEnergies(dftenergies, qpmin, gwsize);
}

// Shifts energies of levels that are not QP corrected but
// used in the RPA:
// between rpamin and qpmin: by maximum abs of explicit QP corrections
//                           from qpmin to HOMO
// between qpmax and rpamax: by maximum abs of explicit QP corrections
//                           from LUMO to qpmax
void RPA::ShiftUncorrectedEnergies(const Eigen::VectorXd& dftenergies,
                                   Index qpmin, Index gwsize) {

  Index lumo = _homo + 1;
  Index qpmax = qpmin + gwsize - 1;

  // get max abs QP corrections for occupied/virtual levels
  double max_correction_occ = getMaxCorrection(dftenergies, qpmin, _homo);
  double max_correction_virt = getMaxCorrection(dftenergies, lumo, qpmax);

  // shift energies
  _energies.head(qpmin).array() -= max_correction_occ;
  _energies.tail(_rpamax - qpmax).array()+=
      max_correction_virt;
}

double RPA::getMaxCorrection(const Eigen::VectorXd& dftenergies, Index min,
                             Index max) {

<<<<<<< HEAD
   Index range = max - min +1;
   Eigen::VectorXd corrections = _energies.segment(min, range) -
      dftenergies.segment(min - _rpamin, range);
=======
  Index range = max - min + 1;
  Eigen::VectorXd corrections = _energies.segment(min - _rpamin, range) -
                                dftenergies.segment(min - _rpamin, range);
>>>>>>> bf5a0614

  return (corrections.cwiseAbs()).maxCoeff();
}

template <bool imag>
Eigen::MatrixXd RPA::calculate_epsilon(double frequency) const {
  const Index size = _Mmn.auxsize();

  const Index lumo = _homo + 1;
  const Index n_occ = lumo - _rpamin;
  const Index n_unocc = _rpamax - lumo + 1;
  const double freq2 = frequency * frequency;
  const double eta2 = _eta * _eta;

  OpenMP_CUDA transform;
  transform.createTemporaries(n_unocc, size);

#pragma omp parallel for schedule(dynamic)
  for (Index m_level = 0; m_level < n_occ; m_level++) {
    const double qp_energy_m = _energies(m_level);

    const Eigen::MatrixXd Mmn_RPA = _Mmn[m_level].bottomRows(n_unocc);

    const Eigen::ArrayXd deltaE = _energies.tail(n_unocc).array() - qp_energy_m;
    Eigen::VectorXd denom;
    if (imag) {
      denom = 4 * deltaE / (deltaE.square() + freq2);
    } else {
      Eigen::ArrayXd deltEf = deltaE - frequency;
      Eigen::ArrayXd sum = deltEf / (deltEf.square() + eta2);
      deltEf = deltaE + frequency;
      sum += deltEf / (deltEf.square() + eta2);
      denom = 2 * sum;
    }

    transform.A_TDA(Mmn_RPA, denom);
  }
  Eigen::MatrixXd result = transform.A_TDA_result();
  result.diagonal().array() += 1.0;
  return result;
}

template Eigen::MatrixXd RPA::calculate_epsilon<true>(double frequency) const;
template Eigen::MatrixXd RPA::calculate_epsilon<false>(double frequency) const;

Eigen::MatrixXd RPA::calculate_epsilon_r(std::complex<double> frequency) const {

  const Index size = _Mmn.auxsize();

  const Index lumo = _homo + 1;
  const Index n_occ = lumo - _rpamin;
  const Index n_unocc = _rpamax - lumo + 1;
  OpenMP_CUDA transform;
  transform.createTemporaries(n_unocc, size);

#pragma omp parallel for schedule(dynamic)
  for (Index m_level = 0; m_level < n_occ; m_level++) {

    const double qp_energy_m = _energies(m_level);
    const Eigen::MatrixXd Mmn_RPA = _Mmn[m_level].bottomRows(n_unocc);
    const Eigen::ArrayXd deltaE = _energies.tail(n_unocc).array() - qp_energy_m;

    Eigen::ArrayXd deltaEm = frequency.real() - deltaE;
    Eigen::ArrayXd deltaEp = frequency.real() + deltaE;

    double sigma_1 = std::pow(frequency.imag() + _eta, 2);
    double sigma_2 = std::pow(frequency.imag() - _eta, 2);

    Eigen::VectorXd chi =
        deltaEm * (deltaEm.cwiseAbs2() + sigma_1).cwiseInverse() -
        deltaEp * (deltaEp.cwiseAbs2() + sigma_2).cwiseInverse();
    transform.A_TDA(Mmn_RPA, chi);
  }
  Eigen::MatrixXd result = -2 * transform.A_TDA_result();
  result.diagonal().array() += 1.0;
  return result;
}

RPA::rpa_eigensolution RPA::Diagonalize_H2p() const {
  const Index lumo = _homo + 1;
  const Index n_occ = lumo - _rpamin;
  const Index n_unocc = _rpamax - lumo + 1;
  const Index rpasize = n_occ * n_unocc;

  Eigen::VectorXd AmB = Calculate_H2p_AmB();
  Eigen::MatrixXd ApB = Calculate_H2p_ApB();

  RPA::rpa_eigensolution sol;
  sol.ERPA_correlation = -0.25 * (ApB.trace() + AmB.sum());

  // C = AmB^1/2 * ApB * AmB^1/2
  Eigen::MatrixXd& C = ApB;
  C.applyOnTheLeft(AmB.cwiseSqrt().asDiagonal());
  C.applyOnTheRight(AmB.cwiseSqrt().asDiagonal());

  Eigen::SelfAdjointEigenSolver<Eigen::MatrixXd> es = Diagonalize_H2p_C(C);

  // Do not remove this line! It has to be there for MKL to not crash
  sol.omega = Eigen::VectorXd::Zero(es.eigenvalues().size());
  sol.omega = es.eigenvalues().cwiseSqrt();
  sol.ERPA_correlation += 0.5 * sol.omega.sum();

  XTP_LOG(Log::info, _log) << TimeStamp()
                           << " Lowest neutral excitation energy (eV): "
                           << tools::conv::hrt2ev * sol.omega.minCoeff()
                           << std::flush;

  // RPA correlation energy calculated from Eq.9 of J. Chem. Phys. 132, 234114
  // (2010)
  XTP_LOG(Log::error, _log)
      << TimeStamp()
      << " RPA correlation energy (Hartree): " << sol.ERPA_correlation
      << std::flush;

  sol.XpY = Eigen::MatrixXd(rpasize, rpasize);

  Eigen::VectorXd AmB_sqrt = AmB.cwiseSqrt();
  Eigen::VectorXd Omega_sqrt_inv = sol.omega.cwiseSqrt().cwiseInverse();
  for (int s = 0; s < rpasize; s++) {
    sol.XpY.col(s) =
        Omega_sqrt_inv(s) * AmB_sqrt.cwiseProduct(es.eigenvectors().col(s));
  }

  return sol;
}

Eigen::VectorXd RPA::Calculate_H2p_AmB() const {
  const Index lumo = _homo + 1;
  const Index n_occ = lumo - _rpamin;
  const Index n_unocc = _rpamax - lumo + 1;
  const Index rpasize = n_occ * n_unocc;
  vc2index vc = vc2index(0, 0, n_unocc);
  Eigen::VectorXd AmB = Eigen::VectorXd::Zero(rpasize);
  for (Index v = 0; v < n_occ; v++) {
    Index i = vc.I(v, 0);
    AmB.segment(i, n_unocc) =
        _energies.segment(n_occ, n_unocc).array() - _energies(v);
  }
  return AmB;
}

Eigen::MatrixXd RPA::Calculate_H2p_ApB() const {
  const Index lumo = _homo + 1;
  const Index n_occ = lumo - _rpamin;
  const Index n_unocc = _rpamax - lumo + 1;
  const Index rpasize = n_occ * n_unocc;
  const Index auxsize = _Mmn.auxsize();
  vc2index vc = vc2index(0, 0, n_unocc);
  Eigen::MatrixXd ApB = Eigen::MatrixXd::Zero(rpasize, rpasize);
#pragma omp parallel for schedule(guided)
  for (Index v2 = 0; v2 < n_occ; v2++) {
    Index i2 = vc.I(v2, 0);
    const Eigen::MatrixXd Mmn_v2T =
        _Mmn[v2].block(n_occ, 0, n_unocc, auxsize).transpose();
    for (Index v1 = v2; v1 < n_occ; v1++) {
      Index i1 = vc.I(v1, 0);
      // Multiply with factor 2 to sum over both (identical) spin states
      ApB.block(i1, i2, n_unocc, n_unocc) =
          2 * 2 * _Mmn[v1].block(n_occ, 0, n_unocc, auxsize) * Mmn_v2T;
    }
  }
  ApB.diagonal() += Calculate_H2p_AmB();
  return ApB;
}

Eigen::SelfAdjointEigenSolver<Eigen::MatrixXd> RPA::Diagonalize_H2p_C(
    const Eigen::MatrixXd& C) const {
  XTP_LOG(Log::error, _log)
      << TimeStamp() << " Diagonalizing two-particle Hamiltonian "
      << std::flush;
  Eigen::SelfAdjointEigenSolver<Eigen::MatrixXd> es(C);  // Uses lower triangle
  XTP_LOG(Log::error, _log)
      << TimeStamp() << " Diagonalization done " << std::flush;
  double minCoeff = es.eigenvalues().minCoeff();
  if (minCoeff <= 0.0) {
    XTP_LOG(Log::error, _log)
        << TimeStamp() << " Detected non-positive eigenvalue: " << minCoeff
        << std::flush;
    throw std::runtime_error("Detected non-positive eigenvalue.");
  }
  return es;
}

}  // namespace xtp
}  // namespace votca<|MERGE_RESOLUTION|>--- conflicted
+++ resolved
@@ -64,15 +64,9 @@
 double RPA::getMaxCorrection(const Eigen::VectorXd& dftenergies, Index min,
                              Index max) {
 
-<<<<<<< HEAD
    Index range = max - min +1;
    Eigen::VectorXd corrections = _energies.segment(min, range) -
       dftenergies.segment(min - _rpamin, range);
-=======
-  Index range = max - min + 1;
-  Eigen::VectorXd corrections = _energies.segment(min - _rpamin, range) -
-                                dftenergies.segment(min - _rpamin, range);
->>>>>>> bf5a0614
 
   return (corrections.cwiseAbs()).maxCoeff();
 }
