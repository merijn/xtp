--- conflicted
+++ resolved
@@ -152,154 +152,100 @@
          * 'elementname'.gbs files, which are then included in the
          * Gaussian input file using @'elementname'.gbs
          */
-        void Gaussian::WriteBasisset(std::ofstream& _com_file, std::vector<QMAtom*>& qmatoms) {
-
-
-            std::vector< QMAtom* >::iterator it;
-
-
-            std::list<std::string> elements;
+        void Gaussian::WriteBasisset(std::ofstream& com_file, std::vector<QMAtom*>& qmatoms) {
+
+
+          std::vector<std::string> UniqueElements= FindUniqueElements(qmatoms);
             BasisSet bs;
-            // std::string basis_name(_basis);
-
             bs.LoadBasisSet(_basisset_name);
             CTP_LOG(ctp::logDEBUG, *_pLog) << "Loaded Basis Set " << _basisset_name << flush;
 
-            for (it = qmatoms.begin(); it < qmatoms.end(); it++) {
+            for (const std::string& element_name:UniqueElements) {
                
-                    std::string element_name = (*it)->getType();
-
-                    //cout << "looking up basis set for element " << element_name << endl;
-
-                    std::list<std::string>::iterator ite;
-                    ite = find(elements.begin(), elements.end(), element_name);
-
-                    if (ite == elements.end()) {
-                        elements.push_back(element_name);
-
                         const Element& element = bs.getElement(element_name);
-                        /* Alternative is to write each basis set to a element_name.gbs file
+                        /* Write each basis set to a element_name.gbs file
                          * and include the gbs file in the com-file via Gaussian's @ function
-                         * Advantage: *gbs files can be reused by isogwa later
                          */
-                        std::ofstream _el_file;
-                        std::string _el_file_name = _run_dir + "/" + element_name + ".gbs";
-
-                        _el_file.open(_el_file_name.c_str());
-                        // element name, [possibly indeces of centers], zero to indicate the end
-                        //_com_file << element_name << " 0" << endl;
-                        _com_file << "@" << element_name << ".gbs" << endl;
-                        _el_file << element_name << " 0" << endl;
-<<<<<<< HEAD
-                        for (Element::ShellIterator its = element.firstShell(); its != element.lastShell(); its++) {
-=======
-                        for (Element::ShellIterator its = element->begin(); its != element->end(); its++) {
->>>>>>> 74ab0ec9
-
-                            Shell* shell = (*its);
+                        std::ofstream el_file;
+                        std::string el_file_name = _run_dir + "/" + element_name + ".gbs";
+
+                        el_file.open(el_file_name.c_str());
+                        // element name, [possibly indeces of centers], zero to indicate the end    
+                        com_file << "@" << element_name << ".gbs" << endl;
+                        el_file << element_name << " 0" << endl;
+                        for (const Shell& shell:element) {
                             //gaussian can only use S,P,SP,D,F,G shells so we split them up if not SP
-
-                            if (shell->getType() == "SP" || !shell->combined()) {
+                            if (shell.getType() == "SP" || !shell.combined()) {
                                 // shell type, number primitives, scale factor
-                                _el_file << shell->getType() << " " << shell->getSize() << " " << FortranFormat(shell->getScale()) << endl;
-
-                                for (Shell::GaussianIterator itg = shell->firstGaussian(); itg != shell->lastGaussian(); itg++) {
-                                    GaussianPrimitive* gaussian = *itg;
-                                    //_com_file << gaussian->decay << " " << gaussian->contraction << endl;
-                                    _el_file << FortranFormat(gaussian->_decay);
-                                    for (unsigned _icontr = 0; _icontr < gaussian->_contraction.size(); _icontr++) {
-                                        if (gaussian->_contraction[_icontr] != 0.0) {
-                                            _el_file << " " << FortranFormat(gaussian->_contraction[_icontr]);
+                                el_file << shell.getType() << " " << shell.getSize() << " " << FortranFormat(shell.getScale()) << endl;
+                                for (const GaussianPrimitive& gaussian:shell) {
+                                    el_file << FortranFormat(gaussian._decay);
+                                    for (const double& contraction:gaussian._contraction) {
+                                        if (contraction!= 0.0) {
+                                            el_file << " " << FortranFormat(contraction);
                                         }
                                     }
-                                    _el_file << endl;
-                                }
-                                
+                                    el_file << endl;
+                                }                              
                             } else {
-                                string type = shell->getType();
+                                string type = shell.getType();
                                 for (unsigned i = 0; i < type.size(); ++i) {
                                     string subtype = string(type, i, 1);
-                                    _el_file << subtype << " " << shell->getSize() << " " << FortranFormat(shell->getScale()) << endl;
-
-                                    for (Shell::GaussianIterator itg = shell->firstGaussian(); itg != shell->lastGaussian(); itg++) {
-                                        GaussianPrimitive* gaussian = *itg;
-                                        _el_file << FortranFormat(gaussian->_decay);
-                                        _el_file << " " << FortranFormat(gaussian->_contraction[FindLmax(subtype)]);
+                                    el_file << subtype << " " << shell.getSize() << " " << FortranFormat(shell.getScale()) << endl;
+
+                                    for (const GaussianPrimitive& gaussian:shell) {
+                                        el_file << FortranFormat(gaussian._decay);
+                                        el_file << " " << FortranFormat(gaussian._contraction[FindLmax(subtype)]);
                                     }
-                                    _el_file << endl;
-                                    
+                                    el_file << endl;  
                                 }
                             }
-
-                        }
-
-                        _el_file << "****\n";
-                        _el_file.close();
+                        }
+
+                        el_file << "****\n";
+                        el_file.close();
 
                     }
                 
-            }
-
-            _com_file << endl;
-
+            com_file << endl;
             return;
         }
 
         /* If custom ECPs are used, they need to be specified in the input file
          * in a section following the basis set includes.
          */
-        void Gaussian::WriteECP(std::ofstream& _com_file, std::vector<QMAtom*>& qmatoms) {
-
-            std::vector< QMAtom* >::iterator it;
-
-            std::list<std::string> elements;
-
-            elements.push_back("H");
-            elements.push_back("He");
-
+        void Gaussian::WriteECP(std::ofstream& com_file, std::vector<QMAtom*>& qmatoms) {
+            std::vector<std::string> UniqueElements= FindUniqueElements(qmatoms);
+           
             BasisSet ecp;
             ecp.LoadPseudopotentialSet(_ecp_name);
 
             CTP_LOG(ctp::logDEBUG, *_pLog) << "Loaded Pseudopotentials " << _ecp_name << flush;
 
-            for (it = qmatoms.begin(); it < qmatoms.end(); it++) {
-                
-                    std::string element_name = (*it)->getType();
-
-                    std::list<std::string>::iterator ite;
-                    ite = find(elements.begin(), elements.end(), element_name);
-
-                    if (ite == elements.end()) {
-                        elements.push_back(element_name);
-
+            for (const std::string& element_name:UniqueElements) {
+                       try{    
                         const Element& element = ecp.getElement(element_name);
-
+                       }catch(std::runtime_error& error){
+                         CTP_LOG(ctp::logDEBUG, *_pLog) << "No pseudopotential for " << element_name<<" available" << flush;
+                         continue;
+                       }
+                       const Element& element = ecp.getElement(element_name);
                         // element name, [possibly indeces of centers], zero to indicate the end
-                        _com_file << element_name << " 0\n"
+                        com_file << element_name << " 0\n"
                                 << _ecp_name << " "
                                 << element.getLmax() << " " << element.getNcore() << endl;
 
-<<<<<<< HEAD
-                        for (Element::ShellIterator its = element.firstShell(); its != element.lastShell(); its++) {
-=======
-                        for (Element::ShellIterator its = element->begin(); its != element->end(); its++) {
->>>>>>> 74ab0ec9
-
-                            Shell* shell = (*its);
+                       for (const Shell& shell:element) {
                             // shell type, number primitives, scale factor
-                            _com_file << shell->getType() << endl;
-                            _com_file << shell->getSize() << endl;
-
-                            for (Shell::GaussianIterator itg = shell->firstGaussian(); itg != shell->lastGaussian(); itg++) {
-                                GaussianPrimitive* gaussian = *itg;
-                                _com_file << gaussian->_power << " " << FortranFormat(gaussian->_decay) << " " << FortranFormat(gaussian->_contraction[0]) << endl;
+                            com_file << shell.getType() << endl;
+                            com_file << shell.getSize() << endl;
+
+                           for (const GaussianPrimitive& gaussian:shell) {
+                                com_file << gaussian._power << " " << FortranFormat(gaussian._decay) << " " << FortranFormat(gaussian._contraction[0]) << endl;
                             }
                         }
-                    }
-                
-            }
-            // }
-            _com_file << endl;
+                    }     
+            com_file << endl;
             return;
         }
 
@@ -309,7 +255,7 @@
          * input file. In g03 AFTER basis sets and ECPs, in g09 BEFORE.
          */
      
-        void Gaussian::WriteBackgroundCharges(std::ofstream& _com_file) {
+        void Gaussian::WriteBackgroundCharges(std::ofstream& com_file) {
             
             boost::format fmt("%1$+1.7f %2$+1.7f %3$+1.7f %4$+1.7f");
             for (std::shared_ptr<ctp::PolarSeg> seg:_PolarSegments) {
@@ -319,20 +265,20 @@
                             % (site->getPos().getY()*votca::tools::conv::nm2ang) 
                             % (site->getPos().getZ()*votca::tools::conv::nm2ang) 
                             % site->getQ00());
-                    if (site->getQ00() != 0.0) _com_file << sitestring << endl;
+                    if (site->getQ00() != 0.0) com_file << sitestring << endl;
 
                     if (site->getRank() > 0 || _with_polarization ) {
 
                         std::vector< std::vector<double> > _split_multipoles = SplitMultipoles(site);
                         for (const auto& mpoles:_split_multipoles){
                            string multipole=boost::str( fmt % mpoles[0] % mpoles[1] % mpoles[2] % mpoles[3]);
-                            _com_file << multipole << endl;
-
-                        }
-                    }
-                }
-            }
-            _com_file << endl;
+                            com_file << multipole << endl;
+
+                        }
+                    }
+                }
+            }
+            com_file << endl;
             return;
         }
 
@@ -342,37 +288,37 @@
          * Fortran fixed format 5D15.8. The information about the guess
          * itself is taken from a prepared orbitals object.
          */
-        void Gaussian::WriteGuess(Orbitals& orbitals_guess, std::ofstream& _com_file) {
-
-            std::vector<int> _sort_index = orbitals_guess.SortEnergies();
+        void Gaussian::WriteGuess(Orbitals& orbitals_guess, std::ofstream& com_file) {
+
+            std::vector<int> sort_index = orbitals_guess.SortEnergies();
             ReorderMOsBack(orbitals_guess);
 
-            _com_file << "(5D15.8)" << endl;
+            com_file << "(5D15.8)" << endl;
 
             int level = 1;
             int ncolumns = 5;
 
-            for (std::vector< int > ::iterator soi = _sort_index.begin(); soi != _sort_index.end(); ++soi) {
-
-
-                _com_file << setw(5) << level << endl;
+            for (std::vector< int > ::iterator soi = sort_index.begin(); soi != sort_index.end(); ++soi) {
+
+
+                com_file << setw(5) << level << endl;
 
                 Eigen::VectorXd mr = orbitals_guess.MOCoefficients().col(*soi);
 
                 int column = 1;
                 for (unsigned j = 0; j < mr.size(); ++j) {
-                    _com_file << FortranFormat(mr[j]);
+                    com_file << FortranFormat(mr[j]);
                     if (column == ncolumns) {
-                        _com_file << std::endl;
+                        com_file << std::endl;
                         column = 0;
                     }
                     column++;
                 }
 
                 level++;
-                if (column != 1) _com_file << endl;
-            }
-            _com_file << 0 << endl;
+                if (column != 1) com_file << endl;
+            }
+            com_file << 0 << endl;
 
             return;
         }
@@ -384,30 +330,30 @@
          * electron density from the checkpoint file, setting run to serial.
          */
         void Gaussian::WriteVXCRunInputFile() {
-            std::ofstream _com_file2;
-
-            std::string _com_file_name_full2 = _run_dir + "/" + _input_vxc_file_name;
-
-            _com_file2.open(_com_file_name_full2.c_str());
+            std::ofstream com_file2;
+
+            std::string com_file_name_full2 = _run_dir + "/" + _input_vxc_file_name;
+
+            com_file2.open(com_file_name_full2.c_str());
             // header
-            if (_chk_file_name.size()) _com_file2 << "%chk=" << _chk_file_name << endl;
-            if (_memory.size()) _com_file2 << "%mem=" << _memory << endl;
-            _com_file2 << "%nprocshared=1" << endl;
+            if (_chk_file_name.size()) com_file2 << "%chk=" << _chk_file_name << endl;
+            if (_memory.size()) com_file2 << "%mem=" << _memory << endl;
+            com_file2 << "%nprocshared=1" << endl;
 
             // adjusting the options line to Vxc output only
-            std::string _options_vxc = _options;
-            boost::algorithm::replace_all(_options_vxc, "pseudo=read", "Geom=AllCheck");
-            boost::algorithm::replace_all(_options_vxc, "/gen", " chkbasis");
-            boost::algorithm::replace_all(_options_vxc, "punch=mo", "guess=read");
-            boost::algorithm::replace_all(_options_vxc, "guess=tcheck", "");
-            boost::algorithm::replace_all(_options_vxc, "guess=huckel", "");
-            boost::algorithm::replace_all(_options_vxc, "charge", "charge=check");
-            if (_options_vxc.size()) _com_file2 << _options_vxc << endl;
-
-            _com_file2 << endl;
-            _com_file2 << "VXC output run \n";
-            _com_file2 << endl;
-            _com_file2.close();
+            std::string options_vxc = _options;
+            boost::algorithm::replace_all(options_vxc, "pseudo=read", "Geom=AllCheck");
+            boost::algorithm::replace_all(options_vxc, "/gen", " chkbasis");
+            boost::algorithm::replace_all(options_vxc, "punch=mo", "guess=read");
+            boost::algorithm::replace_all(options_vxc, "guess=tcheck", "");
+            boost::algorithm::replace_all(options_vxc, "guess=huckel", "");
+            boost::algorithm::replace_all(options_vxc, "charge", "charge=check");
+            if (options_vxc.size()) com_file2 << options_vxc << endl;
+
+            com_file2 << endl;
+            com_file2 << "VXC output run \n";
+            com_file2 << endl;
+            com_file2.close();
             return;
         }
 
@@ -415,18 +361,18 @@
         /* Coordinates are written in standard Element,x,y,z format to the
          * input file.
          */
-        void Gaussian::WriteCoordinates(std::ofstream& _com_file, std::vector<QMAtom*>& qmatoms) {
+        void Gaussian::WriteCoordinates(std::ofstream& com_file, std::vector<QMAtom*>& qmatoms) {
             std::vector< QMAtom* >::iterator it;
             for (it = qmatoms.begin(); it < qmatoms.end(); it++) {
               tools::vec pos=(*it)->getPos()*tools::conv::bohr2ang;
-                    _com_file << setw(3) << (*it)->getType().c_str()
+                    com_file << setw(3) << (*it)->getType().c_str()
                             << setw(12) << setiosflags(ios::fixed) << setprecision(5) << pos.getX()
                             << setw(12) << setiosflags(ios::fixed) << setprecision(5) << pos.getY()
                             << setw(12) << setiosflags(ios::fixed) << setprecision(5) << pos.getZ()
                             << endl;
                
             }
-            _com_file << endl;
+            com_file << endl;
             return;
         }
 
@@ -434,17 +380,17 @@
          * memory, shared processor request, option string containing all
          * relevant keywords, charge, and spin information.
          */
-        void Gaussian::WriteHeader(std::ofstream& _com_file) {
-            if (_chk_file_name.size()) _com_file << "%chk=" << _chk_file_name << endl;
-            if (_memory.size()) _com_file << "%mem=" << _memory << endl;
-            if (_threads > 0) _com_file << "%nprocshared=" << _threads << endl;
-            if (_options.size()) _com_file << _options << endl;
-
-            _com_file << endl;
-            _com_file << "TITLE ";
-
-            _com_file << endl << endl;
-            _com_file << setw(2) << _charge << setw(2) << _spin << endl;
+        void Gaussian::WriteHeader(std::ofstream& com_file) {
+            if (_chk_file_name.size()) com_file << "%chk=" << _chk_file_name << endl;
+            if (_memory.size()) com_file << "%mem=" << _memory << endl;
+            if (_threads > 0) com_file << "%nprocshared=" << _threads << endl;
+            if (_options.size()) com_file << _options << endl;
+
+            com_file << endl;
+            com_file << "TITLE ";
+
+            com_file << endl << endl;
+            com_file << setw(2) << _charge << setw(2) << _spin << endl;
             return;
         }
 
@@ -457,16 +403,16 @@
             std::string temp_suffix = "/id";
             std::string scratch_dir_backup = _scratch_dir;
 
-            std::ofstream _com_file;
+            std::ofstream com_file;
             std::string _com_file_name_full = _run_dir + "/" + _input_file_name;
-            _com_file.open(_com_file_name_full.c_str());
+            com_file.open(_com_file_name_full.c_str());
 
             // header
-            WriteHeader(_com_file);
+            WriteHeader(com_file);
 
             std::vector< QMAtom* > qmatoms = orbitals.QMAtoms();
 
-            WriteCoordinates(_com_file, qmatoms);
+            WriteCoordinates(com_file, qmatoms);
 
             /* The order in which the following information has to appear
              * in the Gaussian input file is different from version g03 to
@@ -475,34 +421,34 @@
             if (_executable == "g03") {
 
                 // if we need to write basis sets, do it now
-                if (_write_basis_set) WriteBasisset(_com_file, qmatoms);
+                if (_write_basis_set) WriteBasisset(com_file, qmatoms);
 
                 // write ECPs
-                if (_write_pseudopotentials) WriteECP(_com_file, qmatoms);
+                if (_write_pseudopotentials) WriteECP(com_file, qmatoms);
 
                 // write the background charges
                 //if (_write_charges) WriteBackgroundCharges(_com_file, qmatoms);
-                if (_write_charges) WriteBackgroundCharges(_com_file);
+                if (_write_charges) WriteBackgroundCharges(com_file);
 
                 // write inital guess
                 if (_write_guess){
-                    WriteGuess(orbitals, _com_file);
+                    WriteGuess(orbitals, com_file);
                 }
 
             } else if (_executable == "g09") {
 
                 // write the background charges
                 //if (_write_charges) WriteBackgroundCharges(_com_file, qmatoms);
-                if (_write_charges) WriteBackgroundCharges(_com_file);
+                if (_write_charges) WriteBackgroundCharges(com_file);
                 // if we need to write basis sets, do it now
-                if (_write_basis_set) WriteBasisset(_com_file, qmatoms);
+                if (_write_basis_set) WriteBasisset(com_file, qmatoms);
 
                 // write ECPs
-                if (_write_pseudopotentials) WriteECP(_com_file, qmatoms);
+                if (_write_pseudopotentials) WriteECP(com_file, qmatoms);
 
                 // write inital guess
                 if (_write_guess){
-                    WriteGuess(orbitals, _com_file);
+                    WriteGuess(orbitals, com_file);
                 }
 
             } else {
@@ -513,10 +459,10 @@
             if (_output_Vxc) WriteVXCRunInputFile();
 
 
-            _com_file << _vdWfooter << endl;
-
-            _com_file << endl;
-            _com_file.close();
+            com_file << _vdWfooter << endl;
+
+            com_file << endl;
+            com_file.close();
             // and now generate a shell script to run both jobs
             CTP_LOG(ctp::logDEBUG, *_pLog) << "Setting the scratch dir to " << _scratch_dir + temp_suffix << flush;
 
@@ -533,24 +479,24 @@
          * using patched g03. This function writes the shell script.
          */
         bool Gaussian::WriteShellScript() {
-            std::ofstream _shell_file;
-
-            std::string _shell_file_name_full = _run_dir + "/" + _shell_file_name;
-
-            _shell_file.open(_shell_file_name_full.c_str());
-
-            _shell_file << "#!/bin/tcsh" << endl;
-            _shell_file << "mkdir -p " << _scratch_dir << endl;
-            _shell_file << "setenv GAUSS_SCRDIR " << _scratch_dir << endl;
-            _shell_file << _executable << " " << _input_file_name << endl;
+            std::ofstream shell_file;
+
+            std::string shell_file_name_full = _run_dir + "/" + _shell_file_name;
+
+            shell_file.open(shell_file_name_full.c_str());
+
+            shell_file << "#!/bin/tcsh" << endl;
+            shell_file << "mkdir -p " << _scratch_dir << endl;
+            shell_file << "setenv GAUSS_SCRDIR " << _scratch_dir << endl;
+            shell_file << _executable << " " << _input_file_name << endl;
             if (_output_Vxc) {
-                _shell_file << "rm fort.22" << endl;
-                _shell_file << "setenv DoPrtXC YES" << endl;
-                _shell_file << _executable << " " << _input_vxc_file_name << " >& /dev/null " << endl;
-                _shell_file << "setenv DoPrtXC NO" << endl;
-                _shell_file << "rm $GAUSS_SCRDIR/*" << endl;
-            }
-            _shell_file.close();
+                shell_file << "rm fort.22" << endl;
+                shell_file << "setenv DoPrtXC YES" << endl;
+                shell_file << _executable << " " << _input_vxc_file_name << " >& /dev/null " << endl;
+                shell_file << "setenv DoPrtXC NO" << endl;
+                shell_file << "rm $GAUSS_SCRDIR/*" << endl;
+            }
+            shell_file.close();
 
             return true;
         }
@@ -564,14 +510,14 @@
             if (std::system(NULL)) {
                 // if scratch is provided, run the shell script;
                 // otherwise run gaussian directly and rely on global variables
-                std::string _command;
+                std::string command;
                 if (_scratch_dir.size() != 0 || _output_Vxc) {
-                    _command = "cd " + _run_dir + "; tcsh " + _shell_file_name;
+                    command = "cd " + _run_dir + "; tcsh " + _shell_file_name;
                     //            _command  = "cd " + _run_dir + "; mkdir -p " + _scratch_dir +"; " + _executable + " " + _input_file_name;
                 } else {
-                    _command = "cd " + _run_dir + "; mkdir -p $GAUSS_SCRDIR; " + _executable + " " + _input_file_name;
-                }
-                int check = std::system(_command.c_str());
+                    command = "cd " + _run_dir + "; mkdir -p $GAUSS_SCRDIR; " + _executable + " " + _input_file_name;
+                }
+                int check = std::system(command.c_str());
                 if (check == -1) {
                     CTP_LOG(ctp::logERROR, *_pLog) << _input_file_name << " failed to start" << flush;
                     return false;
@@ -668,19 +614,19 @@
          * Reads in the MO coefficients from a GAUSSIAN fort.7 file
          */
         bool Gaussian::ParseOrbitalsFile(Orbitals & orbitals) {
-            std::map <int, std::vector<double> > _coefficients;
-            std::map <int, double> _energies;
-
-            std::string _line;
-            unsigned _levels = 0;
-            unsigned _level = 0;
-            unsigned _basis_size = 0;
-
-            std::string _orb_file_name_full = _orb_file_name;
-            if (_run_dir != "") _orb_file_name_full = _run_dir + "/" + _orb_file_name;
-            std::ifstream _input_file(_orb_file_name_full.c_str());
-
-            if (_input_file.fail()) {
+            std::map <int, std::vector<double> > coefficients;
+            std::map <int, double> energies;
+
+            std::string line;
+            unsigned levels = 0;
+            unsigned level = 0;
+            unsigned basis_size = 0;
+
+            std::string orb_file_name_full = _orb_file_name;
+            if (_run_dir != "") orb_file_name_full = _run_dir + "/" + _orb_file_name;
+            std::ifstream input_file(orb_file_name_full.c_str());
+
+            if (input_file.fail()) {
                 CTP_LOG(ctp::logERROR, *_pLog) << "File " << _orb_file_name << " with molecular orbitals is not found " << flush;
                 return false;
             } else {
@@ -688,75 +634,75 @@
             }
 
             // number of coefficients per line is  in the first line of the file (5D15.8)
-            getline(_input_file, _line);
+            getline(input_file, line);
             std::vector<std::string> strs;
-            boost::algorithm::split(strs, _line, boost::is_any_of("(D)"));
+            boost::algorithm::split(strs, line, boost::is_any_of("(D)"));
             std::string format = strs.at(2);
 
 
-            while (_input_file) {
-
-                getline(_input_file, _line);
+            while (input_file) {
+
+                getline(input_file, line);
                 // if a line has an equality sign, must be energy
-                std::string::size_type energy_pos = _line.find("=");
+                std::string::size_type energy_pos = line.find("=");
 
                 if (energy_pos != std::string::npos) {
 
                     std::vector<std::string> results;
-                    boost::trim(_line);
-
-                    boost::algorithm::split(results, _line, boost::is_any_of("\t ="),
+                    boost::trim(line);
+
+                    boost::algorithm::split(results, line, boost::is_any_of("\t ="),
                             boost::algorithm::token_compress_on);
                     //cout << results[1] << ":" << results[2] << ":" << results[3] << ":" << results[4] << endl;
 
-                    _level = boost::lexical_cast<int>(results.front());
+                    level = boost::lexical_cast<int>(results.front());
                     boost::replace_first(results.back(), "D", "e");
-                    _energies[ _level ] = boost::lexical_cast<double>(results.back());
-                    _levels++;
+                    energies[ level ] = boost::lexical_cast<double>(results.back());
+                    levels++;
 
                 } else {
 
-                    while (_line.size() > 1) {
-                        std::string _coefficient;
-                        _coefficient.assign(_line, 0, 15);
-                        boost::trim(_coefficient);
-                        boost::replace_first(_coefficient, "D", "e");
-                        double coefficient = boost::lexical_cast<double>(_coefficient);
-                        _coefficients[ _level ].push_back(coefficient);
-                        _line.erase(0, 15);
+                    while (line.size() > 1) {
+                        std::string coefficient;
+                        coefficient.assign(line, 0, 15);
+                        boost::trim(coefficient);
+                        boost::replace_first(coefficient, "D", "e");
+                        double coef = boost::lexical_cast<double>(coefficient);
+                        coefficients[ level ].push_back(coef);
+                        line.erase(0, 15);
                     }
                 }
             }
 
             // some sanity checks
-            CTP_LOG(ctp::logDEBUG, *_pLog) << "Energy levels: " << _levels << flush;
-
-            std::map< int, std::vector<double> >::iterator iter = _coefficients.begin();
-            _basis_size = iter->second.size();
-
-            for (iter = _coefficients.begin()++; iter != _coefficients.end(); iter++) {
-                if (iter->second.size() != _basis_size) {
+            CTP_LOG(ctp::logDEBUG, *_pLog) << "Energy levels: " << levels << flush;
+
+            std::map< int, std::vector<double> >::iterator iter = coefficients.begin();
+            basis_size = iter->second.size();
+
+            for (iter = coefficients.begin()++; iter != coefficients.end(); iter++) {
+                if (iter->second.size() != basis_size) {
                     CTP_LOG(ctp::logERROR, *_pLog) << "Error reading " << _orb_file_name << ". Basis set size change from level to level." << flush;
                     return false;
                 }
             }
 
-            CTP_LOG(ctp::logDEBUG, *_pLog) << "Basis set size: " << _basis_size << flush;
+            CTP_LOG(ctp::logDEBUG, *_pLog) << "Basis set size: " << basis_size << flush;
 
             // copying information to the orbitals object
-            orbitals.setBasisSetSize(_basis_size); // = _basis_size;
+            orbitals.setBasisSetSize(basis_size); // = _basis_size;
 
             // copying energies to the orbitals object
            Eigen::VectorXd &mo_energies = orbitals.MOEnergies();
-            mo_energies.resize(_levels);
-            for (int i = 0; i < mo_energies.size(); i++) mo_energies[i] = _energies[ i + 1 ];
+            mo_energies.resize(levels);
+            for (int i = 0; i < mo_energies.size(); i++) mo_energies[i] = energies[ i + 1 ];
 
             // copying mo coefficients to the orbitals object
             Eigen::MatrixXd &mo_coefficients = orbitals.MOCoefficients();
-            mo_coefficients.resize(_levels, _basis_size);
+            mo_coefficients.resize(levels, basis_size);
             for (int i = 0; i < mo_coefficients.rows(); i++){
                 for (int j = 0; j < mo_coefficients.cols(); j++){
-                    mo_coefficients(j, i) = _coefficients[i + 1][j];
+                    mo_coefficients(j, i) = coefficients[i + 1][j];
                 }
             }
             
@@ -772,46 +718,42 @@
             boost::filesystem::path arg_path;
             char ch;
 
-            std::string _full_name = (arg_path / _run_dir / _log_file_name).c_str();
-            ifstream _input_file(_full_name.c_str());
-
-            if (_input_file.fail()) {
-                CTP_LOG(ctp::logERROR, *_pLog) << "GAUSSIAN: " << _full_name << " is not found" << flush;
+            std::string full_name = (arg_path / _run_dir / _log_file_name).c_str();
+            ifstream input_file(full_name.c_str());
+
+            if (input_file.fail()) {
+                CTP_LOG(ctp::logERROR, *_pLog) << "GAUSSIAN: " << full_name << " is not found" << flush;
                 return false;
             };
 
-            _input_file.seekg(0, ios_base::end); // go to the EOF
+            input_file.seekg(0, ios_base::end); // go to the EOF
 
             // get empty lines and end of lines out of the way
             do {
-                _input_file.seekg(-2, ios_base::cur);
-                _input_file.get(ch);
-                //cout << "\nChar: " << ch << endl;
-            } while (ch == '\n' || ch == ' ' || ch == '\t' || (int) _input_file.tellg() == -1);
+                input_file.seekg(-2, ios_base::cur);
+                input_file.get(ch);
+            } while (ch == '\n' || ch == ' ' || ch == '\t' || (int) input_file.tellg() == -1);
 
             // get the beginning of the line or the file
             do {
-                _input_file.seekg(-2, ios_base::cur);
-                _input_file.get(ch);
-                //cout << "\nNext Char: " << ch << " TELL G " <<  (int)_input_file.tellg() << endl;
-            } while (ch != '\n' && (int) _input_file.tellg() != -1);
-
-            std::string _line;
-            getline(_input_file, _line); // Read the current line
-            //cout << "\nResult: " << _line << '\n';     // Display it
-            _input_file.close();
-
-            std::string::size_type self_energy_pos = _line.find("Normal termination of Gaussian");
+                input_file.seekg(-2, ios_base::cur);
+                input_file.get(ch);
+            } while (ch != '\n' && (int) input_file.tellg() != -1);
+
+            std::string line;
+            getline(input_file, line); 
+            input_file.close();
+
+            std::string::size_type self_energy_pos = line.find("Normal termination of Gaussian");
             if (self_energy_pos == std::string::npos) {
-                CTP_LOG(ctp::logERROR, *_pLog) << "GAUSSIAN: " << _full_name << " is incomplete" << flush;
+                CTP_LOG(ctp::logERROR, *_pLog) << "GAUSSIAN: " << full_name << " is incomplete" << flush;
                 return false;
             } else {
-                //CTP_LOG(logDEBUG,*_pLog) << "Gaussian LOG is complete" << flush;
                 return true;
             }
         }
 
-        bool Gaussian::GetESPCharges(Orbitals& orbitals, std::string& line, ifstream& input_file){
+        bool Gaussian::ReadESPCharges(Orbitals& orbitals, std::string& line, ifstream& input_file){
           std::string::size_type charge_pos = line.find("Charges from ESP fit, RMS");
           bool has_charges=false;
           if (charge_pos != std::string::npos && _get_charges) {
@@ -822,20 +764,15 @@
             
             bool _has_atoms = orbitals.hasQMAtoms();
             
-            std::vector<std::string> _row;
-            getline(input_file, line);
-            boost::trim(line);
-            boost::algorithm::split(_row, line, boost::is_any_of("\t "), boost::algorithm::token_compress_on);
-            int nfields = _row.size();
+            std::vector<std::string> row=GetLineAndSplit(input_file, "\t ");
+            int nfields = row.size();
             
             while (nfields == 3) {
-              int atom_id = boost::lexical_cast< int >(_row.at(0));
-              std::string atom_type = _row.at(1);
-              double atom_charge = boost::lexical_cast< double >(_row.at(2));
-              getline(input_file, line);
-              boost::trim(line);
-              boost::algorithm::split(_row, line, boost::is_any_of("\t "), boost::algorithm::token_compress_on);
-              nfields = _row.size();
+              int atom_id = boost::lexical_cast< int >(row.at(0));
+              std::string atom_type = row.at(1);
+              double atom_charge = boost::lexical_cast< double >(row.at(2));
+              row=GetLineAndSplit(input_file, "\t ");
+              nfields = row.size();
               QMAtom* pAtom;
               if (_has_atoms == false) {
                 pAtom =orbitals.AddAtom(atom_id - 1,atom_type, 0, 0, 0);
@@ -854,29 +791,26 @@
         bool Gaussian::ParseLogFile(Orbitals & orbitals) {
             std::string line;
             std::vector<std::string> results;
-            bool _has_occupied_levels = false;
-            bool _has_unoccupied_levels = false;
-            bool _has_number_of_electrons = false;
-            bool _has_basis_set_size = false;
-            bool _has_overlap_matrix = false;
-            //bool _has_vxc_matrix = false;
-            bool _has_charges = false;
-            //bool _has_coordinates = false;
-            //bool _has_qm_energy = false;
-            bool _has_self_energy = false;
-
-            bool _read_vxc = false;
-
-            int _occupied_levels = 0;
-            int _unoccupied_levels = 0;
-            int _number_of_electrons = 0;
-            int _basis_set_size = 0;
-            int _cart_basis_set_size = 0;
+            bool has_occupied_levels = false;
+            bool has_unoccupied_levels = false;
+            bool has_number_of_electrons = false;
+            bool has_basis_set_size = false;
+            bool has_overlap_matrix = false;
+            bool has_charges = false;
+            bool has_self_energy = false;
+
+            bool read_vxc = false;
+
+            int occupied_levels = 0;
+            int unoccupied_levels = 0;
+            int number_of_electrons = 0;
+            int basis_set_size = 0;
+            int cart_basis_set_size = 0;
 
             CTP_LOG(ctp::logDEBUG, *_pLog) << "GAUSSIAN: parsing " << _log_file_name << flush;
 
-            std::string _log_file_name_full = _log_file_name;
-            if (_run_dir != "") _log_file_name_full = _run_dir + "/" + _log_file_name;
+            std::string log_file_name_full = _log_file_name;
+            if (_run_dir != "") log_file_name_full = _run_dir + "/" + _log_file_name;
 
             // check if LOG file is complete
             if (!CheckLogFile()) return false;
@@ -890,10 +824,10 @@
                 orbitals.setECP(_ecp_name);
             }
 
-            _read_vxc = _output_Vxc;
+            read_vxc = _output_Vxc;
             bool vxc_found = false;
             // Start parsing the file line by line
-            ifstream input_file(_log_file_name_full.c_str());
+            ifstream input_file(log_file_name_full.c_str());
             while (input_file) {
 
                 getline(input_file, line);
@@ -903,13 +837,11 @@
                 std::string::size_type HFX_pos = line.find("ScaHFX=");
                 if (HFX_pos != std::string::npos) {
                     boost::algorithm::split(results, line, boost::is_any_of("\t "), boost::algorithm::token_compress_on);
-                    double _ScaHFX = boost::lexical_cast<double>(results.back());
-                    orbitals.setScaHFX(_ScaHFX);
+                    double ScaHFX = boost::lexical_cast<double>(results.back());
+                    orbitals.setScaHFX(ScaHFX);
                     vxc_found = true;
-                    CTP_LOG(ctp::logDEBUG, *_pLog) << "DFT with " << _ScaHFX << " of HF exchange!" << flush;
-                }
-
-
+                    CTP_LOG(ctp::logDEBUG, *_pLog) << "DFT with " << ScaHFX << " of HF exchange!" << flush;
+                }
 
                 /*
                  * number of occupied and virtual orbitals
@@ -918,10 +850,10 @@
                 std::string::size_type electrons_pos = line.find("alpha electrons");
                 if (electrons_pos != std::string::npos) {
                     boost::algorithm::split(results, line, boost::is_any_of("\t "), boost::algorithm::token_compress_on);
-                    _has_number_of_electrons = true;
-                    _number_of_electrons = boost::lexical_cast<int>(results.front());
-                    orbitals.setNumberOfElectrons(_number_of_electrons);
-                    CTP_LOG(ctp::logDEBUG, *_pLog) << "Alpha electrons: " << _number_of_electrons << flush;
+                    has_number_of_electrons = true;
+                    number_of_electrons = boost::lexical_cast<int>(results.front());
+                    orbitals.setNumberOfElectrons(number_of_electrons);
+                    CTP_LOG(ctp::logDEBUG, *_pLog) << "Alpha electrons: " << number_of_electrons << flush;
                 }
 
                 /*
@@ -931,13 +863,13 @@
                 std::string::size_type basis_pos = line.find("basis functions,");
                 if (basis_pos != std::string::npos) {
                     boost::algorithm::split(results, line, boost::is_any_of("\t "), boost::algorithm::token_compress_on);
-                    _has_basis_set_size = true;
-                    _basis_set_size = boost::lexical_cast<int>(results.front());
-                    orbitals.setBasisSetSize(_basis_set_size);
-                    _cart_basis_set_size = boost::lexical_cast<int>(results[6]);
-                    CTP_LOG(ctp::logDEBUG, *_pLog) << "Basis functions: " << _basis_set_size << flush;
-                    if (_read_vxc) {
-                        CTP_LOG(ctp::logDEBUG, *_pLog) << "Cartesian functions: " << _cart_basis_set_size << flush;
+                    has_basis_set_size = true;
+                    basis_set_size = boost::lexical_cast<int>(results.front());
+                    orbitals.setBasisSetSize(basis_set_size);
+                    cart_basis_set_size = boost::lexical_cast<int>(results[6]);
+                    CTP_LOG(ctp::logDEBUG, *_pLog) << "Basis functions: " << basis_set_size << flush;
+                    if (read_vxc) {
+                        CTP_LOG(ctp::logDEBUG, *_pLog) << "Cartesian functions: " << cart_basis_set_size << flush;
                     }
                 }
 
@@ -950,8 +882,7 @@
 
                     std::list<std::string> stringList;
 
-                    while (eigenvalues_pos != std::string::npos && !_has_occupied_levels && !_has_unoccupied_levels) {
-                        //cout << _line << endl;
+                    while (eigenvalues_pos != std::string::npos && !has_occupied_levels && !has_unoccupied_levels) {
 
                         boost::iter_split(stringList, line, boost::first_finder("--"));
 
@@ -961,12 +892,12 @@
                         boost::algorithm::split(energies, stringList.back(), boost::is_any_of("\t "), boost::algorithm::token_compress_on);
 
                         if (stringList.front().find("virt.") != std::string::npos) {
-                            _unoccupied_levels += energies.size();
+                            unoccupied_levels += energies.size();
                             energies.clear();
                         }
 
                         if (stringList.front().find("occ.") != std::string::npos) {
-                            _occupied_levels += energies.size();
+                            occupied_levels += energies.size();
                             energies.clear();
                         }
 
@@ -975,11 +906,11 @@
                         boost::trim(line);
 
                         if (eigenvalues_pos == std::string::npos) {
-                            _has_occupied_levels = true;
-                            _has_unoccupied_levels = true;
-                            orbitals.setNumberOfLevels(_occupied_levels, _unoccupied_levels);
-                            CTP_LOG(ctp::logDEBUG, *_pLog) << "Occupied levels: " << _occupied_levels << flush;
-                            CTP_LOG(ctp::logDEBUG, *_pLog) << "Unoccupied levels: " << _unoccupied_levels << flush;
+                            has_occupied_levels = true;
+                            has_unoccupied_levels = true;
+                            orbitals.setNumberOfLevels(occupied_levels, unoccupied_levels);
+                            CTP_LOG(ctp::logDEBUG, *_pLog) << "Occupied levels: " << occupied_levels << flush;
+                            CTP_LOG(ctp::logDEBUG, *_pLog) << "Unoccupied levels: " << unoccupied_levels << flush;
                         }
                     } // end of the while loop
                 } // end of the eigenvalue parsing
@@ -987,7 +918,7 @@
                 /*
                  *  Partial charges from the input file
                  */
-                _has_charges=GetESPCharges(orbitals, line,input_file);
+                has_charges=ReadESPCharges(orbitals, line,input_file);
 
                 /*
                  * Coordinates of the final configuration
@@ -999,7 +930,6 @@
                 if (coordinates_pos != std::string::npos && cpn == 0) {
                     ++cpn; // updates but ignores
                     CTP_LOG(ctp::logDEBUG, *_pLog) << "Getting the coordinates" << flush;
-                    //_has_coordinates = true;
                     boost::trim(line);
                     std::string archive = line;
                     while (line.size() != 0) {
@@ -1008,7 +938,7 @@
                         archive += line;
                     }
 
-                    bool _has_atoms = orbitals.hasQMAtoms();
+                    bool has_atoms = orbitals.hasQMAtoms();
                     std::list<std::string> stringList;
                     std::vector<std::string> results;
                     boost::iter_split(stringList, archive, boost::first_finder("\\\\"));
@@ -1025,17 +955,17 @@
                     for (atom_block_it = ++atom_block.begin(); atom_block_it != atom_block.end(); ++atom_block_it) {
                         std::vector<std::string> atom;
                         boost::algorithm::split(atom, *atom_block_it, boost::is_any_of(","), boost::algorithm::token_compress_on);
-                        std::string _atom_type = atom.front();
+                        std::string atom_type = atom.front();
                         std::vector<std::string>::iterator it_atom;
                         it_atom = atom.end();
-                        double _z = boost::lexical_cast<double>(*(--it_atom));
-                        double _y = boost::lexical_cast<double>(*(--it_atom));
-                        double _x = boost::lexical_cast<double>(*(--it_atom));
-                        tools::vec pos=tools::vec(_x,_y,_z);
+                        double z = boost::lexical_cast<double>(*(--it_atom));
+                        double y = boost::lexical_cast<double>(*(--it_atom));
+                        double x = boost::lexical_cast<double>(*(--it_atom));
+                        tools::vec pos=tools::vec(x,y,z);
                         pos*=tools::conv::ang2bohr;
 
-                        if (_has_atoms == false) {
-                            orbitals.AddAtom(aindex,_atom_type, pos);
+                        if (has_atoms == false) {
+                            orbitals.AddAtom(aindex,atom_type, pos);
                         } else {
                             QMAtom* pAtom = orbitals.QMAtoms().at(aindex);
                             pAtom->setPos(pos);
@@ -1084,53 +1014,50 @@
 
                     // prepare the container
                     Eigen::MatrixXd& overlap=orbitals.AOOverlap();
-                    overlap.resize(_basis_set_size,_basis_set_size);
-                    _has_overlap_matrix = true;
-                    std::vector<int> _j_indeces;
-                    int _n_blocks = 1 + ((_basis_set_size - 1) / 5);
+                    overlap.resize(basis_set_size,basis_set_size);
+                    has_overlap_matrix = true;
+                    std::vector<int> j_indeces;
+                    int n_blocks = 1 + ((basis_set_size - 1) / 5);
                     getline(input_file, line);
                     boost::trim(line);
 
-                    for (int _block = 0; _block < _n_blocks; _block++) {
+                    for (int _block = 0; _block < n_blocks; _block++) {
                         // first line gives the j index in the matrix
                         boost::tokenizer<> tok(line);
-                        std::transform(tok.begin(), tok.end(), std::back_inserter(_j_indeces), &boost::lexical_cast<int, std::string>);
+                        std::transform(tok.begin(), tok.end(), std::back_inserter(j_indeces), &boost::lexical_cast<int, std::string>);
 
                         // read the block of max _basis_size lines + the following header
-                        for (int i = 0; i <= _basis_set_size; i++) {
+                        for (int i = 0; i <= basis_set_size; i++) {
                             getline(input_file, line);
                             if (std::string::npos == line.find("D")) break;
                             // split the line on the i index and the rest
-                            std::vector<std::string> _row;
-                            boost::trim(line);
-                            boost::algorithm::split(_row, line, boost::is_any_of("\t "), boost::algorithm::token_compress_on);
-                            int _i_index = boost::lexical_cast<int>(_row.front());
-                            _row.erase(_row.begin());
-                            std::vector<int>::iterator _j_iter = _j_indeces.begin();
-
-                            for (std::vector<std::string>::iterator iter = _row.begin()++; iter != _row.end(); iter++) {
-                                std::string _coefficient = *iter;
-                                boost::replace_first(_coefficient, "D", "e");
-                                int _j_index = *_j_iter;
-                                overlap(_i_index - 1, _j_index - 1) = boost::lexical_cast<double>(_coefficient);
-                                overlap(_j_index - 1, _i_index - 1) = boost::lexical_cast<double>(_coefficient);
-                                _j_iter++;
+                            std::vector<std::string> row=GetLineAndSplit(input_file, "\t ");
+                            int i_index = boost::lexical_cast<int>(row.front());
+                            row.erase(row.begin());
+                            std::vector<int>::iterator j_iter = j_indeces.begin();
+
+                            for (std::string& coefficient: row) {
+                                boost::replace_first(coefficient, "D", "e");
+                                int j_index = *j_iter;
+                                overlap(i_index - 1, j_index - 1) = boost::lexical_cast<double>(coefficient);
+                                overlap(j_index - 1, i_index - 1) = boost::lexical_cast<double>(coefficient);
+                                j_iter++;
                             }
                         }
                         // clear the index for the next block
-                        _j_indeces.clear();
+                        j_indeces.clear();
                     } // end of the blocks
  
                     CTP_LOG(ctp::logDEBUG, *_pLog) << "Read the overlap matrix" << flush;
                 } // end of the if "Overlap" found
                 // check if all information has been accumulated and quit
-                if (_has_number_of_electrons &&
-                        _has_basis_set_size &&
-                        _has_occupied_levels &&
-                        _has_unoccupied_levels &&
-                        _has_overlap_matrix &&
-                        _has_charges &&
-                        _has_self_energy
+                if (has_number_of_electrons &&
+                        has_basis_set_size &&
+                        has_occupied_levels &&
+                        has_unoccupied_levels &&
+                        has_overlap_matrix &&
+                        has_charges &&
+                        has_self_energy
                         ) break;
 
             } // end of reading the file line-by-line
@@ -1146,49 +1073,47 @@
                 orbitals.setScaHFX(0.0);
             }
             // - parse atomic orbitals Vxc matrix
-            if (_read_vxc) {
+            if (read_vxc) {
                 CTP_LOG(ctp::logDEBUG, *_pLog) << "Parsing fort.24 for Vxc" << flush;
-                std::string _log_file_name_full;
+                std::string log_file_name_full;
                 if (_run_dir == "") {
-                    _log_file_name_full = "fort.24";
+                    log_file_name_full = "fort.24";
                 } else {
-                    _log_file_name_full = _run_dir + "/fort.24";
-                }
-
-                ifstream _input_file(_log_file_name_full.c_str());
-                if (_input_file.good()) {
+                    log_file_name_full = _run_dir + "/fort.24";
+                }
+
+                ifstream input_file(log_file_name_full.c_str());
+                if (input_file.good()) {
                     // prepare the container
-                    Eigen::MatrixXd _vxc;
-                    _vxc.resize(_cart_basis_set_size,_cart_basis_set_size);
-                    std::vector<int> _j_indeces;
+                    Eigen::MatrixXd vxc=Eigen::MatrixXd::Zero(cart_basis_set_size,cart_basis_set_size);
+                    std::vector<int> j_indeces;
                     // Start parsing the file line by line
 
-                    while (_input_file) {
-                        getline(_input_file, line);
-                        if (_input_file.eof()) break;
-
-                        std::vector<std::string> _row;
+                    while (input_file) {
+                        getline(input_file, line);
+                        if (input_file.eof()) break;
+
+                        std::vector<std::string> row;
                         boost::trim(line);
-                        boost::algorithm::split(_row, line, boost::is_any_of("\t "), boost::algorithm::token_compress_on);
-
-                        int _i_index = boost::lexical_cast<int>(_row[0]);
-                        int _j_index = boost::lexical_cast<int>(_row[1]);
-                        //cout << "Vxc element [" << _i_index << ":" << _j_index << "] " << boost::lexical_cast<double>( _row[2] ) << endl;
-                        _vxc(_i_index - 1, _j_index - 1) = boost::lexical_cast<double>(_row[2]);
-                        _vxc(_j_index - 1, _i_index - 1) = boost::lexical_cast<double>(_row[2]);
+                        boost::algorithm::split(row, line, boost::is_any_of("\t "), boost::algorithm::token_compress_on);
+
+                        int i_index = boost::lexical_cast<int>(row[0]);
+                        int j_index = boost::lexical_cast<int>(row[1]);
+                        vxc(i_index - 1, j_index - 1) = boost::lexical_cast<double>(row[2]);
+                        vxc(j_index - 1, i_index - 1) = boost::lexical_cast<double>(row[2]);
                     }
 
                     CTP_LOG(ctp::logDEBUG, *_pLog) << "Done parsing" << flush;
-                    _input_file.close();
-                BasisSet _dftbasisset;
-                _dftbasisset.LoadBasisSet(_basisset_name);
+                    input_file.close();
+                BasisSet dftbasisset;
+                dftbasisset.LoadBasisSet(_basisset_name);
                 if(!orbitals.hasQMAtoms()){
                     throw runtime_error("Orbitals object has no QMAtoms");
                 }
-                AOBasis _dftbasis;
-                _dftbasis.AOBasisFill(_dftbasisset, orbitals.QMAtoms());
-                Eigen::MatrixXd _carttrafo=_dftbasis.getTransformationCartToSpherical(getPackageName());
-                orbitals.AOVxc()=_carttrafo*_vxc*_carttrafo.transpose();
+                AOBasis dftbasis;
+                dftbasis.AOBasisFill(dftbasisset, orbitals.QMAtoms());
+                Eigen::MatrixXd carttrafo=dftbasis.getTransformationCartToSpherical(getPackageName());
+                orbitals.AOVxc()=carttrafo*vxc*carttrafo.transpose();
                 } else {
                     throw std::runtime_error("Vxc file does not exist.");
                 }
@@ -1197,12 +1122,12 @@
         }
 
         std::string Gaussian::FortranFormat(double number) {
-            std::stringstream _ssnumber;
-            if (number >= 0) _ssnumber << " ";
-            _ssnumber << setiosflags(ios::fixed) << setprecision(8) << std::scientific << number;
-            std::string _snumber = _ssnumber.str();
-            boost::replace_first(_snumber, "e", "D");
-            return _snumber;
+            std::stringstream ssnumber;
+            if (number >= 0) ssnumber << " ";
+            ssnumber << setiosflags(ios::fixed) << setprecision(8) << std::scientific << number;
+            std::string snumber = ssnumber.str();
+            boost::replace_first(snumber, "e", "D");
+            return snumber;
         }
 
 
