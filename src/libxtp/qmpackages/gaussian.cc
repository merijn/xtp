/*
 *            Copyright 2009-2018 The VOTCA Development Team
 *                       (http://www.votca.org)
 *
 *      Licensed under the Apache License, Version 2.0 (the "License")
 *
 * You may not use this file except in compliance with the License.
 * You may obtain a copy of the License at
 *
 *              http://www.apache.org/licenses/LICENSE-2.0
 *
 * Unless required by applicable law or agreed to in writing, software
 * distributed under the License is distributed on an "AS IS" BASIS,
 * WITHOUT WARRANTIES OR CONDITIONS OF ANY KIND, either express or implied.
 * See the License for the specific language governing permissions and
 * limitations under the License.
 *
 */

#include "gaussian.h"
#include <boost/algorithm/string.hpp>
#include <boost/format.hpp>
#include <boost/filesystem.hpp>
#include <votca/tools/constants.h>
#include <stdio.h>
#include <iomanip>



namespace votca {
    namespace xtp {
      using namespace std;

        void Gaussian::Initialize(tools::Property &options) {

            // GAUSSIAN file names
            std::string fileName = "system";
            _input_file_name = fileName + ".com";
            _log_file_name = fileName + ".log";
            _shell_file_name = fileName + ".sh";
            _orb_file_name = "fort.7";
            _input_vxc_file_name = fileName + "-2.com";


            std::string key = "package";
            std::string _name = options.get(key + ".name").as<std::string> ();

            if (_name != "gaussian") {
                cerr << "Tried to use " << _name << " package. ";
                throw std::runtime_error("Wrong options file");
            }

            _executable = options.get(key + ".executable").as<std::string> ();
            _charge = options.get(key + ".charge").as<int> ();
            _spin = options.get(key + ".spin").as<int> ();
            _options = options.get(key + ".options").as<std::string> ();
            _memory = options.get(key + ".memory").as<std::string> ();
            _threads = options.get(key + ".threads").as<int> ();
            _chk_file_name = options.get(key + ".checkpoint").as<std::string> ();
            _scratch_dir = options.get(key + ".scratch").as<std::string> ();
            _cleanup = options.get(key + ".cleanup").as<std::string> ();


            if (options.exists(key + ".vdWRadii")) {
                _vdWfooter = options.get(key + ".vdWRadii").as<std::string> ();
            } else _vdWfooter = "";


            if (options.exists(key + ".outputVxc")) {
                _output_Vxc = options.get(key + ".outputVxc").as<bool> ();
            } else _output_Vxc = false;
            

            /* G09 by default deletes functions from the basisset according to some
             * criterion based on, a.o., the contraction coefficients. This can lead
             * to inconsistencies when MOs are later used in VOTCA's GWBSE modules
             * (and other post-processing routines). G09's default can be modified
             * by the keywork int=nobasistransform. This will add this keyword
             * automatically to the _options string for runs with G09.
             */
            if ( _executable == "g09" ){
                std::string::size_type basistransform_pos = (boost::algorithm::to_lower_copy(_options)).find("nobasistransform");
                if ( basistransform_pos == std::string::npos ){
                    _options = _options + " int=nobasistransform ";
                }
            }
            
            


            // check if the guess keyword is present, if yes, append the guess later
            std::string::size_type iop_pos = _options.find("cards");
            if (iop_pos != std::string::npos) {
                _write_guess = true;
            } else {
                _write_guess = false;
            }

            // check if the pop keyword is present, if yes, get the charges and save them
            iop_pos = _options.find("pop");
            if (iop_pos != std::string::npos) {
                _get_charges = true;
            } else {
                _get_charges = false;
            }

            // check if the charge keyword is present, if yes, get the self energy and save it
            

            // check if the basis set is available ("/gen")
            iop_pos = _options.find("gen");
            if (iop_pos != std::string::npos) {
                _write_basis_set = true;
                _basisset_name = options.get(key + ".basisset").as<std::string> ();
            } else {
                _write_basis_set = false;
            }

            // check if pseudopotentials are required ("pseudo")
            iop_pos = _options.find("pseudo");
            if (iop_pos != std::string::npos) {
                _write_pseudopotentials = true;
                _ecp_name = options.get(key + ".ecp").as<std::string> ();
            } else {
                _write_pseudopotentials = false;
            }

        }

        void Gaussian::WriteChargeOption() {
          std::string::size_type iop_pos = _options.find("charge");
          if (iop_pos == std::string::npos) {
            std::string::size_type pos = _options.find('\n');
            if (pos != std::string::npos) {
              _options.insert(pos, " charge");
            } else {
              _options = _options + " charge";
            }
          }

        }

        /* Custom basis sets are written on a per-element basis to
         * 'elementname'.gbs files, which are then included in the
         * Gaussian input file using @'elementname'.gbs
         */
        void Gaussian::WriteBasisset(std::ofstream& com_file, const QMMolecule& qmatoms) {


          std::vector<std::string> UniqueElements= qmatoms.FindUniqueElements();
            BasisSet bs;
            bs.LoadBasisSet(_basisset_name);
            XTP_LOG(logDEBUG, *_pLog) << "Loaded Basis Set " << _basisset_name << flush;

            for (const std::string& element_name:UniqueElements) {
               
                const Element& element = bs.getElement(element_name);
                /* Write each basis set to a element_name.gbs file
                 * and include the gbs file in the com-file via Gaussian's @ function
                 */
                std::ofstream el_file;
                std::string el_file_name = _run_dir + "/" + element_name + ".gbs";

                el_file.open(el_file_name.c_str());
                // element name, [possibly indeces of centers], zero to indicate the end    
                com_file << "@" << element_name << ".gbs" << endl;
                el_file << element_name << " 0" << endl;
                for (const Shell& shell:element) {
                    //gaussian can only use S,P,SP,D,F,G shells so we split them up if not SP
                    if (shell.getType() == "SP" || !shell.isCombined()) {
                        // shell type, number primitives, scale factor
                        el_file << shell.getType() << " " << shell.getSize() << " " << FortranFormat(shell.getScale()) << endl;
                        for (const GaussianPrimitive& gaussian:shell) {
                            el_file << FortranFormat(gaussian._decay);
                            for (const double& contraction:gaussian._contraction) {
                                if (contraction!= 0.0) {
                                    el_file << " " << FortranFormat(contraction);
                                }
                            }
                            el_file << endl;
                        }                              
                    } else {
                        string type = shell.getType();
                        for (unsigned i = 0; i < type.size(); ++i) {
                            string subtype = string(type, i, 1);
                            el_file << subtype << " " << shell.getSize() << " " << FortranFormat(shell.getScale()) << endl;

                            for (const GaussianPrimitive& gaussian:shell) {
                                el_file << FortranFormat(gaussian._decay);
                                el_file << " " << FortranFormat(gaussian._contraction[FindLmax(subtype)]);
                            }
                            el_file << endl;  
                        }
                    }
                }

                el_file << "****\n";
                el_file.close();

            }
                
            com_file << endl;
            return;
        }

        /* If custom ECPs are used, they need to be specified in the input file
         * in a section following the basis set includes.
         */
        void Gaussian::WriteECP(std::ofstream& com_file, const QMMolecule& qmatoms) {
            std::vector<std::string> UniqueElements= qmatoms.FindUniqueElements();
           
            BasisSet ecp;
            ecp.LoadPseudopotentialSet(_ecp_name);

            XTP_LOG(logDEBUG, *_pLog) << "Loaded Pseudopotentials " << _ecp_name << flush;

            for (const std::string& element_name:UniqueElements) {
                       try{    
                        ecp.getElement(element_name);
                       }catch(std::runtime_error& error){
                         XTP_LOG(logDEBUG, *_pLog) << "No pseudopotential for " << element_name<<" available" << flush;
                         continue;
                       }
                       const Element& element = ecp.getElement(element_name);
                        // element name, [possibly indeces of centers], zero to indicate the end
                        com_file << element_name << " 0\n"
                                << _ecp_name << " "
                                << element.getLmax() << " " << element.getNcore() << endl;

                       for (const Shell& shell:element) {
                            // shell type, number primitives, scale factor
                            com_file << shell.getType() << endl;
                            com_file << shell.getSize() << endl;

                           for (const GaussianPrimitive& gaussian:shell) {
                                com_file << gaussian._power << " " << FortranFormat(gaussian._decay) << " " << FortranFormat(gaussian._contraction[0]) << endl;
                            }
                        }
                    }     
            com_file << endl;
            return;
        }

        /* For QM/MM the molecules in the MM environment are represented by
         * their atomic partial charge distributions. Triggered by the option
         * keyword "charge" Gaussian expects them in x,y,z,q format in the
         * input file. In g03 AFTER basis sets and ECPs, in g09 BEFORE.
         */
     
        void Gaussian::WriteBackgroundCharges(std::ofstream& com_file) {
            
            boost::format fmt("%1$+1.7f %2$+1.7f %3$+1.7f %4$+1.7f");
            for (const PolarSegment& seg:*_PolarSegments) {
                for (const PolarSite& site:seg) {
                    Eigen::Vector3d pos=site.getPos()*tools::conv::bohr2ang;
                    string sitestring=boost::str(fmt % pos.x() % pos.y() % pos.z()
                            % site.getCharge());
                    if (site.getCharge() != 0.0) com_file << sitestring << endl;

                    if (site.getRank() > 0 || _with_polarization ) {

                        std::vector< MinimalMMCharge > split_multipoles = SplitMultipoles(site);
                        for (const auto& mpoles:split_multipoles){
                           Eigen::Vector3d pos=mpoles._pos*tools::conv::bohr2ang;
                           string multipole=boost::str( fmt % pos.x() % pos.y() % pos.z() % mpoles._q);
                            com_file << multipole << endl;

                        }
                    }
                }
            }
            com_file << endl;
            return;
        }

        /* An initial guess for the electron density can be provided by
         * a set of molecular orbital coefficients in the input file,
         * triggered by the 'guess=cards' keyword. This MUST be done in
         * Fortran fixed format 5D15.8. The information about the guess
         * itself is taken from a prepared orbitals object.
         */
        void Gaussian::WriteGuess(const Orbitals& orbitals_guess, std::ofstream& com_file) {
            Eigen::MatrixXd MOs=ReorderMOsBack(orbitals_guess);
            com_file << "(5D15.8)" << endl;
            int level = 1;
            int ncolumns = 5;
            for (int i=0;i<MOs.cols();++i) {
                com_file << setw(5) << level << endl;
                Eigen::VectorXd mr = MOs.col(i);
                int column = 1;
                for (unsigned j = 0; j < mr.size(); ++j) {
                    com_file << FortranFormat(mr[j]);
                    if (column == ncolumns) {
                        com_file << std::endl;
                        column = 0;
                    }
                    column++;
                }
                level++;
                if (column != 1) com_file << endl;
            }
            com_file << 0 << endl;
            return;
        }

        /* For output of the AO matrix of Vxc using the patched g03 version,
         * g03 has to be called a second time after completing the single-point
         * SCF calculation. A second input file is generated based on the
         * originally specified options by forcing to read the converged
         * electron density from the checkpoint file, setting run to serial.
         */
        void Gaussian::WriteVXCRunInputFile() {
            std::ofstream com_file2;

            std::string com_file_name_full2 = _run_dir + "/" + _input_vxc_file_name;

            com_file2.open(com_file_name_full2.c_str());
            // header
            if (_chk_file_name.size()) com_file2 << "%chk=" << _chk_file_name << endl;
            if (_memory.size()) com_file2 << "%mem=" << _memory << endl;
            com_file2 << "%nprocshared=1" << endl;

            // adjusting the options line to Vxc output only
            std::string options_vxc = _options;
            boost::algorithm::replace_all(options_vxc, "pseudo=read", "Geom=AllCheck");
            boost::algorithm::replace_all(options_vxc, "/gen", " chkbasis");
            boost::algorithm::replace_all(options_vxc, "punch=mo", "guess=read");
            boost::algorithm::replace_all(options_vxc, "guess=tcheck", "");
            boost::algorithm::replace_all(options_vxc, "guess=huckel", "");
            boost::algorithm::replace_all(options_vxc, "charge", "charge=check");
            if (options_vxc.size()) com_file2 << options_vxc << endl;

            com_file2 << endl;
            com_file2 << "VXC output run \n";
            com_file2 << endl;
            com_file2.close();
            return;
        }


        /* Coordinates are written in standard Element,x,y,z format to the
         * input file.
         */
        void Gaussian::WriteCoordinates(std::ofstream& com_file,const QMMolecule& qmatoms) {
            for (const QMAtom& atom:qmatoms) {
              Eigen::Vector3d pos=atom.getPos()*tools::conv::bohr2ang;
                    com_file << setw(3) << atom.getElement().c_str()
                            << setw(12) << setiosflags(ios::fixed) << setprecision(5) << pos.x()
                            << setw(12) << setiosflags(ios::fixed) << setprecision(5) << pos.y()
                            << setw(12) << setiosflags(ios::fixed) << setprecision(5) << pos.z()
                            << endl;
            }
            com_file << endl;
            return;
        }

        /* Standard Gaussian Header is written to the input file, with checkpoint,
         * memory, shared processor request, option string containing all
         * relevant keywords, charge, and spin information.
         */
        void Gaussian::WriteHeader(std::ofstream& com_file) {
            if (_chk_file_name.size()) com_file << "%chk=" << _chk_file_name << endl;
            if (_memory.size()) com_file << "%mem=" << _memory << endl;
            if (_threads > 0) com_file << "%nprocshared=" << _threads << endl;
            if (_options.size()) com_file << _options << endl;

            com_file << endl;
            com_file << "TITLE ";

            com_file << endl << endl;
            com_file << setw(2) << _charge << setw(2) << _spin << endl;
            return;
        }

        /**
         * Prepares the com file from a vector of segments
         * Appends a guess constructed from monomer orbitals if supplied
         */
        bool Gaussian::WriteInputFile(const Orbitals& orbitals) {

            std::string temp_suffix = "/id";
            std::string scratch_dir_backup = _scratch_dir;

            std::ofstream com_file;
            std::string com_file_name_full = _run_dir + "/" + _input_file_name;
            com_file.open(com_file_name_full.c_str());

            // header
            WriteHeader(com_file);

            const QMMolecule& qmatoms = orbitals.QMAtoms();

            WriteCoordinates(com_file, qmatoms);

            /* The order in which the following information has to appear
             * in the Gaussian input file is different from version g03 to
             * version g09. The newest version (g2016) is not supported.
             */
            if (_executable == "g03") {

                // if we need to write basis sets, do it now
                if (_write_basis_set) WriteBasisset(com_file, qmatoms);

                // write ECPs
                if (_write_pseudopotentials) WriteECP(com_file, qmatoms);

                // write the background charges
                if (_write_charges) WriteBackgroundCharges(com_file);

                // write inital guess
                if (_write_guess){
                    WriteGuess(orbitals, com_file);
                }

            } else if (_executable == "g09") {

                // write the background charges
                //if (_write_charges) WriteBackgroundCharges(_com_file, qmatoms);
                if (_write_charges) WriteBackgroundCharges(com_file);
                // if we need to write basis sets, do it now
                if (_write_basis_set) WriteBasisset(com_file, qmatoms);

                // write ECPs
                if (_write_pseudopotentials) WriteECP(com_file, qmatoms);

                // write inital guess
                if (_write_guess){
                    WriteGuess(orbitals, com_file);
                }

            } else {
                throw std::runtime_error("Gaussian executable unknown. Must be either g03 or g09.");
            }

            // for Vxc AO matrix output only with pre-compiled G03
            if (_output_Vxc) WriteVXCRunInputFile();


            com_file << _vdWfooter << endl;

            com_file << endl;
            com_file.close();
            // and now generate a shell script to run both jobs
            XTP_LOG(logDEBUG, *_pLog) << "Setting the scratch dir to " << _scratch_dir + temp_suffix << flush;

            _scratch_dir = scratch_dir_backup + temp_suffix;
            WriteShellScript();
            _scratch_dir = scratch_dir_backup;

            return true;
        }

        /* Gaussian will be executed within a shell in order to set some
         * environment variables for the local SCRATCH directory and
         * (legacy mode) running a second instance for AO matrix of Vxc
         * using patched g03. This function writes the shell script.
         */
        bool Gaussian::WriteShellScript() {
            std::ofstream shell_file;

            std::string shell_file_name_full = _run_dir + "/" + _shell_file_name;

            shell_file.open(shell_file_name_full.c_str());

            shell_file << "#!/bin/tcsh" << endl;
            shell_file << "mkdir -p " << _scratch_dir << endl;
            shell_file << "setenv GAUSS_SCRDIR " << _scratch_dir << endl;
            shell_file << _executable << " " << _input_file_name << endl;
            if (_output_Vxc) {
                shell_file << "rm fort.22" << endl;
                shell_file << "setenv DoPrtXC YES" << endl;
                shell_file << _executable << " " << _input_vxc_file_name << " >& /dev/null " << endl;
                shell_file << "setenv DoPrtXC NO" << endl;
                shell_file << "rm $GAUSS_SCRDIR/*" << endl;
            }
            shell_file.close();

            return true;
        }

        /**
         * Runs the Gaussian job.
         */
        bool Gaussian::Run() {
            XTP_LOG(logDEBUG, *_pLog) << "GAUSSIAN: running [" << _executable << " " << _input_file_name << "]" << flush;

            if (std::system(NULL)) {
                // if scratch is provided, run the shell script;
                // otherwise run gaussian directly and rely on global variables
                std::string command;
                if (_scratch_dir.size() != 0 || _output_Vxc) {
                    command = "cd " + _run_dir + "; tcsh " + _shell_file_name;
                    //            _command  = "cd " + _run_dir + "; mkdir -p " + _scratch_dir +"; " + _executable + " " + _input_file_name;
                } else {
                    command = "cd " + _run_dir + "; mkdir -p $GAUSS_SCRDIR; " + _executable + " " + _input_file_name;
                }
                int check = std::system(command.c_str());
                if (check == -1) {
                    XTP_LOG(logERROR, *_pLog) << _input_file_name << " failed to start" << flush;
                    return false;
                }
                if (CheckLogFile()) {
                    XTP_LOG(logDEBUG, *_pLog) << "GAUSSIAN: finished job" << flush;
                    return true;
                } else {
                    XTP_LOG(logDEBUG, *_pLog) << "GAUSSIAN: job failed" << flush;
                }
            } else {
                XTP_LOG(logERROR, *_pLog) << _input_file_name << " failed to start" << flush;
                return false;
            }
            return true;
        }

        /**
         * Cleans up after the Gaussian job
         */
        void Gaussian::CleanUp() {

            // cleaning up the generated files
            if (_cleanup.size() != 0) {

                XTP_LOG(logDEBUG, *_pLog) << "Removing " << _cleanup << " files" << flush;
                tools::Tokenizer tok_cleanup(_cleanup, ", ");
                std::vector <std::string> cleanup_info;
                tok_cleanup.ToVector(cleanup_info);
                for (const std::string& substring:cleanup_info) {

                    if (substring == "com") {
                        std::string file_name = _run_dir + "/" + _input_file_name;
                        remove(file_name.c_str());
                        if (_output_Vxc) {
                            std::string file_name = _run_dir + "/" + _input_vxc_file_name;
                            remove(file_name.c_str());
                        }
                    }

                    if (substring == "sh") {
                        std::string file_name = _run_dir + "/" + _shell_file_name;
                        remove(file_name.c_str());
                    }

                    if (substring == "log") {
                        std::string file_name = _run_dir + "/" + _log_file_name;
                        remove(file_name.c_str());
                        if (_output_Vxc) {
                            size_t lastdot = _log_file_name.find_last_of(".");
                            if (lastdot == std::string::npos) {
                                cerr << endl;
                                cerr << "Could not remove Vxc log file" << flush;
                            }
                            std::string file_name2 = file_name.substr(0, lastdot) + "-2.log";
                            remove(file_name2.c_str());
                        }
                    }

                    if (substring == "chk") {
                        std::string file_name = _run_dir + "/" + _chk_file_name;
                        remove(file_name.c_str());
                    }

                    if (substring == "fort.7") {
                        std::string file_name = _run_dir + "/" + substring;
                        remove(file_name.c_str());
                        if (_output_Vxc) {
                            std::string file_name = _run_dir + "/" + "fort.24";
                            remove(file_name.c_str());
                        }
                    }

                    if (substring == "gbs" && _write_basis_set) {
                        std::vector<std::string> fileswithfileending;
                        boost::filesystem::recursive_directory_iterator fit(_run_dir);
                        boost::filesystem::recursive_directory_iterator endit;
                        while (fit != endit) {
                            if (boost::filesystem::is_regular_file(* fit) && fit->path().extension() == substring) fileswithfileending.push_back(fit->path().filename().string());
                            ++fit;
                        }
                        for (const auto filename : fileswithfileending) {
                            std::string file_name = _run_dir + "/" + filename;
                            remove(file_name.c_str());
                        }
                    }

                }
            }
            return;
        }

        /**
         * Reads in the MO coefficients from a GAUSSIAN fort.7 file
         */
        bool Gaussian::ParseOrbitalsFile(Orbitals & orbitals) {
            std::map <int, std::vector<double> > coefficients;
            std::map <int, double> energies;

            std::string line;
            unsigned levels = 0;
            unsigned level = 0;
            unsigned basis_size = 0;

            std::string orb_file_name_full = _orb_file_name;
            if (_run_dir != "") orb_file_name_full = _run_dir + "/" + _orb_file_name;
            std::ifstream input_file(orb_file_name_full.c_str());

            if (input_file.fail()) {
                XTP_LOG(logERROR, *_pLog) << "File " << _orb_file_name << " with molecular orbitals is not found " << flush;
                return false;
            } else {
                XTP_LOG(logDEBUG, *_pLog) << "Reading MOs from " << _orb_file_name << flush;
            }

            // number of coefficients per line is  in the first line of the file (5D15.8)
            getline(input_file, line);
            std::vector<std::string> strs;
            boost::algorithm::split(strs, line, boost::is_any_of("(D)"));
            std::string format = strs.at(2);


            while (input_file) {

                getline(input_file, line);
                // if a line has an equality sign, must be energy
                std::string::size_type energy_pos = line.find("=");

                if (energy_pos != std::string::npos) {

                    std::vector<std::string> results;
                    boost::trim(line);
                    boost::algorithm::split(results, line, boost::is_any_of("\t ="),
                            boost::algorithm::token_compress_on);
                    level = boost::lexical_cast<int>(results.front());
                    boost::replace_first(results.back(), "D", "e");
                    energies[ level ] = boost::lexical_cast<double>(results.back());
                    levels++;

                } else {

                    while (line.size() > 1) {
                        std::string coefficient;
                        coefficient.assign(line, 0, 15);
                        boost::trim(coefficient);
                        boost::replace_first(coefficient, "D", "e");
                        double coef = boost::lexical_cast<double>(coefficient);
                        coefficients[ level ].push_back(coef);
                        line.erase(0, 15);
                    }
                }
            }

            // some sanity checks
            XTP_LOG(logDEBUG, *_pLog) << "Energy levels: " << levels << flush;
            std::map< int, std::vector<double> >::iterator iter = coefficients.begin();
            basis_size = iter->second.size();

            for (iter = coefficients.begin()++; iter != coefficients.end(); iter++) {
                if (iter->second.size() != basis_size) {
                    XTP_LOG(logERROR, *_pLog) << "Error reading " << _orb_file_name << ". Basis set size change from level to level." << flush;
                    return false;
                }
            }

            XTP_LOG(logDEBUG, *_pLog) << "Basis set size: " << basis_size << flush;

            // copying information to the orbitals object
            orbitals.setBasisSetSize(basis_size); // = _basis_size;

            // copying energies to the orbitals object
           Eigen::VectorXd &mo_energies = orbitals.MOEnergies();
            mo_energies.resize(levels);
            for (int i = 0; i < mo_energies.size(); i++) mo_energies[i] = energies[ i + 1 ];

            // copying mo coefficients to the orbitals object
            Eigen::MatrixXd &mo_coefficients = orbitals.MOCoefficients();
            mo_coefficients.resize(levels, basis_size);
            for (int i = 0; i < mo_coefficients.rows(); i++){
                for (int j = 0; j < mo_coefficients.cols(); j++){
                    mo_coefficients(j, i) = coefficients[i + 1][j];
                }
            }
            
            ReorderOutput(orbitals);
            XTP_LOG(logDEBUG, *_pLog) << "GAUSSIAN: done reading MOs" << flush;

            return true;
        }

        bool Gaussian::CheckLogFile() {

            // check if the log file exists
            boost::filesystem::path arg_path;
            char ch;

            std::string full_name = (arg_path / _run_dir / _log_file_name).c_str();
            ifstream input_file(full_name.c_str());

            if (input_file.fail()) {
                XTP_LOG(logERROR, *_pLog) << "GAUSSIAN: " << full_name << " is not found" << flush;
                return false;
            };

            input_file.seekg(0, ios_base::end); // go to the EOF

            // get empty lines and end of lines out of the way
            do {
                input_file.seekg(-2, ios_base::cur);
                input_file.get(ch);
            } while (ch == '\n' || ch == ' ' || ch == '\t' || (int) input_file.tellg() == -1);

            // get the beginning of the line or the file
            do {
                input_file.seekg(-2, ios_base::cur);
                input_file.get(ch);
            } while (ch != '\n' && (int) input_file.tellg() != -1);

            std::string line;
            getline(input_file, line); 
            input_file.close();

            std::string::size_type self_energy_pos = line.find("Normal termination of Gaussian");
            if (self_energy_pos == std::string::npos) {
                XTP_LOG(logERROR, *_pLog) << "GAUSSIAN: " << full_name << " is incomplete" << flush;
                return false;
            } else {
                return true;
            }
        }

        bool Gaussian::ReadESPCharges(Orbitals& orbitals, std::string& line, ifstream& input_file){
          std::string::size_type charge_pos = line.find("Charges from ESP fit, RMS");
          bool has_charges=false;
          if (charge_pos != std::string::npos && _get_charges) {
            XTP_LOG(logDEBUG, *_pLog) << "Getting charges" << flush;
            has_charges = true;
            getline(input_file, line);
            getline(input_file, line);
            
            bool has_atoms = orbitals.hasQMAtoms();
            
            std::vector<std::string> row=GetLineAndSplit(input_file, "\t ");
            int nfields = row.size();
            
            while (nfields == 3) {
              int atom_id = boost::lexical_cast< int >(row.at(0))-1;
              std::string atom_type = row.at(1);
              double atom_charge = boost::lexical_cast< double >(row.at(2));
              row=GetLineAndSplit(input_file, "\t ");
              nfields = row.size();
                if (!has_atoms) {
                    PolarSite temp=PolarSite(atom_id,atom_type, Eigen::Vector3d::Zero());
                    temp.setCharge(atom_charge);
                    orbitals.Multipoles().push_back(temp);
                } else {
                    orbitals.Multipoles().push_back(PolarSite(orbitals.QMAtoms().at(atom_id),atom_charge));
                }
            }
          }
          return has_charges;
        }

        /**
         * Parses the Gaussian Log file and stores data in the Orbitals object
         */
        bool Gaussian::ParseLogFile(Orbitals & orbitals) {
            std::string line;
            std::vector<std::string> results;
            bool has_occupied_levels = false;
            bool has_unoccupied_levels = false;
            bool has_number_of_electrons = false;
            bool has_basis_set_size = false;
            bool has_overlap_matrix = false;
            bool has_charges = false;
            bool has_self_energy = false;

            bool read_vxc = false;

            int occupied_levels = 0;
            int unoccupied_levels = 0;
            int number_of_electrons = 0;
            int basis_set_size = 0;
            int cart_basis_set_size = 0;

            XTP_LOG(logDEBUG, *_pLog) << "GAUSSIAN: parsing " << _log_file_name << flush;

            std::string log_file_name_full = _log_file_name;
            if (_run_dir != "") log_file_name_full = _run_dir + "/" + _log_file_name;

            // check if LOG file is complete
            if (!CheckLogFile()) return false;

            // save qmpackage name
            orbitals.setQMpackage("gaussian");
            orbitals.setDFTbasisName(_basisset_name);


            if (_write_pseudopotentials) {
                orbitals.setECPName(_ecp_name);
            }

            read_vxc = _output_Vxc;
            bool vxc_found = false;
            // Start parsing the file line by line
            ifstream input_file(log_file_name_full.c_str());
            while (input_file) {

                getline(input_file, line);
                boost::trim(line);

                /* Check for ScaHFX = factor of HF exchange included in functional */
                std::string::size_type HFX_pos = line.find("ScaHFX=");
                if (HFX_pos != std::string::npos) {
                    boost::algorithm::split(results, line, boost::is_any_of("\t "), boost::algorithm::token_compress_on);
                    double ScaHFX = boost::lexical_cast<double>(results.back());
                    orbitals.setScaHFX(ScaHFX);
                    vxc_found = true;
                    XTP_LOG(logDEBUG, *_pLog) << "DFT with " << ScaHFX << " of HF exchange!" << flush;
                }

                /*
                 * number of occupied and virtual orbitals
                 * N alpha electrons      M beta electrons
                 */
                std::string::size_type electrons_pos = line.find("alpha electrons");
                if (electrons_pos != std::string::npos) {
                    boost::algorithm::split(results, line, boost::is_any_of("\t "), boost::algorithm::token_compress_on);
                    has_number_of_electrons = true;
                    number_of_electrons = boost::lexical_cast<int>(results.front());
<<<<<<< HEAD
                    orbitals.setNumberOfElectrons(number_of_electrons);
                    XTP_LOG(logDEBUG, *_pLog) << "Alpha electrons: " << number_of_electrons << flush;
=======
                    orbitals.setNumberOfAlphaElectrons(number_of_electrons);
                    CTP_LOG(ctp::logDEBUG, *_pLog) << "Alpha electrons: " << number_of_electrons << flush;
>>>>>>> b339c4da
                }

                /*
                 * basis set size
                 * N basis functions,  M primitive gaussians,   K cartesian basis functions
                 */
                std::string::size_type basis_pos = line.find("basis functions,");
                if (basis_pos != std::string::npos) {
                    boost::algorithm::split(results, line, boost::is_any_of("\t "), boost::algorithm::token_compress_on);
                    has_basis_set_size = true;
                    basis_set_size = boost::lexical_cast<int>(results.front());
                    orbitals.setBasisSetSize(basis_set_size);
                    cart_basis_set_size = boost::lexical_cast<int>(results[6]);
                    XTP_LOG(logDEBUG, *_pLog) << "Basis functions: " << basis_set_size << flush;
                    if (read_vxc) {
                        XTP_LOG(logDEBUG, *_pLog) << "Cartesian functions: " << cart_basis_set_size << flush;
                    }
                }

                /*
                 * energies of occupied/unoccupied levels
                 * Alpha  occ.(virt.) eigenvalues -- e1 e2 e3 e4 e5
                 */
                std::string::size_type eigenvalues_pos = line.find("Alpha");
                if (eigenvalues_pos != std::string::npos) {
                    std::list<std::string> stringList;
                    while (eigenvalues_pos != std::string::npos && !has_occupied_levels && !has_unoccupied_levels) {

                        boost::iter_split(stringList, line, boost::first_finder("--"));
                        std::vector<std::string> energies;
                        boost::trim(stringList.back());
                        boost::algorithm::split(energies, stringList.back(), boost::is_any_of("\t "), boost::algorithm::token_compress_on);

                        if (stringList.front().find("virt.") != std::string::npos) {
                            unoccupied_levels += energies.size();
                            energies.clear();
                        }
                        if (stringList.front().find("occ.") != std::string::npos) {
                            occupied_levels += energies.size();
                            energies.clear();
                        }
                        getline(input_file, line);
                        eigenvalues_pos = line.find("Alpha");
                        boost::trim(line);

                        if (eigenvalues_pos == std::string::npos) {
                            has_occupied_levels = true;
                            has_unoccupied_levels = true;
<<<<<<< HEAD
                            orbitals.setNumberOfLevels(occupied_levels, unoccupied_levels);
                            XTP_LOG(logDEBUG, *_pLog) << "Occupied levels: " << occupied_levels << flush;
                            XTP_LOG(logDEBUG, *_pLog) << "Unoccupied levels: " << unoccupied_levels << flush;
=======
                            orbitals.setNumberOfOccupiedLevels(occupied_levels);
                            CTP_LOG(ctp::logDEBUG, *_pLog) << "Occupied levels: " << occupied_levels << flush;
                            CTP_LOG(ctp::logDEBUG, *_pLog) << "Unoccupied levels: " << unoccupied_levels << flush;
>>>>>>> b339c4da
                        }
                    } // end of the while loop
                } // end of the eigenvalue parsing

                /*
                 *  Partial charges from the input file
                 */
                has_charges=ReadESPCharges(orbitals, line,input_file);

                /*
                 * Coordinates of the final configuration
                 * stored in the archive at the end of the file
                 */
                int cpn = 0; // marker appearence marker
                std::string::size_type coordinates_pos = line.find("\\");

                if (coordinates_pos != std::string::npos && cpn == 0) {
                    ++cpn; // updates but ignores
                    XTP_LOG(logDEBUG, *_pLog) << "Getting the coordinates" << flush;
                    boost::trim(line);
                    std::string archive = line;
                    while (line.size() != 0) {
                        getline(input_file, line);
                        boost::trim(line);
                        archive += line;
                    }

                    bool has_atoms = orbitals.hasQMAtoms();
                    std::list<std::string> stringList;
                    std::vector<std::string> results;
                    boost::iter_split(stringList, archive, boost::first_finder("\\\\"));

                    std::list<std::string>::iterator coord_block = stringList.begin();
                    std::advance(coord_block, 3);

                    std::vector<std::string> atom_block;
                    boost::algorithm::split(atom_block, *coord_block, boost::is_any_of("\\"), boost::algorithm::token_compress_on);

                    std::vector<std::string>::iterator atom_block_it;
                    int aindex = 0;
                    for (atom_block_it = ++atom_block.begin(); atom_block_it != atom_block.end(); ++atom_block_it) {
                        std::vector<std::string> atom;
                        boost::algorithm::split(atom, *atom_block_it, boost::is_any_of(","), boost::algorithm::token_compress_on);
                        std::string atom_type = atom.front();
                        std::vector<std::string>::iterator it_atom;
                        it_atom = atom.end();
                        double z = boost::lexical_cast<double>(*(--it_atom));
                        double y = boost::lexical_cast<double>(*(--it_atom));
                        double x = boost::lexical_cast<double>(*(--it_atom));
                        Eigen::Vector3d pos(x,y,z);
                        pos*=tools::conv::ang2bohr;
                        if (has_atoms == false) {
                            orbitals.QMAtoms().push_back(QMAtom(aindex,atom_type, pos));
                        } else {
                            QMAtom& pAtom = orbitals.QMAtoms().at(aindex);
                            pAtom.setPos(pos);
                        }
                        aindex++;
                    }
                    // get the QM energy out
                    std::advance(coord_block, 1);
                    std::vector<std::string> block;
                    std::vector<std::string> energy;
                    boost::algorithm::split(block, *coord_block, boost::is_any_of("\\"), boost::algorithm::token_compress_on);
                    map<std::string, std::string> properties;
                    std::vector<std::string>::iterator block_it;
                    for (block_it = block.begin(); block_it != block.end(); ++block_it) {
                        std::vector<std::string> property;
                        boost::algorithm::split(property, *block_it, boost::is_any_of("="), boost::algorithm::token_compress_on);
                        properties[property[0]] = property[1];
                    }
                    if (properties.count("HF") > 0) {
                        double energy_hartree = boost::lexical_cast<double>(properties["HF"]);
                        orbitals.setQMEnergy(energy_hartree);
                        XTP_LOG(logDEBUG, *_pLog) << (boost::format("QM energy[Hrt]: %4.6f ") % orbitals.getQMEnergy()).str() << flush;
                    } else {
                        cout << endl;
                        throw std::runtime_error("ERROR No energy in archive");
                    }

                }

                std::string::size_type self_energy_pos = line.find("Self energy of the charges");

                if (self_energy_pos != std::string::npos) {
                    XTP_LOG(logDEBUG, *_pLog) << "Getting the self energy\n";
                    std::vector<std::string> block;
                    std::vector<std::string> energy;
                    boost::algorithm::split(block, line, boost::is_any_of("="), boost::algorithm::token_compress_on);
                    boost::algorithm::split(energy, block[1], boost::is_any_of("\t "), boost::algorithm::token_compress_on);
                    orbitals.setSelfEnergy(boost::lexical_cast<double> (energy[1]));
                    XTP_LOG(logDEBUG, *_pLog) << "Self energy " << orbitals.getSelfEnergy() << flush;

                }
 
                std::string::size_type overlap_pos = line.find("*** Overlap ***");
                if (overlap_pos != std::string::npos) {

                    // prepare the container
                    Eigen::MatrixXd& overlap=orbitals.AOOverlap();
                    overlap.resize(basis_set_size,basis_set_size);
                    has_overlap_matrix = true;
                    std::vector<int> j_indeces;
                    int n_blocks = 1 + ((basis_set_size - 1) / 5);
                    getline(input_file, line);
                    boost::trim(line);

                    for (int _block = 0; _block < n_blocks; _block++) {
                        // first line gives the j index in the matrix
                        boost::tokenizer<> tok(line);
                        std::transform(tok.begin(), tok.end(), std::back_inserter(j_indeces), &boost::lexical_cast<int, std::string>);

                        // read the block of max _basis_size lines + the following header
                        for (int i = 0; i <= basis_set_size; i++) {
                            getline(input_file, line);
                            if (std::string::npos == line.find("D")) break;
                            // split the line on the i index and the rest
                            std::vector<std::string> row=GetLineAndSplit(input_file, "\t ");
                            int i_index = boost::lexical_cast<int>(row.front());
                            row.erase(row.begin());
                            std::vector<int>::iterator j_iter = j_indeces.begin();

                            for (std::string& coefficient: row) {
                                boost::replace_first(coefficient, "D", "e");
                                int j_index = *j_iter;
                                overlap(i_index - 1, j_index - 1) = boost::lexical_cast<double>(coefficient);
                                overlap(j_index - 1, i_index - 1) = boost::lexical_cast<double>(coefficient);
                                j_iter++;
                            }
                        }
                        // clear the index for the next block
                        j_indeces.clear();
                    } // end of the blocks
 
                    XTP_LOG(logDEBUG, *_pLog) << "Read the overlap matrix" << flush;
                } // end of the if "Overlap" found
                // check if all information has been accumulated and quit
                if (has_number_of_electrons &&
                        has_basis_set_size &&
                        has_occupied_levels &&
                        has_unoccupied_levels &&
                        has_overlap_matrix &&
                        has_charges &&
                        has_self_energy
                        ) break;

            } // end of reading the file line-by-line

            XTP_LOG(logDEBUG, *_pLog) << "Done parsing" << flush;
            input_file.close();

            if (!vxc_found) {
                XTP_LOG(logDEBUG, *_pLog) << "WARNING === WARNING \n, could not find ScaHFX= entry in log."
                        "\n probably you forgt #P in the beginning of the input file.\n"
                        " If you are running a hybrid functional calculation redo it! Now! Please!\n ===WARNING=== \n"
                        << flush;
                orbitals.setScaHFX(0.0);
            }
            // - parse atomic orbitals Vxc matrix

            if (read_vxc) {
                XTP_LOG(logDEBUG, *_pLog) << "Parsing fort.24 for Vxc" << flush;
                std::string log_file_name_full;
                if (_run_dir == "") {
                    log_file_name_full = "fort.24";
                } else {
                    log_file_name_full = _run_dir + "/fort.24";
                }

                ifstream input_file(log_file_name_full.c_str());
                if (input_file.good()) {
                    // prepare the container
                    Eigen::MatrixXd vxc=Eigen::MatrixXd::Zero(cart_basis_set_size,cart_basis_set_size);
                    std::vector<int> j_indeces;
                    // Start parsing the file line by line

                    while (input_file) {
                        getline(input_file, line);
                        if (input_file.eof()) break;

                        std::vector<std::string> row;
                        boost::trim(line);
                        boost::algorithm::split(row, line, boost::is_any_of("\t "), boost::algorithm::token_compress_on);

                        int i_index = boost::lexical_cast<int>(row[0]);
                        int j_index = boost::lexical_cast<int>(row[1]);
                        vxc(i_index - 1, j_index - 1) = boost::lexical_cast<double>(row[2]);
                        vxc(j_index - 1, i_index - 1) = boost::lexical_cast<double>(row[2]);
                    }

                    XTP_LOG(logDEBUG, *_pLog) << "Done parsing" << flush;
                    input_file.close();
                BasisSet dftbasisset;
                dftbasisset.LoadBasisSet(_basisset_name);
                if(!orbitals.hasQMAtoms()){
                    throw runtime_error("Orbitals object has no QMAtoms");
                }
                AOBasis dftbasis;
                dftbasis.AOBasisFill(dftbasisset, orbitals.QMAtoms());
                Eigen::MatrixXd carttrafo=dftbasis.getTransformationCartToSpherical(getPackageName());
                orbitals.AOVxc()=carttrafo*vxc*carttrafo.transpose();
                } else {
                    throw std::runtime_error("Vxc file does not exist.");
                }
            }
            return true;
        }

        std::string Gaussian::FortranFormat(double number) {
            std::stringstream ssnumber;
            if (number >= 0) ssnumber << " ";
            ssnumber << setiosflags(ios::fixed) << setprecision(8) << std::scientific << number;
            std::string snumber = ssnumber.str();
            boost::replace_first(snumber, "e", "D");
            return snumber;
        }


    }
}<|MERGE_RESOLUTION|>--- conflicted
+++ resolved
@@ -825,13 +825,8 @@
                     boost::algorithm::split(results, line, boost::is_any_of("\t "), boost::algorithm::token_compress_on);
                     has_number_of_electrons = true;
                     number_of_electrons = boost::lexical_cast<int>(results.front());
-<<<<<<< HEAD
-                    orbitals.setNumberOfElectrons(number_of_electrons);
+                    orbitals.setNumberOfAlphaElectrons(number_of_electrons);
                     XTP_LOG(logDEBUG, *_pLog) << "Alpha electrons: " << number_of_electrons << flush;
-=======
-                    orbitals.setNumberOfAlphaElectrons(number_of_electrons);
-                    CTP_LOG(ctp::logDEBUG, *_pLog) << "Alpha electrons: " << number_of_electrons << flush;
->>>>>>> b339c4da
                 }
 
                 /*
@@ -880,15 +875,9 @@
                         if (eigenvalues_pos == std::string::npos) {
                             has_occupied_levels = true;
                             has_unoccupied_levels = true;
-<<<<<<< HEAD
-                            orbitals.setNumberOfLevels(occupied_levels, unoccupied_levels);
+                            orbitals.setNumberOfOccupiedLevels(occupied_levels);
                             XTP_LOG(logDEBUG, *_pLog) << "Occupied levels: " << occupied_levels << flush;
                             XTP_LOG(logDEBUG, *_pLog) << "Unoccupied levels: " << unoccupied_levels << flush;
-=======
-                            orbitals.setNumberOfOccupiedLevels(occupied_levels);
-                            CTP_LOG(ctp::logDEBUG, *_pLog) << "Occupied levels: " << occupied_levels << flush;
-                            CTP_LOG(ctp::logDEBUG, *_pLog) << "Unoccupied levels: " << unoccupied_levels << flush;
->>>>>>> b339c4da
                         }
                     } // end of the while loop
                 } // end of the eigenvalue parsing
