--- conflicted
+++ resolved
@@ -398,12 +398,6 @@
                 tools::Tokenizer tok_cleanup(_cleanup, ",");
                 std::vector <std::string> cleanup_info;
                 tok_cleanup.ToVector(cleanup_info);
-<<<<<<< HEAD
-
-                std::vector<std::string> ::iterator it;
-
-=======
->>>>>>> d4744c08
                 for (const std::string& substring:cleanup_info) {
                     if (substring== "nw") {
                         std::string file_name = _run_dir + "/" + _input_file_name;
@@ -746,11 +740,7 @@
                         nfields = row.size();
                         QMAtom* pAtom;
                         if (orbitals.hasQMAtoms() == false) {
-<<<<<<< HEAD
-                            pAtom =orbitals.AddAtom(atom_id - 1,atom_type, 0, 0, 0);
-=======
                             pAtom =orbitals.AddAtom(atom_id - 1,atom_type,tools::vec(0.0));
->>>>>>> d4744c08
                         } else {
                             pAtom = orbitals.QMAtoms().at(atom_id - 1);
                         }
@@ -1023,11 +1013,7 @@
 
       for (const std::string& element_name : UniqueElements) {
         try {
-<<<<<<< HEAD
-          const Element& element = ecp.getElement(element_name);
-=======
           ecp.getElement(element_name);
->>>>>>> d4744c08
         } catch (std::runtime_error& error) {
           CTP_LOG(ctp::logDEBUG, *_pLog) << "No pseudopotential for " << element_name << " available" << flush;
           continue;
