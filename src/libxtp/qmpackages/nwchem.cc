/*
 *            Copyright 2009-2018 The VOTCA Development Team
 *                       (http://www.votca.org)
 *
 *      Licensed under the Apache License, Version 2.0 (the "License")
 *
 * You may not use this file except in compliance with the License.
 * You may obtain a copy of the License at
 *
 *              http://www.apache.org/licenses/LICENSE-2.0
 *
 * Unless required by applicable law or agreed to in writing, software
 * distributed under the License is distributed on an "AS IS" BASIS,
 * WITHOUT WARRANTIES OR CONDITIONS OF ANY KIND, either express or implied.
 * See the License for the specific language governing permissions and
 * limitations under the License.
 *
 */

#include "nwchem.h"
#include <votca/ctp/segment.h>
#include <votca/xtp/qminterface.h>

#include <boost/algorithm/string.hpp>
#include <boost/format.hpp>
#include <boost/filesystem.hpp>
#include <stdio.h>
#include <iomanip>
#include <sys/stat.h>
#include <vector>



namespace votca {
    namespace xtp {
       using namespace std;

        void NWChem::Initialize(tools::Property &options) {

            // NWChem file names
            string fileName = "system";

            _xyz_file_name = fileName + ".xyz";
            _input_file_name = fileName + ".nw";
            _log_file_name = fileName + ".log";
            _shell_file_name = fileName + ".sh";
            _orb_file_name = fileName + ".movecs";

            string key = "package";
            string _name = options.get(key + ".name").as<string> ();

            if (_name != "nwchem") {
                cerr << "Tried to use " << _name << " package. ";
                throw std::runtime_error("Wrong options file");
            }

            _executable = options.get(key + ".executable").as<string> ();
            _charge = options.get(key + ".charge").as<int> ();
            _spin = options.get(key + ".spin").as<int> ();
            _options = options.get(key + ".options").as<string> ();
            _memory = options.get(key + ".memory").as<string> ();
            _threads = options.get(key + ".threads").as<int> ();
            _scratch_dir = options.get(key + ".scratch").as<string> ();
            _cleanup = options.get(key + ".cleanup").as<string> ();
            
            _basisset_name = options.get(key + ".basisset").as<std::string> ();
            _write_basis_set = options.get(key + ".writebasisset").as<bool> ();
            _write_pseudopotentials = options.get(key + ".writepseudopotentials").as<bool> ();
            
            if ( _write_pseudopotentials )  _ecp_name = options.get(key + ".ecp").as<std::string> ();

            if (options.exists(key + ".outputVxc")) {
                _output_Vxc = options.get(key + ".outputVxc").as<bool> ();
            } else _output_Vxc = false;
            // check whether options string contains vxc output, the _outputVxc is set to true
            std::string::size_type iop_pos = _options.find(" intermediate tXC matrix");
            if (iop_pos != std::string::npos) {
                if (_output_Vxc) {
                    cout << "=== You do not have to specify outputting Vxc twice. Next time remove "
                            "the print ""intermediate tXC matrix"" part from your options string. Please continue" << endl;
                } else {
                    cout << "=== So you do not want to output Vxc but still put it in the options string? "
                            "I will assume that you want to output Vxc, be more consistent next time. " << endl;
                }
                _output_Vxc = true;
            }
            else if (_output_Vxc == true) {
                _options = _options + "\n\ndft\nprint \"intermediate tXC matrix\"\nvectors input system.movecs\nnoscf\nend\ntask dft";
            }

            // check if the optimize keyword is present, if yes, read updated coords
            iop_pos = _options.find(" optimize");
            if (iop_pos != std::string::npos) {
                _is_optimization = true;
            } else {
                _is_optimization = false;
            }

            // check if the esp keyword is present, if yes, get the charges and save them
            iop_pos = _options.find(" esp");
            if (iop_pos != std::string::npos) {
                _get_charges = true;
            } else {
                _get_charges = false;
            }
  

            // check if the guess should be prepared, if yes, append the guess later
            _write_guess = false;
            iop_pos = _options.find("iterations 1 ");
            if (iop_pos != std::string::npos) _write_guess = true;
            iop_pos = _options.find("iterations 1\n");
            if (iop_pos != std::string::npos) _write_guess = true;
        }

         /* For QM/MM the molecules in the MM environment are represented by
         * their atomic partial charge distributions. Triggered by the option
         * keyword "set bq background" NWChem expects them in x,y,z,q format in the
         * backround.crg file.
         */
        
        void NWChem::WriteChargeOption(){
              std::string::size_type iop_pos = _options.find("set bq background");
              if (iop_pos != std::string::npos) {
                _options = _options + "\n set bq background";
              }
        }
       

        int NWChem::WriteBackgroundCharges(ofstream& _nw_file) {

            int numberofcharges=0;
            boost::format fmt("%1$+1.7f %2$+1.7f %3$+1.7f %4$+1.7f");
              for (std::shared_ptr<ctp::PolarSeg> seg:_PolarSegments) {
                for (ctp::APolarSite* site:*seg) {
                    string sitestring=boost::str(fmt % ((site->getPos().getX())*votca::tools::conv::nm2ang) 
                            % (site->getPos().getY()*votca::tools::conv::nm2ang) 
                            % (site->getPos().getZ()*votca::tools::conv::nm2ang) 
                            % site->getQ00());
                    if (site->getQ00() != 0.0){
                      _nw_file << sitestring << endl;
                      numberofcharges++;
                    }
                    if (site->getRank() > 0 || _with_polarization ) {
                        std::vector< std::vector<double> > _split_multipoles = SplitMultipoles(site);
                        for (const auto& mpoles:_split_multipoles){
                           string multipole=boost::str( fmt % mpoles[0] % mpoles[1] % mpoles[2] % mpoles[3]);
                            _nw_file << multipole << endl;
                            numberofcharges++;

                        }
                    }
                }
            }
            _nw_file << endl;
            return numberofcharges;
        }
        

        /**
         * Prepares the *.nw file from a vector of segments
         * Appends a guess constructed from monomer orbitals if supplied
         */
        bool NWChem::WriteInputFile(Orbitals& orbitals){

            std::vector<std::string> results;
            std::string temp_suffix = "/id";
            std::string scratch_dir_backup = _scratch_dir;
            std::ofstream _nw_file;
            std::ofstream _crg_file;

            std::string _nw_file_name_full = _run_dir + "/" + _input_file_name;
            std::string _crg_file_name_full = _run_dir + "/background.crg";

            _nw_file.open(_nw_file_name_full.c_str());
            // header
            _nw_file << "geometry noautoz noautosym" << endl;

            std::vector< QMAtom* > qmatoms = orbitals.QMAtoms();
          
            for (const QMAtom* atom:qmatoms) {
                tools::vec pos=atom->getPos()*tools::conv::bohr2ang;
                    _nw_file << setw(3) << atom->getType().c_str()
                            << setw(12) << setiosflags(ios::fixed) << setprecision(5) << pos.getX()
                            << setw(12) << setiosflags(ios::fixed) << setprecision(5) << pos.getY()
                            << setw(12) << setiosflags(ios::fixed) << setprecision(5) << pos.getZ()
                            << endl;      
            }
            _nw_file << "end\n";
            if (_write_charges) {
                // part for the MM charge coordinates
                _crg_file.open(_crg_file_name_full.c_str());
                int numberofcharges=WriteBackgroundCharges(_crg_file);
                _crg_file << endl;
                _crg_file.close();
                _nw_file<<endl;
                _nw_file<<"set bq:max_nbq "<<numberofcharges<<endl;
                _nw_file<<"bq background"<<endl;
                _nw_file<<"load background.crg format 1 2 3 4"<<endl;
                _nw_file<<"end\n"<<endl;
            }
            
            if(_write_basis_set){
              WriteBasisset(_nw_file,qmatoms);
            }
            
            if(_write_pseudopotentials){
              WriteECP(_nw_file,qmatoms);
            }

            // write charge of the molecule
            _nw_file << "\ncharge " << _charge << "\n";
           
            // writing scratch_dir info
            if (_scratch_dir != "") {
                std::string _temp("scratch_dir " + _scratch_dir + temp_suffix + "\n");
                _nw_file << _temp;
            }
            if(_charge!=0.0){
              std::string dft="dft";
              if(_options.find(dft) != std::string::npos){
                int dftpos=_options.find(dft);
                dftpos+=dft.size();
                std::string openshell="\nodft\n" +(boost::format("mult %1%\n") % _spin).str();
                _options.insert(dftpos,openshell,0,openshell.size());
              }else{
                throw runtime_error("NWCHEM: dft input data missing");     
              }
            }
            _nw_file << _options << "\n";
            if (_write_guess) {
               
                    ofstream _orb_file;
                    std::string _orb_file_name_full = _run_dir + "/" + _orb_file_name;
                    // get name of temporary ascii file and open it
                    boost::algorithm::split(results, _orb_file_name, boost::is_any_of("."), boost::algorithm::token_compress_on);
                    std::string _orb_file_name_ascii = _run_dir + "/" + results.front() + ".mos";
                    _orb_file.open(_orb_file_name_ascii.c_str());

                    // header
                    _orb_file << "#generated by VOTCA\nbasisum\ngeomsum\n\nscf\nFri Sep 13 00:00:00 2013\nscf\n1\n\n8\nao basis\n1\n" << flush;
                    int _size_of_basis = (orbitals.MOEnergies()).size();
                    // number of basis functions
                    _orb_file << _size_of_basis << endl;
                    // number of orbitals
                    _orb_file << _size_of_basis << endl;
                    ReorderMOsBack(orbitals);
                    std::vector<int> _sort_index=orbitals.SortEnergies();
                    int level = 1;
                    int ncolumns = 3;
                    // write occupations as double in three columns
                    // occupied levels
                    int column = 1;
                    for (int i = 0; i < orbitals.getNumberOfElectrons(); i++) {
                        _orb_file << FortranFormat(2.0);
                        if (column == ncolumns) {
                            _orb_file << endl;
                            column = 0;
                        }
                        column++;
                    }
                    // unoccupied levels
                    for (int i = orbitals.getNumberOfElectrons(); i < _size_of_basis; i++) {
                        _orb_file << FortranFormat(0.0);
                        if (column == ncolumns) {
                            _orb_file << endl;
                            column = 0;
                        }
                        column++;
                    }
                    // extra endl
                    if (column != 1) {
                        _orb_file << endl;
                    }

                    // write all energies in same format
                    column = 1;
                    for (std::vector< int > ::iterator soi = _sort_index.begin(); soi != _sort_index.end(); ++soi) {
                        double _energy = (orbitals.MOEnergies())[*soi];
                        _orb_file << FortranFormat(_energy);
                        if (column == ncolumns) {
                            _orb_file << endl;
                            column = 0;
                        }
                        column++;
                    }
                    if (column != 1) _orb_file << endl;

                    // write coefficients in same format
                    for (std::vector< int > ::iterator soi = _sort_index.begin(); soi != _sort_index.end(); ++soi) {
                        Eigen::VectorXd mr=orbitals.MOCoefficients().col(*soi);
                        column = 1;
                        for (unsigned j = 0; j < mr.size(); ++j) {
                            _orb_file << FortranFormat(mr[j]);
                            if (column == ncolumns) {
                                _orb_file << endl;
                                column = 0;
                            }
                            column++;
                        }
                        level++;
                        if (column != 1) _orb_file << endl;
                    }
                    _orb_file << " 0.0000   0.0000" << endl;
                    _orb_file.close();

                    // now convert this ascii file to binary
                    std::string _command;
                    _command = "cd " + _run_dir + "; asc2mov 5000 system.mos system.movecs > convert.log";
                    int i = std::system(_command.c_str());
                    if (i == 0) {
                        CTP_LOG(ctp::logDEBUG, *_pLog) << "Converted MO file from ascii to binary" << flush;
                    } else {
                        CTP_LOG(ctp::logERROR, *_pLog) << "Conversion of binary MO file to binary failed. " << flush;
                        return false;
                    }
                
            }

            _nw_file << endl;
            _nw_file.close();
            // and now generate a shell script to run both jobs, if neccessary
            CTP_LOG(ctp::logDEBUG, *_pLog) << "Setting the scratch dir to " << _scratch_dir + temp_suffix << flush;

            _scratch_dir = scratch_dir_backup + temp_suffix;

            WriteShellScript();
            _scratch_dir = scratch_dir_backup;

            return true;
        }
        

        

        bool NWChem::WriteShellScript() {
            ofstream _shell_file;
            std::string _shell_file_name_full = _run_dir + "/" + _shell_file_name;
            _shell_file.open(_shell_file_name_full.c_str());
            _shell_file << "#!/bin/bash" << endl;
            _shell_file << "mkdir -p " << _scratch_dir << endl;
            if (_threads == 1) {
                _shell_file << _executable << " " << _input_file_name << " > " << _log_file_name << " 2> run.error" << endl;
            } else {
                _shell_file << "mpirun -np " << boost::lexical_cast<std::string>(_threads) << " " << _executable << " " << _input_file_name << " > " << _log_file_name << " 2> run.error" << endl;
            }
            _shell_file.close();
            return true;
        }

        /**
         * Runs the NWChem job.
         */
        bool NWChem::Run( Orbitals& orbitals ) {

            CTP_LOG(ctp::logDEBUG, *_pLog) << "Running NWChem job" << flush;

            if (std::system(NULL)) {

                // NWChem overrides input information, if *.db and *.movecs files are present
                // better trash the old version
                std::string file_name = _run_dir + "/system.db";
                remove(file_name.c_str());
                file_name = _run_dir + "/" + _log_file_name;
                remove(file_name.c_str());
               
                std::string _command = "cd " + _run_dir + "; sh " + _shell_file_name;
    
                int check = std::system(_command.c_str());
                if (check == -1) {
                    CTP_LOG(ctp::logERROR, *_pLog) << _input_file_name << " failed to start" << flush;
                    return false;
                }

                if (CheckLogFile()) {
                    CTP_LOG(ctp::logDEBUG, *_pLog) << "Finished NWChem job" << flush;
                    return true;
                } else {
                    CTP_LOG(ctp::logDEBUG, *_pLog) << "NWChem job failed" << flush;
                    return false;
                }
            } else {
                CTP_LOG(ctp::logERROR, *_pLog) << _input_file_name << " failed to start" << flush;
                return false;
            }

            return true;
        }

        /**
         * Cleans up after the NWChem job
         */
        void NWChem::CleanUp() {

            // cleaning up the generated files
            if (_cleanup.size() != 0) {
                tools::Tokenizer tok_cleanup(_cleanup, ",");
                std::vector <std::string> cleanup_info;
                tok_cleanup.ToVector(cleanup_info);

                std::vector<std::string> ::iterator it;

                for (const std::string& substring:cleanup_info) {
                    if (substring== "nw") {
                        std::string file_name = _run_dir + "/" + _input_file_name;
                        remove(file_name.c_str());
                    }

                    if (substring == "db") {
                        std::string file_name = _run_dir + "/system.db";
                        remove(file_name.c_str());
                    }

                    if (substring == "log") {
                        std::string file_name = _run_dir + "/" + _log_file_name;
                        remove(file_name.c_str());
                    }

                    if (substring == "movecs") {
                        std::string file_name = _run_dir + "/" + _orb_file_name;
                        remove(file_name.c_str());
                    }

                    if (substring == "gridpts") {
                        std::string file_name = _run_dir + "/system.gridpts.*";
                        remove(file_name.c_str());
                    }
                }
            }

        }

        /**
         * Reads in the MO coefficients from a NWChem movecs file
         */
        bool NWChem::ParseOrbitalsFile(Orbitals& _orbitals) {
            std::map <int, std::vector<double> > _coefficients;
            std::map <int, double> _energies;
            std::map <int, double> _occ;

            std::string _line;
            unsigned _levels = 0;
            //unsigned _level;
            unsigned _basis_size = 0;
            int _number_of_electrons = 0;

            /* maybe we DO need to convert from fortran binary to ASCII first to avoid
             compiler-dependent issues */
            std::string _orb_file_name_bin = _run_dir + "/" + _orb_file_name;
            std::string _command;
            _command = "cd " + _run_dir + "; mov2asc 10000 system.movecs system.mos > convert.log";
            int i = std::system(_command.c_str());
            if (i == 0) {
                CTP_LOG(ctp::logDEBUG, *_pLog) << "Converted MO file from binary to ascii" << flush;
            } else {
                CTP_LOG(ctp::logERROR, *_pLog) << "Conversion of binary MO file to ascii failed. " << flush;
                return false;
            }

            // opening the ascii MO file
            std::string _orb_file_name_full = _run_dir + "/" + "system.mos";
            std::ifstream _input_file(_orb_file_name_full.c_str());

            if (_input_file.fail()) {
                CTP_LOG(ctp::logERROR, *_pLog) << "File " << _orb_file_name_full << " with molecular orbitals is not found " << flush;
                return false;
            } else {
                CTP_LOG(ctp::logDEBUG, *_pLog) << "Reading MOs from " << _orb_file_name_full << flush;
            }

            // the first 12 lines are garbage info
            for (i = 1; i < 13; i++) {
                getline(_input_file, _line);
            }
            // next line has basis set size
            _input_file >> _basis_size;
            CTP_LOG(ctp::logDEBUG, *_pLog) << "Basis set size: " << _basis_size << flush;


            // next line has number of stored MOs
            _input_file >> _levels;
            CTP_LOG(ctp::logDEBUG, *_pLog) << "Energy levels: " << _levels << flush;

            /* next lines contain information about occupation of the MOs
             *  - each line has 3 numbers
             *  - from _occ we can determine the number of electrons/2 */
            int _n_lines = ((_levels - 1) / 3);
            int _n_rest = _levels - 3 * _n_lines;
            // read in the data
            int _imo = 0;
            for (i = 1; i <= _n_lines; i++) {
                for (int j = 0; j < 3; j++) {
                    _input_file >> _occ[ _imo ];
                    if (_occ[ _imo ] == 2.0) {
                        _number_of_electrons++;
                    }
                    _imo++;
                }
            }
            if (_n_rest != 0) {
                for (i = 0; i < _n_rest; i++) {
                    _input_file >> _occ[ _imo ];
                    _imo++;
                }
            }
            CTP_LOG(ctp::logDEBUG, *_pLog) << "Alpha electrons: " << _number_of_electrons << flush;

            int _occupied_levels = _number_of_electrons;
            int _unoccupied_levels = _levels - _occupied_levels;
            CTP_LOG(ctp::logDEBUG, *_pLog) << "Occupied levels: " << _occupied_levels << flush;
            CTP_LOG(ctp::logDEBUG, *_pLog) << "Unoccupied levels: " << _unoccupied_levels << flush;

            // reset index and read MO energies the same way
            _imo = 0;
            for (i = 1; i <= _n_lines; i++) {
                for (int j = 0; j < 3; j++) {
                    _input_file >> _energies[ _imo ];
                    _imo++;
                }
            }
            if (_n_rest != 0) {
                for (i = 0; i < _n_rest; i++) {
                    _input_file >> _energies[ _imo ];
                    _imo++;
                }
            }


            // Now, the same for the coefficients
            double coef;
            for (unsigned _imo = 0; _imo < _levels; _imo++) {
                for (i = 1; i <= _n_lines; i++) {
                    for (int j = 0; j < 3; j++) {
                        _input_file >> coef;
                        _coefficients[ _imo ].push_back(coef);
                    }
                }
                if (_n_rest != 0) {
                    for (i = 0; i < _n_rest; i++) {
                        _input_file >> coef;
                        _coefficients[ _imo ].push_back(coef);
                    }
                }
            }




            // copying information to the orbitals object
            _orbitals.setBasisSetSize(_basis_size);
            _orbitals.setNumberOfElectrons(_number_of_electrons);
            _orbitals.setNumberOfLevels(_occupied_levels, _unoccupied_levels);
            // copying energies to a matrix
            _orbitals.MOEnergies().resize(_levels);
            //_level = 1;
            for (int i = 0; i < _orbitals.MOEnergies().size(); i++) {
                _orbitals.MOEnergies()[i] = _energies[ i ];
            }


            // copying orbitals to the matrix
            (_orbitals.MOCoefficients()).resize(_levels, _basis_size);
            for (int i = 0; i < _orbitals.MOCoefficients().rows(); i++) {
                for (int j = 0; j < _orbitals.MOCoefficients().cols(); j++) {
                    _orbitals.MOCoefficients()(j, i) = _coefficients[i][j];
                }
            }
            
            // cleanup
            _coefficients.clear();
            _energies.clear();
            _occ.clear();

            // when all is done, we can trash the ascii file
            std::string file_name = _run_dir + "/system.mos";
            remove(file_name.c_str());


            ReorderOutput(_orbitals);
            CTP_LOG(ctp::logDEBUG, *_pLog) << "Done reading MOs" << flush;

            return true;
        }

        bool NWChem::CheckLogFile() {

            // check if the log file exists
            char ch;
            ifstream _input_file((_run_dir + "/" + _log_file_name).c_str());

            if (_input_file.fail()) {
                CTP_LOG(ctp::logERROR, *_pLog) << "NWChem LOG is not found" << flush;
                return false;
            };

            if (_input_file.peek() == std::ifstream::traits_type::eof()) {
                CTP_LOG(ctp::logERROR, *_pLog) << "NWChem run failed. Check OpenMPI version!" << flush;
                return false;
            };



            /* Checking the log file is a pain in the *** since NWChem throws an error
             * for our 'iterations 1'  runs (even though it outputs the required data
             * correctly. The only way that works for both scf and noscf runs is to
             * check for "Total DFT energy" near the end of the log file.
             */

            _input_file.seekg(0, ios_base::end); // go to the EOF

            std::string::size_type total_energy_pos = std::string::npos;
            std::string::size_type diis_pos = std::string::npos;
            do {
                // get the beginning of the line
                do {
                    _input_file.seekg(-2, ios_base::cur);
                    _input_file.get(ch);
                    //cout << "\nNext Char: " << ch << " TELL G " <<  (int)_input_file.tellg() << endl;
                } while (ch != '\n' || (int) _input_file.tellg() == -1);

                std::string _line;
                getline(_input_file, _line); // Read the current line
                //cout << "\nResult: " << _line << '\n';     // Display it
                total_energy_pos = _line.find("Total DFT energy");
                diis_pos = _line.find("diis");
                // whatever is found first, determines the completeness of the file
                if (total_energy_pos != std::string::npos) {
                    return true;
                } else if (diis_pos != std::string::npos) {
                    CTP_LOG(ctp::logERROR, *_pLog) << "NWChem LOG is incomplete" << flush;
                    return false;
                } else {
                    // go to previous line
                    //_input_file.get(ch);
                    do {
                        _input_file.seekg(-2, ios_base::cur);
                        _input_file.get(ch);
                        //cout << "\nChar: " << ch << endl;
                    } while (ch != '\n' || (int) _input_file.tellg() == -1);
                }
            } while (total_energy_pos == std::string::npos && diis_pos == std::string::npos);


            _input_file.close();
            return true;
        }

        /**
         * Parses the Gaussian Log file and stores data in the Orbitals object
         */
        bool NWChem::ParseLogFile(Orbitals& _orbitals) {

            double _conv_Hrt_eV = tools::conv::hrt2ev;

            std::string _line;
            std::vector<std::string> results;

            bool _has_overlap_matrix = false;
            bool _has_charges = false;
            //bool _has_coordinates = false;
            //bool _has_vxc_matrix = false;
            bool _has_qm_energy = false;
            bool _has_self_energy = false;
            bool _has_basis_set_size = false;

            bool _found_optimization = false;
            int _basis_set_size = 0;

            CTP_LOG(ctp::logDEBUG, *_pLog) << "Parsing " << _log_file_name << flush;
            // return true;
            std::string _log_file_name_full = _run_dir + "/" + _log_file_name;
            // check if LOG file is complete
            if (!CheckLogFile()) return false;

            // save qmpackage name
            _orbitals.setQMpackage("nwchem");
            _orbitals.setDFTbasis(_basisset_name);



            if (_write_pseudopotentials) {
                _orbitals.setECP(_ecp_name);
            } 
            // set _found_optimization to true if this is a run without optimization
            if (!_is_optimization) {
                _found_optimization = true;
            }

            // Start parsing the file line by line
            ifstream _input_file(_log_file_name_full.c_str());
            while (_input_file) {

                getline(_input_file, _line);
                boost::trim(_line);

                /*
                 * basis set size (is only required for overlap matrix reading, rest is
                 * in orbitals file and could be skipped
                 */
                std::string::size_type basis_pos = _line.find("number of functions");
                if (basis_pos != std::string::npos) {
                    //cout << _line << endl;
                    boost::algorithm::split(results, _line, boost::is_any_of(":"), boost::algorithm::token_compress_on);
                    _has_basis_set_size = true;
                    std::string _bf = results.back();
                    boost::trim(_bf);
                    _basis_set_size = boost::lexical_cast<int>(_bf);
                    _orbitals.setBasisSetSize(_basis_set_size);
                    CTP_LOG(ctp::logDEBUG, *_pLog) << "Basis functions: " << _basis_set_size << flush;
                }

                /*
                 * Total DFT energy
                 */
                std::string::size_type energy_pos = _line.find("Total DFT energy");
                if (energy_pos != std::string::npos) {
                    //cout << _line << endl;
                    boost::algorithm::split(results, _line, boost::is_any_of("="), boost::algorithm::token_compress_on);
                    std::string _energy = results.back();
                    boost::trim(_energy);
                    _orbitals.setQMEnergy(_conv_Hrt_eV * boost::lexical_cast<double>(_energy));
                    CTP_LOG(ctp::logDEBUG, *_pLog) << (boost::format("QM energy[eV]: %4.6f ") % _orbitals.getQMEnergy()).str() << flush;
                    _has_qm_energy = true;
                    // _orbitals._has_qm_energy = true;

                }

                /*
                 *  Partial charges from the input file
                 */
                std::string::size_type charge_pos = _line.find("ESP");
                if (charge_pos != std::string::npos && _get_charges) {
                    CTP_LOG(ctp::logDEBUG, *_pLog) << "Getting charges" << flush;
                    _has_charges = true;
                    // two empty lines
                    getline(_input_file, _line);
                    getline(_input_file, _line);

                    // now starts the data in format
                    // _id type x y z q
                    std::vector<std::string> _row;
                    getline(_input_file, _line);
                    boost::trim(_line);
                    //cout << _line << endl;
                    boost::algorithm::split(_row, _line, boost::is_any_of("\t "), boost::algorithm::token_compress_on);
                    int nfields = _row.size();
                    //cout << _row.size() << endl;

                    while (nfields == 6) {
                        int atom_id = boost::lexical_cast< int >(_row.at(0));
                        //int atom_number = boost::lexical_cast< int >( _row.at(0) );
                        std::string atom_type = _row.at(1);
                        double atom_charge = boost::lexical_cast< double >(_row.at(5));
                        //if ( tools::globals::verbose ) cout << "... ... " << atom_id << " " << atom_type << " " << atom_charge << endl;
                        getline(_input_file, _line);
                        boost::trim(_line);
                        boost::algorithm::split(_row, _line, boost::is_any_of("\t "), boost::algorithm::token_compress_on);
                        nfields = _row.size();
                        QMAtom* pAtom;
                        if (_orbitals.hasQMAtoms() == false) {
                            pAtom =_orbitals.AddAtom(atom_id - 1,atom_type, 0, 0, 0);
                        } else {
                            pAtom = _orbitals.QMAtoms().at(atom_id - 1);
                        }
                        pAtom->setPartialcharge(atom_charge);
                        }
                    //_orbitals._has_atoms = true;
                }


                /*
                 * Coordinates of the final configuration
                 * depending on whether it is an optimization or not
                 */


                if (_is_optimization) {
                    std::string::size_type optimize_pos = _line.find("Optimization converged");
                    if (optimize_pos != std::string::npos) {
                        _found_optimization = true;
                    }
                }
                

                std::string::size_type coordinates_pos = _line.find("Output coordinates");

                if (_found_optimization && coordinates_pos != std::string::npos) {
                    CTP_LOG(ctp::logDEBUG, *_pLog) << "Getting the coordinates" << flush;

                    //_has_coordinates = true;
                    bool _has_QMAtoms = _orbitals.hasQMAtoms();

                    // three garbage lines
                    getline(_input_file, _line);
                    getline(_input_file, _line);
                    getline(_input_file, _line);
                    // now starts the data in format
                    // _id type Qnuc x y z
                    std::vector<std::string> _row;
                    getline(_input_file, _line);
                    boost::trim(_line);
                    boost::algorithm::split(_row, _line, boost::is_any_of("\t "), boost::algorithm::token_compress_on);
                    int nfields = _row.size();
                    
                    while (nfields == 6) {
                        int atom_id = boost::lexical_cast< int >(_row.at(0))-1;
                        std::string _atom_type = _row.at(1);
                        double _x = boost::lexical_cast<double>(_row.at(3));
                        double _y = boost::lexical_cast<double>(_row.at(4));
                        double _z = boost::lexical_cast<double>(_row.at(5));
                        tools::vec pos=tools::vec(_x,_y,_z);
                        pos*=tools::conv::ang2bohr;
                        if (_has_QMAtoms == false) {
                            _orbitals.AddAtom(atom_id,_atom_type, pos);
                        } else{
                            QMAtom* pAtom = _orbitals.QMAtoms().at(atom_id);
                            pAtom->setPos(pos); 
                        }
                        atom_id++;
                        getline(_input_file, _line);
                        boost::trim(_line);
                        boost::algorithm::split(_row, _line, boost::is_any_of("\t "), boost::algorithm::token_compress_on);
                        nfields = _row.size();
                    }
                }        
                
                /*
                 * Vxc matrix
                 * stored after the global array: g vxc
                 */
                if(_output_Vxc){
                std::string::size_type vxc_pos = _line.find("global array: g vxc");
                if (vxc_pos != std::string::npos) {


                    // prepare the container
                    Eigen::MatrixXd _vxc = _orbitals.AOVxc();
                    _vxc.resize(_basis_set_size,_basis_set_size);


                    //_has_vxc_matrix = true;
                    std::vector<int> _j_indeces;

                    int _n_blocks = 1 + ((_basis_set_size - 1) / 6);
                    //cout << _n_blocks;

                    for (int _block = 0; _block < _n_blocks; _block++) {
                        // first line is garbage
                        getline(_input_file, _line);
                        // second line gives the j index in the matrix
                        getline(_input_file, _line);
                        boost::tokenizer<> tok(_line);

                        /// COMPILATION IS BROKEN DUE TO A BUG IN BOOST 1.53
                        std::transform(tok.begin(), tok.end(), std::back_inserter(_j_indeces), &boost::lexical_cast<int, std::string>);

                        // third line is garbage again
                        getline(_input_file, _line);

                        // read the block of max _basis_size lines + the following header
                        for (int i = 0; i < _basis_set_size; i++) {
                            getline(_input_file, _line);

                            // split the line on the i index and the rest
                            std::vector<std::string> _row;
                            boost::trim(_line);
                            boost::algorithm::split(_row, _line, boost::is_any_of("\t "), boost::algorithm::token_compress_on);


                            int _i_index = boost::lexical_cast<int>(_row.front());
                            _row.erase(_row.begin());

                            std::vector<int>::iterator _j_iter = _j_indeces.begin();

                            for (std::vector<std::string>::iterator iter = _row.begin()++; iter != _row.end(); iter++) {
                                std::string _coefficient = *iter;

                                int _j_index = *_j_iter;
                                _vxc(_i_index - 1, _j_index - 1) = boost::lexical_cast<double>(_coefficient);
                                _vxc(_j_index - 1, _i_index - 1) = boost::lexical_cast<double>(_coefficient);
                                _j_iter++;

                            }


                        }

                        // clear the index for the next block
                        _j_indeces.clear();
                    } // end of the blocks
                    
                    
                    CTP_LOG(ctp::logDEBUG, *_pLog) << "Read the Vxc matrix" << flush;

                }
                }

                /* Check for ScaHFX = factor of HF exchange included in functional */
                std::string::size_type HFX_pos = _line.find("Hartree-Fock (Exact) Exchange");
                if (HFX_pos != std::string::npos) {
                    boost::algorithm::split(results, _line, boost::is_any_of("\t "), boost::algorithm::token_compress_on);
                    double _ScaHFX = boost::lexical_cast<double>(results.back());
                    _orbitals.setScaHFX(_ScaHFX);
                    CTP_LOG(ctp::logDEBUG, *_pLog) << "DFT with " << _ScaHFX << " of HF exchange!" << flush;
                }




                /*
                 * overlap matrix
                 * stored after the global array: Temp Over line
                 */
                std::string::size_type overlap_pos = _line.find("global array: Temp Over");
                if (overlap_pos != std::string::npos) {

                    // prepare the container
                    (_orbitals.AOOverlap()).resize(_basis_set_size,_basis_set_size);

                    _has_overlap_matrix = true;
                    std::vector<int> _j_indeces;

                    int _n_blocks = 1 + ((_basis_set_size - 1) / 6);
                    //cout << _n_blocks;

                    for (int _block = 0; _block < _n_blocks; _block++) {
                        // first line is garbage
                        getline(_input_file, _line);
                        // second line gives the j index in the matrix
                        getline(_input_file, _line);
                        boost::tokenizer<> tok(_line);

                        /// COMPILATION IS BROKEN DUE TO A BUG IN BOOST 1.53
                        std::transform(tok.begin(), tok.end(), std::back_inserter(_j_indeces), &boost::lexical_cast<int, std::string>);

                        // third line is garbage again
                        getline(_input_file, _line);

                        // read the block of max _basis_size lines + the following header
                        for (int i = 0; i < _basis_set_size; i++) {
                            getline(_input_file, _line);

                            // split the line on the i index and the rest
                            std::vector<std::string> _row;
                            boost::trim(_line);
                            boost::algorithm::split(_row, _line, boost::is_any_of("\t "), boost::algorithm::token_compress_on);


                            int _i_index = boost::lexical_cast<int>(_row.front());
                            _row.erase(_row.begin());

                            std::vector<int>::iterator _j_iter = _j_indeces.begin();

                            for (std::vector<std::string>::iterator iter = _row.begin()++; iter != _row.end(); iter++) {
                                std::string _coefficient = *iter;

                                int _j_index = *_j_iter;
                                _orbitals.AOOverlap()(_i_index - 1, _j_index - 1) = boost::lexical_cast<double>(_coefficient);
                                _orbitals.AOOverlap()(_j_index - 1, _i_index - 1) = boost::lexical_cast<double>(_coefficient);
                                _j_iter++;

                            }


                        }

                        // clear the index for the next block
                        _j_indeces.clear();
                    } // end of the blocks
                    
                    CTP_LOG(ctp::logDEBUG, *_pLog) << "Read the overlap matrix" << flush;
                } // end of the if "Overlap" found

                /*
                 * TODO Self-energy of external charges
                 */
                std::string::size_type self_energy_pos = _line.find("Self energy of the charges");

                if (self_energy_pos != std::string::npos) {
                    CTP_LOG(ctp::logDEBUG, *_pLog) << "Getting the self energy\n";
                    std::vector<std::string> block;
                    std::vector<std::string> energy;
                    boost::algorithm::split(block, _line, boost::is_any_of("="), boost::algorithm::token_compress_on);
                    boost::algorithm::split(energy, block[1], boost::is_any_of("\t "), boost::algorithm::token_compress_on);

                    _orbitals.setSelfEnergy(_conv_Hrt_eV * boost::lexical_cast<double> (energy[1]));

                    CTP_LOG(ctp::logDEBUG, *_pLog) << "Self energy " << _orbitals.getSelfEnergy() << flush;

                }

                // check if all information has been accumulated and quit
                if (_has_basis_set_size &&
                        _has_overlap_matrix &&
                        _has_charges &&
                        _has_qm_energy &&
                        _has_self_energy
                        ) break;

            } // end of reading the file line-by-line
            
            CTP_LOG(ctp::logDEBUG, *_pLog) << "Done parsing" << flush;
            return true;
        }
        
        
         void NWChem::WriteBasisset(ofstream& _nw_file, std::vector<QMAtom*>& qmatoms){
           
          list<std::string> elements;
          BasisSet bs;
          bs.LoadBasisSet(_basisset_name);
          CTP_LOG(ctp::logDEBUG, *_pLog) << "Loaded Basis Set " << _basisset_name << flush;
          _nw_file<<"basis spherical"<<endl;
            for (const auto& atom:qmatoms) {
               
                    std::string element_name = atom->getType();

                    list<std::string>::iterator ite;
                    ite = find(elements.begin(), elements.end(), element_name);

                    if (ite == elements.end()) {
                        elements.push_back(element_name);
                         
                        const Element& element = bs.getElement(element_name);
                       
<<<<<<< HEAD
                        for (Element::ShellIterator its = element.firstShell(); its != element.lastShell(); its++) {
=======
                        for (Element::ShellIterator its = element->begin(); its != element->end(); its++) {
>>>>>>> 74ab0ec9

                            Shell* shell = (*its);
                            //nwchem can only use S,P,SP,D,F,G shells so we split them up if not SP

                            if (!shell->combined()) {
                                // shell type, number primitives, scale factor
                                _nw_file <<element_name<<" "<< boost::algorithm::to_lower_copy(shell->getType()) << endl;
                                for (Shell::GaussianIterator itg = shell->firstGaussian(); itg != shell->lastGaussian(); itg++) {
                                    GaussianPrimitive* gaussian = *itg;
                                    for (unsigned _icontr = 0; _icontr < gaussian->_contraction.size(); _icontr++) {
                                        if (gaussian->_contraction[_icontr] != 0.0) {
                                            _nw_file<<FortranFormat(gaussian->_decay)<< " " << FortranFormat(gaussian->_contraction[_icontr])<<endl;
                                        }
                                    }
                                }
                                
                            } else {
                                string type = shell->getType();
                                for (unsigned i = 0; i < type.size(); ++i) {
                                    string subtype = string(type, i, 1);
                                    _nw_file <<element_name<<" "<< boost::algorithm::to_lower_copy(subtype) << endl;

                                    for (Shell::GaussianIterator itg = shell->firstGaussian(); itg != shell->lastGaussian(); itg++) {
                                        GaussianPrimitive* gaussian = *itg;
                                        _nw_file << FortranFormat(gaussian->_decay)<< " " << FortranFormat(gaussian->_contraction[FindLmax(subtype)])<<endl;
                                    }
                                    
                                }
                            }

                        }


                    }
                
            }
            _nw_file << "end\n";  
            _nw_file << endl;
             
            return;
        }
         
         
         void NWChem::WriteECP(ofstream& _nw_file, std::vector<QMAtom*>& qmatoms){


            std::vector< QMAtom* >::iterator it;

            list<std::string> elements;

            elements.push_back("H");
            elements.push_back("He");

            BasisSet ecp;
            ecp.LoadPseudopotentialSet(_ecp_name);

            CTP_LOG(ctp::logDEBUG, *_pLog) << "Loaded Pseudopotentials " << _ecp_name << flush;
            _nw_file << "ecp "<<"\n";
           
            for (it = qmatoms.begin(); it < qmatoms.end(); it++) {
                
                    std::string element_name = (*it)->getType();

                    list<std::string>::iterator ite;
                    ite = find(elements.begin(), elements.end(), element_name);

                    if (ite == elements.end()) {
                        elements.push_back(element_name);

                        const Element& element = ecp.getElement(element_name);

                        // element name, [possibly indeces of centers], zero to indicate the end
                        _nw_file << element_name << " nelec " << element.getNcore() << endl;

<<<<<<< HEAD
                        for (Element::ShellIterator its = element.firstShell(); its != element.lastShell(); its++) {
=======
                        for (Element::ShellIterator its = element->begin(); its != element->end(); its++) {
>>>>>>> 74ab0ec9

                            Shell* shell = (*its);
                            string shelltype=shell->getType();
                            if(shell->getLmax()==element.getLmax()){
                              shelltype="ul";
                            }
                            _nw_file<<element_name<<" "<<shelltype<<endl;

                            for (Shell::GaussianIterator itg = shell->firstGaussian(); itg != shell->lastGaussian(); itg++) {
                                GaussianPrimitive* gaussian = *itg;
                                _nw_file <<"    "<< gaussian->_power << " " << FortranFormat(gaussian->_decay) << " " << FortranFormat(gaussian->_contraction[0]) << endl;
                            }
                        }
                    }
                
            }
           _nw_file << "end\n";  
            _nw_file << endl;
            return;
        }

             

        std::string NWChem::FortranFormat(const double &number) {
            std::stringstream _ssnumber;
            if (number >= 0) {
                _ssnumber << "    ";
            } else {
                _ssnumber << "   ";
            }
            _ssnumber << setiosflags(ios::fixed) << setprecision(15) << std::scientific << number;
            std::string _snumber = _ssnumber.str();
            return _snumber;
        }




    }
}<|MERGE_RESOLUTION|>--- conflicted
+++ resolved
@@ -127,7 +127,7 @@
         }
        
 
-        int NWChem::WriteBackgroundCharges(ofstream& _nw_file) {
+        int NWChem::WriteBackgroundCharges(ofstream& nw_file) {
 
             int numberofcharges=0;
             boost::format fmt("%1$+1.7f %2$+1.7f %3$+1.7f %4$+1.7f");
@@ -138,21 +138,21 @@
                             % (site->getPos().getZ()*votca::tools::conv::nm2ang) 
                             % site->getQ00());
                     if (site->getQ00() != 0.0){
-                      _nw_file << sitestring << endl;
+                      nw_file << sitestring << endl;
                       numberofcharges++;
                     }
                     if (site->getRank() > 0 || _with_polarization ) {
                         std::vector< std::vector<double> > _split_multipoles = SplitMultipoles(site);
                         for (const auto& mpoles:_split_multipoles){
                            string multipole=boost::str( fmt % mpoles[0] % mpoles[1] % mpoles[2] % mpoles[3]);
-                            _nw_file << multipole << endl;
+                            nw_file << multipole << endl;
                             numberofcharges++;
 
                         }
                     }
                 }
             }
-            _nw_file << endl;
+            nw_file << endl;
             return numberofcharges;
         }
         
@@ -166,55 +166,55 @@
             std::vector<std::string> results;
             std::string temp_suffix = "/id";
             std::string scratch_dir_backup = _scratch_dir;
-            std::ofstream _nw_file;
-            std::ofstream _crg_file;
-
-            std::string _nw_file_name_full = _run_dir + "/" + _input_file_name;
-            std::string _crg_file_name_full = _run_dir + "/background.crg";
-
-            _nw_file.open(_nw_file_name_full.c_str());
+            std::ofstream nw_file;
+            std::ofstream crg_file;
+
+            std::string nw_file_name_full = _run_dir + "/" + _input_file_name;
+            std::string crg_file_name_full = _run_dir + "/background.crg";
+
+            nw_file.open(nw_file_name_full.c_str());
             // header
-            _nw_file << "geometry noautoz noautosym" << endl;
+            nw_file << "geometry noautoz noautosym" << endl;
 
             std::vector< QMAtom* > qmatoms = orbitals.QMAtoms();
           
             for (const QMAtom* atom:qmatoms) {
                 tools::vec pos=atom->getPos()*tools::conv::bohr2ang;
-                    _nw_file << setw(3) << atom->getType().c_str()
+                    nw_file << setw(3) << atom->getType().c_str()
                             << setw(12) << setiosflags(ios::fixed) << setprecision(5) << pos.getX()
                             << setw(12) << setiosflags(ios::fixed) << setprecision(5) << pos.getY()
                             << setw(12) << setiosflags(ios::fixed) << setprecision(5) << pos.getZ()
                             << endl;      
             }
-            _nw_file << "end\n";
+            nw_file << "end\n";
             if (_write_charges) {
                 // part for the MM charge coordinates
-                _crg_file.open(_crg_file_name_full.c_str());
-                int numberofcharges=WriteBackgroundCharges(_crg_file);
-                _crg_file << endl;
-                _crg_file.close();
-                _nw_file<<endl;
-                _nw_file<<"set bq:max_nbq "<<numberofcharges<<endl;
-                _nw_file<<"bq background"<<endl;
-                _nw_file<<"load background.crg format 1 2 3 4"<<endl;
-                _nw_file<<"end\n"<<endl;
+                crg_file.open(crg_file_name_full.c_str());
+                int numberofcharges=WriteBackgroundCharges(crg_file);
+                crg_file << endl;
+                crg_file.close();
+                nw_file<<endl;
+                nw_file<<"set bq:max_nbq "<<numberofcharges<<endl;
+                nw_file<<"bq background"<<endl;
+                nw_file<<"load background.crg format 1 2 3 4"<<endl;
+                nw_file<<"end\n"<<endl;
             }
             
             if(_write_basis_set){
-              WriteBasisset(_nw_file,qmatoms);
+              WriteBasisset(nw_file,qmatoms);
             }
             
             if(_write_pseudopotentials){
-              WriteECP(_nw_file,qmatoms);
+              WriteECP(nw_file,qmatoms);
             }
 
             // write charge of the molecule
-            _nw_file << "\ncharge " << _charge << "\n";
+            nw_file << "\ncharge " << _charge << "\n";
            
             // writing scratch_dir info
             if (_scratch_dir != "") {
                 std::string _temp("scratch_dir " + _scratch_dir + temp_suffix + "\n");
-                _nw_file << _temp;
+                nw_file << _temp;
             }
             if(_charge!=0.0){
               std::string dft="dft";
@@ -227,87 +227,87 @@
                 throw runtime_error("NWCHEM: dft input data missing");     
               }
             }
-            _nw_file << _options << "\n";
+            nw_file << _options << "\n";
             if (_write_guess) {
                
-                    ofstream _orb_file;
-                    std::string _orb_file_name_full = _run_dir + "/" + _orb_file_name;
+                    ofstream orb_file;
+                    std::string orb_file_name_full = _run_dir + "/" + _orb_file_name;
                     // get name of temporary ascii file and open it
                     boost::algorithm::split(results, _orb_file_name, boost::is_any_of("."), boost::algorithm::token_compress_on);
-                    std::string _orb_file_name_ascii = _run_dir + "/" + results.front() + ".mos";
-                    _orb_file.open(_orb_file_name_ascii.c_str());
+                    std::string orb_file_name_ascii = _run_dir + "/" + results.front() + ".mos";
+                    orb_file.open(orb_file_name_ascii.c_str());
 
                     // header
-                    _orb_file << "#generated by VOTCA\nbasisum\ngeomsum\n\nscf\nFri Sep 13 00:00:00 2013\nscf\n1\n\n8\nao basis\n1\n" << flush;
-                    int _size_of_basis = (orbitals.MOEnergies()).size();
+                    orb_file << "#generated by VOTCA\nbasisum\ngeomsum\n\nscf\nFri Sep 13 00:00:00 2013\nscf\n1\n\n8\nao basis\n1\n" << flush;
+                    int size_of_basis = (orbitals.MOEnergies()).size();
                     // number of basis functions
-                    _orb_file << _size_of_basis << endl;
+                    orb_file << size_of_basis << endl;
                     // number of orbitals
-                    _orb_file << _size_of_basis << endl;
+                    orb_file << size_of_basis << endl;
                     ReorderMOsBack(orbitals);
-                    std::vector<int> _sort_index=orbitals.SortEnergies();
+                    std::vector<int> sort_index=orbitals.SortEnergies();
                     int level = 1;
                     int ncolumns = 3;
                     // write occupations as double in three columns
                     // occupied levels
                     int column = 1;
                     for (int i = 0; i < orbitals.getNumberOfElectrons(); i++) {
-                        _orb_file << FortranFormat(2.0);
+                        orb_file << FortranFormat(2.0);
                         if (column == ncolumns) {
-                            _orb_file << endl;
+                            orb_file << endl;
                             column = 0;
                         }
                         column++;
                     }
                     // unoccupied levels
-                    for (int i = orbitals.getNumberOfElectrons(); i < _size_of_basis; i++) {
-                        _orb_file << FortranFormat(0.0);
+                    for (int i = orbitals.getNumberOfElectrons(); i < size_of_basis; i++) {
+                        orb_file << FortranFormat(0.0);
                         if (column == ncolumns) {
-                            _orb_file << endl;
+                            orb_file << endl;
                             column = 0;
                         }
                         column++;
                     }
                     // extra endl
                     if (column != 1) {
-                        _orb_file << endl;
+                        orb_file << endl;
                     }
 
                     // write all energies in same format
                     column = 1;
-                    for (std::vector< int > ::iterator soi = _sort_index.begin(); soi != _sort_index.end(); ++soi) {
-                        double _energy = (orbitals.MOEnergies())[*soi];
-                        _orb_file << FortranFormat(_energy);
+                    for (std::vector< int > ::iterator soi = sort_index.begin(); soi != sort_index.end(); ++soi) {
+                        double energy = (orbitals.MOEnergies())[*soi];
+                        orb_file << FortranFormat(energy);
                         if (column == ncolumns) {
-                            _orb_file << endl;
+                            orb_file << endl;
                             column = 0;
                         }
                         column++;
                     }
-                    if (column != 1) _orb_file << endl;
+                    if (column != 1) orb_file << endl;
 
                     // write coefficients in same format
-                    for (std::vector< int > ::iterator soi = _sort_index.begin(); soi != _sort_index.end(); ++soi) {
+                    for (std::vector< int > ::iterator soi = sort_index.begin(); soi != sort_index.end(); ++soi) {
                         Eigen::VectorXd mr=orbitals.MOCoefficients().col(*soi);
                         column = 1;
                         for (unsigned j = 0; j < mr.size(); ++j) {
-                            _orb_file << FortranFormat(mr[j]);
+                            orb_file << FortranFormat(mr[j]);
                             if (column == ncolumns) {
-                                _orb_file << endl;
+                                orb_file << endl;
                                 column = 0;
                             }
                             column++;
                         }
                         level++;
-                        if (column != 1) _orb_file << endl;
-                    }
-                    _orb_file << " 0.0000   0.0000" << endl;
-                    _orb_file.close();
+                        if (column != 1) orb_file << endl;
+                    }
+                    orb_file << " 0.0000   0.0000" << endl;
+                    orb_file.close();
 
                     // now convert this ascii file to binary
-                    std::string _command;
-                    _command = "cd " + _run_dir + "; asc2mov 5000 system.mos system.movecs > convert.log";
-                    int i = std::system(_command.c_str());
+                    std::string command;
+                    command = "cd " + _run_dir + "; asc2mov 5000 system.mos system.movecs > convert.log";
+                    int i = std::system(command.c_str());
                     if (i == 0) {
                         CTP_LOG(ctp::logDEBUG, *_pLog) << "Converted MO file from ascii to binary" << flush;
                     } else {
@@ -317,8 +317,8 @@
                 
             }
 
-            _nw_file << endl;
-            _nw_file.close();
+            nw_file << endl;
+            nw_file.close();
             // and now generate a shell script to run both jobs, if neccessary
             CTP_LOG(ctp::logDEBUG, *_pLog) << "Setting the scratch dir to " << _scratch_dir + temp_suffix << flush;
 
@@ -334,17 +334,17 @@
         
 
         bool NWChem::WriteShellScript() {
-            ofstream _shell_file;
-            std::string _shell_file_name_full = _run_dir + "/" + _shell_file_name;
-            _shell_file.open(_shell_file_name_full.c_str());
-            _shell_file << "#!/bin/bash" << endl;
-            _shell_file << "mkdir -p " << _scratch_dir << endl;
+            ofstream shell_file;
+            std::string shell_file_name_full = _run_dir + "/" + _shell_file_name;
+            shell_file.open(shell_file_name_full.c_str());
+            shell_file << "#!/bin/bash" << endl;
+            shell_file << "mkdir -p " << _scratch_dir << endl;
             if (_threads == 1) {
-                _shell_file << _executable << " " << _input_file_name << " > " << _log_file_name << " 2> run.error" << endl;
+                shell_file << _executable << " " << _input_file_name << " > " << _log_file_name << " 2> run.error" << endl;
             } else {
-                _shell_file << "mpirun -np " << boost::lexical_cast<std::string>(_threads) << " " << _executable << " " << _input_file_name << " > " << _log_file_name << " 2> run.error" << endl;
-            }
-            _shell_file.close();
+                shell_file << "mpirun -np " << boost::lexical_cast<std::string>(_threads) << " " << _executable << " " << _input_file_name << " > " << _log_file_name << " 2> run.error" << endl;
+            }
+            shell_file.close();
             return true;
         }
 
@@ -364,9 +364,9 @@
                 file_name = _run_dir + "/" + _log_file_name;
                 remove(file_name.c_str());
                
-                std::string _command = "cd " + _run_dir + "; sh " + _shell_file_name;
+                std::string command = "cd " + _run_dir + "; sh " + _shell_file_name;
     
-                int check = std::system(_command.c_str());
+                int check = std::system(command.c_str());
                 if (check == -1) {
                     CTP_LOG(ctp::logERROR, *_pLog) << _input_file_name << " failed to start" << flush;
                     return false;
@@ -433,23 +433,23 @@
         /**
          * Reads in the MO coefficients from a NWChem movecs file
          */
-        bool NWChem::ParseOrbitalsFile(Orbitals& _orbitals) {
-            std::map <int, std::vector<double> > _coefficients;
-            std::map <int, double> _energies;
-            std::map <int, double> _occ;
-
-            std::string _line;
-            unsigned _levels = 0;
+        bool NWChem::ParseOrbitalsFile(Orbitals& orbitals) {
+            std::map <int, std::vector<double> > coefficients;
+            std::map <int, double> energies;
+            std::map <int, double> occupancy;
+
+            std::string line;
+            unsigned levels = 0;
             //unsigned _level;
-            unsigned _basis_size = 0;
-            int _number_of_electrons = 0;
+            unsigned basis_size = 0;
+            int number_of_electrons = 0;
 
             /* maybe we DO need to convert from fortran binary to ASCII first to avoid
              compiler-dependent issues */
-            std::string _orb_file_name_bin = _run_dir + "/" + _orb_file_name;
-            std::string _command;
-            _command = "cd " + _run_dir + "; mov2asc 10000 system.movecs system.mos > convert.log";
-            int i = std::system(_command.c_str());
+            std::string orb_file_name_bin = _run_dir + "/" + _orb_file_name;
+            std::string command;
+            command = "cd " + _run_dir + "; mov2asc 10000 system.movecs system.mos > convert.log";
+            int i = std::system(command.c_str());
             if (i == 0) {
                 CTP_LOG(ctp::logDEBUG, *_pLog) << "Converted MO file from binary to ascii" << flush;
             } else {
@@ -458,87 +458,87 @@
             }
 
             // opening the ascii MO file
-            std::string _orb_file_name_full = _run_dir + "/" + "system.mos";
-            std::ifstream _input_file(_orb_file_name_full.c_str());
-
-            if (_input_file.fail()) {
-                CTP_LOG(ctp::logERROR, *_pLog) << "File " << _orb_file_name_full << " with molecular orbitals is not found " << flush;
+            std::string orb_file_name_full = _run_dir + "/" + "system.mos";
+            std::ifstream input_file(orb_file_name_full.c_str());
+
+            if (input_file.fail()) {
+                CTP_LOG(ctp::logERROR, *_pLog) << "File " << orb_file_name_full << " with molecular orbitals is not found " << flush;
                 return false;
             } else {
-                CTP_LOG(ctp::logDEBUG, *_pLog) << "Reading MOs from " << _orb_file_name_full << flush;
+                CTP_LOG(ctp::logDEBUG, *_pLog) << "Reading MOs from " << orb_file_name_full << flush;
             }
 
             // the first 12 lines are garbage info
             for (i = 1; i < 13; i++) {
-                getline(_input_file, _line);
+                getline(input_file, line);
             }
             // next line has basis set size
-            _input_file >> _basis_size;
-            CTP_LOG(ctp::logDEBUG, *_pLog) << "Basis set size: " << _basis_size << flush;
+            input_file >> basis_size;
+            CTP_LOG(ctp::logDEBUG, *_pLog) << "Basis set size: " << basis_size << flush;
 
 
             // next line has number of stored MOs
-            _input_file >> _levels;
-            CTP_LOG(ctp::logDEBUG, *_pLog) << "Energy levels: " << _levels << flush;
+            input_file >> levels;
+            CTP_LOG(ctp::logDEBUG, *_pLog) << "Energy levels: " << levels << flush;
 
             /* next lines contain information about occupation of the MOs
              *  - each line has 3 numbers
              *  - from _occ we can determine the number of electrons/2 */
-            int _n_lines = ((_levels - 1) / 3);
-            int _n_rest = _levels - 3 * _n_lines;
+            int n_lines = ((levels - 1) / 3);
+            int n_rest = levels - 3 * n_lines;
             // read in the data
-            int _imo = 0;
-            for (i = 1; i <= _n_lines; i++) {
+            int imo = 0;
+            for (i = 1; i <= n_lines; i++) {
                 for (int j = 0; j < 3; j++) {
-                    _input_file >> _occ[ _imo ];
-                    if (_occ[ _imo ] == 2.0) {
-                        _number_of_electrons++;
-                    }
-                    _imo++;
-                }
-            }
-            if (_n_rest != 0) {
-                for (i = 0; i < _n_rest; i++) {
-                    _input_file >> _occ[ _imo ];
-                    _imo++;
-                }
-            }
-            CTP_LOG(ctp::logDEBUG, *_pLog) << "Alpha electrons: " << _number_of_electrons << flush;
-
-            int _occupied_levels = _number_of_electrons;
-            int _unoccupied_levels = _levels - _occupied_levels;
-            CTP_LOG(ctp::logDEBUG, *_pLog) << "Occupied levels: " << _occupied_levels << flush;
-            CTP_LOG(ctp::logDEBUG, *_pLog) << "Unoccupied levels: " << _unoccupied_levels << flush;
+                    input_file >> occupancy[ imo ];
+                    if (occupancy[ imo ] == 2.0) {
+                        number_of_electrons++;
+                    }
+                    imo++;
+                }
+            }
+            if (n_rest != 0) {
+                for (i = 0; i < n_rest; i++) {
+                    input_file >> occupancy[ imo ];
+                    imo++;
+                }
+            }
+            CTP_LOG(ctp::logDEBUG, *_pLog) << "Alpha electrons: " << number_of_electrons << flush;
+
+            int occupied_levels = number_of_electrons;
+            int unoccupied_levels = levels - occupied_levels;
+            CTP_LOG(ctp::logDEBUG, *_pLog) << "Occupied levels: " << occupied_levels << flush;
+            CTP_LOG(ctp::logDEBUG, *_pLog) << "Unoccupied levels: " << unoccupied_levels << flush;
 
             // reset index and read MO energies the same way
-            _imo = 0;
-            for (i = 1; i <= _n_lines; i++) {
+            imo = 0;
+            for (i = 1; i <= n_lines; i++) {
                 for (int j = 0; j < 3; j++) {
-                    _input_file >> _energies[ _imo ];
-                    _imo++;
-                }
-            }
-            if (_n_rest != 0) {
-                for (i = 0; i < _n_rest; i++) {
-                    _input_file >> _energies[ _imo ];
-                    _imo++;
+                    input_file >> energies[ imo ];
+                    imo++;
+                }
+            }
+            if (n_rest != 0) {
+                for (i = 0; i < n_rest; i++) {
+                    input_file >> energies[ imo ];
+                    imo++;
                 }
             }
 
 
             // Now, the same for the coefficients
             double coef;
-            for (unsigned _imo = 0; _imo < _levels; _imo++) {
-                for (i = 1; i <= _n_lines; i++) {
+            for (unsigned imo = 0; imo < levels; imo++) {
+                for (i = 1; i <= n_lines; i++) {
                     for (int j = 0; j < 3; j++) {
-                        _input_file >> coef;
-                        _coefficients[ _imo ].push_back(coef);
-                    }
-                }
-                if (_n_rest != 0) {
-                    for (i = 0; i < _n_rest; i++) {
-                        _input_file >> coef;
-                        _coefficients[ _imo ].push_back(coef);
+                        input_file >> coef;
+                        coefficients[ imo ].push_back(coef);
+                    }
+                }
+                if (n_rest != 0) {
+                    for (i = 0; i < n_rest; i++) {
+                        input_file >> coef;
+                        coefficients[ imo ].push_back(coef);
                     }
                 }
             }
@@ -547,36 +547,31 @@
 
 
             // copying information to the orbitals object
-            _orbitals.setBasisSetSize(_basis_size);
-            _orbitals.setNumberOfElectrons(_number_of_electrons);
-            _orbitals.setNumberOfLevels(_occupied_levels, _unoccupied_levels);
+            orbitals.setBasisSetSize(basis_size);
+            orbitals.setNumberOfElectrons(number_of_electrons);
+            orbitals.setNumberOfLevels(occupied_levels, unoccupied_levels);
             // copying energies to a matrix
-            _orbitals.MOEnergies().resize(_levels);
+            orbitals.MOEnergies().resize(levels);
             //_level = 1;
-            for (int i = 0; i < _orbitals.MOEnergies().size(); i++) {
-                _orbitals.MOEnergies()[i] = _energies[ i ];
+            for (int i = 0; i < orbitals.MOEnergies().size(); i++) {
+                orbitals.MOEnergies()[i] = energies[ i ];
             }
 
 
             // copying orbitals to the matrix
-            (_orbitals.MOCoefficients()).resize(_levels, _basis_size);
-            for (int i = 0; i < _orbitals.MOCoefficients().rows(); i++) {
-                for (int j = 0; j < _orbitals.MOCoefficients().cols(); j++) {
-                    _orbitals.MOCoefficients()(j, i) = _coefficients[i][j];
+            (orbitals.MOCoefficients()).resize(levels, basis_size);
+            for (int i = 0; i < orbitals.MOCoefficients().rows(); i++) {
+                for (int j = 0; j < orbitals.MOCoefficients().cols(); j++) {
+                    orbitals.MOCoefficients()(j, i) = coefficients[i][j];
                 }
             }
             
-            // cleanup
-            _coefficients.clear();
-            _energies.clear();
-            _occ.clear();
-
             // when all is done, we can trash the ascii file
             std::string file_name = _run_dir + "/system.mos";
             remove(file_name.c_str());
 
 
-            ReorderOutput(_orbitals);
+            ReorderOutput(orbitals);
             CTP_LOG(ctp::logDEBUG, *_pLog) << "Done reading MOs" << flush;
 
             return true;
@@ -585,15 +580,15 @@
         bool NWChem::CheckLogFile() {
 
             // check if the log file exists
-            char ch;
-            ifstream _input_file((_run_dir + "/" + _log_file_name).c_str());
-
-            if (_input_file.fail()) {
+            
+            ifstream input_file((_run_dir + "/" + _log_file_name).c_str());
+
+            if (input_file.fail()) {
                 CTP_LOG(ctp::logERROR, *_pLog) << "NWChem LOG is not found" << flush;
                 return false;
             };
 
-            if (_input_file.peek() == std::ifstream::traits_type::eof()) {
+            if (input_file.peek() == std::ifstream::traits_type::eof()) {
                 CTP_LOG(ctp::logERROR, *_pLog) << "NWChem run failed. Check OpenMPI version!" << flush;
                 return false;
             };
@@ -606,23 +601,22 @@
              * check for "Total DFT energy" near the end of the log file.
              */
 
-            _input_file.seekg(0, ios_base::end); // go to the EOF
-
+            input_file.seekg(0, ios_base::end); // go to the EOF
+            char ch;
             std::string::size_type total_energy_pos = std::string::npos;
             std::string::size_type diis_pos = std::string::npos;
             do {
                 // get the beginning of the line
                 do {
-                    _input_file.seekg(-2, ios_base::cur);
-                    _input_file.get(ch);
+                    input_file.seekg(-2, ios_base::cur);
+                    input_file.get(ch);
                     //cout << "\nNext Char: " << ch << " TELL G " <<  (int)_input_file.tellg() << endl;
-                } while (ch != '\n' || (int) _input_file.tellg() == -1);
-
-                std::string _line;
-                getline(_input_file, _line); // Read the current line
-                //cout << "\nResult: " << _line << '\n';     // Display it
-                total_energy_pos = _line.find("Total DFT energy");
-                diis_pos = _line.find("diis");
+                } while (ch != '\n' || (int) input_file.tellg() == -1);
+
+                std::string line;
+                getline(input_file, line); // Read the current line
+                total_energy_pos = line.find("Total DFT energy");
+                diis_pos = line.find("diis");
                 // whatever is found first, determines the completeness of the file
                 if (total_energy_pos != std::string::npos) {
                     return true;
@@ -633,94 +627,92 @@
                     // go to previous line
                     //_input_file.get(ch);
                     do {
-                        _input_file.seekg(-2, ios_base::cur);
-                        _input_file.get(ch);
+                        input_file.seekg(-2, ios_base::cur);
+                        input_file.get(ch);
                         //cout << "\nChar: " << ch << endl;
-                    } while (ch != '\n' || (int) _input_file.tellg() == -1);
+                    } while (ch != '\n' || (int) input_file.tellg() == -1);
                 }
             } while (total_energy_pos == std::string::npos && diis_pos == std::string::npos);
 
 
-            _input_file.close();
+            input_file.close();
             return true;
         }
+
+        
 
         /**
          * Parses the Gaussian Log file and stores data in the Orbitals object
          */
-        bool NWChem::ParseLogFile(Orbitals& _orbitals) {
-
-            double _conv_Hrt_eV = tools::conv::hrt2ev;
-
-            std::string _line;
+        bool NWChem::ParseLogFile(Orbitals& orbitals) {
+
+            double conv_Hrt_eV = tools::conv::hrt2ev;
+
+            std::string line;
             std::vector<std::string> results;
 
-            bool _has_overlap_matrix = false;
-            bool _has_charges = false;
-            //bool _has_coordinates = false;
-            //bool _has_vxc_matrix = false;
-            bool _has_qm_energy = false;
-            bool _has_self_energy = false;
-            bool _has_basis_set_size = false;
-
-            bool _found_optimization = false;
-            int _basis_set_size = 0;
+            bool has_overlap_matrix = false;
+            bool has_charges = false;
+            bool has_qm_energy = false;
+            bool has_self_energy = false;
+            bool has_basis_set_size = false;
+
+            bool found_optimization = false;
+            int basis_set_size = 0;
 
             CTP_LOG(ctp::logDEBUG, *_pLog) << "Parsing " << _log_file_name << flush;
-            // return true;
-            std::string _log_file_name_full = _run_dir + "/" + _log_file_name;
+            std::string log_file_name_full = _run_dir + "/" + _log_file_name;
             // check if LOG file is complete
             if (!CheckLogFile()) return false;
 
             // save qmpackage name
-            _orbitals.setQMpackage("nwchem");
-            _orbitals.setDFTbasis(_basisset_name);
+            orbitals.setQMpackage("nwchem");
+            orbitals.setDFTbasis(_basisset_name);
 
 
 
             if (_write_pseudopotentials) {
-                _orbitals.setECP(_ecp_name);
+                orbitals.setECP(_ecp_name);
             } 
             // set _found_optimization to true if this is a run without optimization
             if (!_is_optimization) {
-                _found_optimization = true;
+                found_optimization = true;
             }
 
             // Start parsing the file line by line
-            ifstream _input_file(_log_file_name_full.c_str());
-            while (_input_file) {
-
-                getline(_input_file, _line);
-                boost::trim(_line);
+            ifstream input_file(log_file_name_full.c_str());
+            while (input_file) {
+
+                getline(input_file, line);
+                boost::trim(line);
 
                 /*
                  * basis set size (is only required for overlap matrix reading, rest is
                  * in orbitals file and could be skipped
                  */
-                std::string::size_type basis_pos = _line.find("number of functions");
+                std::string::size_type basis_pos = line.find("number of functions");
                 if (basis_pos != std::string::npos) {
                     //cout << _line << endl;
-                    boost::algorithm::split(results, _line, boost::is_any_of(":"), boost::algorithm::token_compress_on);
-                    _has_basis_set_size = true;
-                    std::string _bf = results.back();
-                    boost::trim(_bf);
-                    _basis_set_size = boost::lexical_cast<int>(_bf);
-                    _orbitals.setBasisSetSize(_basis_set_size);
-                    CTP_LOG(ctp::logDEBUG, *_pLog) << "Basis functions: " << _basis_set_size << flush;
+                    boost::algorithm::split(results, line, boost::is_any_of(":"), boost::algorithm::token_compress_on);
+                    has_basis_set_size = true;
+                    std::string bf = results.back();
+                    boost::trim(bf);
+                    basis_set_size = boost::lexical_cast<int>(bf);
+                    orbitals.setBasisSetSize(basis_set_size);
+                    CTP_LOG(ctp::logDEBUG, *_pLog) << "Basis functions: " << basis_set_size << flush;
                 }
 
                 /*
                  * Total DFT energy
                  */
-                std::string::size_type energy_pos = _line.find("Total DFT energy");
+                std::string::size_type energy_pos = line.find("Total DFT energy");
                 if (energy_pos != std::string::npos) {
-                    //cout << _line << endl;
-                    boost::algorithm::split(results, _line, boost::is_any_of("="), boost::algorithm::token_compress_on);
-                    std::string _energy = results.back();
-                    boost::trim(_energy);
-                    _orbitals.setQMEnergy(_conv_Hrt_eV * boost::lexical_cast<double>(_energy));
-                    CTP_LOG(ctp::logDEBUG, *_pLog) << (boost::format("QM energy[eV]: %4.6f ") % _orbitals.getQMEnergy()).str() << flush;
-                    _has_qm_energy = true;
+                    boost::algorithm::split(results, line, boost::is_any_of("="), boost::algorithm::token_compress_on);
+                    std::string energy = results.back();
+                    boost::trim(energy);
+                    orbitals.setQMEnergy(conv_Hrt_eV * boost::lexical_cast<double>(energy));
+                    CTP_LOG(ctp::logDEBUG, *_pLog) << (boost::format("QM energy[eV]: %4.6f ") % orbitals.getQMEnergy()).str() << flush;
+                    has_qm_energy = true;
                     // _orbitals._has_qm_energy = true;
 
                 }
@@ -728,43 +720,34 @@
                 /*
                  *  Partial charges from the input file
                  */
-                std::string::size_type charge_pos = _line.find("ESP");
+                std::string::size_type charge_pos = line.find("ESP");
                 if (charge_pos != std::string::npos && _get_charges) {
                     CTP_LOG(ctp::logDEBUG, *_pLog) << "Getting charges" << flush;
-                    _has_charges = true;
+                    has_charges = true;
                     // two empty lines
-                    getline(_input_file, _line);
-                    getline(_input_file, _line);
+                    getline(input_file, line);
+                    getline(input_file, line);
 
                     // now starts the data in format
                     // _id type x y z q
-                    std::vector<std::string> _row;
-                    getline(_input_file, _line);
-                    boost::trim(_line);
-                    //cout << _line << endl;
-                    boost::algorithm::split(_row, _line, boost::is_any_of("\t "), boost::algorithm::token_compress_on);
-                    int nfields = _row.size();
-                    //cout << _row.size() << endl;
+
+                    std::vector<std::string> row=GetLineAndSplit(input_file, "\t ");
+                    int nfields = row.size();
 
                     while (nfields == 6) {
-                        int atom_id = boost::lexical_cast< int >(_row.at(0));
-                        //int atom_number = boost::lexical_cast< int >( _row.at(0) );
-                        std::string atom_type = _row.at(1);
-                        double atom_charge = boost::lexical_cast< double >(_row.at(5));
-                        //if ( tools::globals::verbose ) cout << "... ... " << atom_id << " " << atom_type << " " << atom_charge << endl;
-                        getline(_input_file, _line);
-                        boost::trim(_line);
-                        boost::algorithm::split(_row, _line, boost::is_any_of("\t "), boost::algorithm::token_compress_on);
-                        nfields = _row.size();
+                        int atom_id = boost::lexical_cast< int >(row.at(0));
+                        std::string atom_type = row.at(1);
+                        double atom_charge = boost::lexical_cast< double >(row.at(5));
+                        row=GetLineAndSplit(input_file, "\t ");
+                        nfields = row.size();
                         QMAtom* pAtom;
-                        if (_orbitals.hasQMAtoms() == false) {
-                            pAtom =_orbitals.AddAtom(atom_id - 1,atom_type, 0, 0, 0);
+                        if (orbitals.hasQMAtoms() == false) {
+                            pAtom =orbitals.AddAtom(atom_id - 1,atom_type, 0, 0, 0);
                         } else {
-                            pAtom = _orbitals.QMAtoms().at(atom_id - 1);
+                            pAtom = orbitals.QMAtoms().at(atom_id - 1);
                         }
                         pAtom->setPartialcharge(atom_charge);
                         }
-                    //_orbitals._has_atoms = true;
                 }
 
 
@@ -775,52 +758,47 @@
 
 
                 if (_is_optimization) {
-                    std::string::size_type optimize_pos = _line.find("Optimization converged");
+                    std::string::size_type optimize_pos = line.find("Optimization converged");
                     if (optimize_pos != std::string::npos) {
-                        _found_optimization = true;
+                        found_optimization = true;
                     }
                 }
                 
 
-                std::string::size_type coordinates_pos = _line.find("Output coordinates");
-
-                if (_found_optimization && coordinates_pos != std::string::npos) {
+                std::string::size_type coordinates_pos = line.find("Output coordinates");
+
+                if (found_optimization && coordinates_pos != std::string::npos) {
                     CTP_LOG(ctp::logDEBUG, *_pLog) << "Getting the coordinates" << flush;
 
                     //_has_coordinates = true;
-                    bool _has_QMAtoms = _orbitals.hasQMAtoms();
+                    bool has_QMAtoms = orbitals.hasQMAtoms();
 
                     // three garbage lines
-                    getline(_input_file, _line);
-                    getline(_input_file, _line);
-                    getline(_input_file, _line);
+                    getline(input_file, line);
+                    getline(input_file, line);
+                    getline(input_file, line);
                     // now starts the data in format
                     // _id type Qnuc x y z
-                    std::vector<std::string> _row;
-                    getline(_input_file, _line);
-                    boost::trim(_line);
-                    boost::algorithm::split(_row, _line, boost::is_any_of("\t "), boost::algorithm::token_compress_on);
-                    int nfields = _row.size();
+                     std::vector<std::string> row=GetLineAndSplit(input_file, "\t ");
+                    int nfields = row.size();
                     
                     while (nfields == 6) {
-                        int atom_id = boost::lexical_cast< int >(_row.at(0))-1;
-                        std::string _atom_type = _row.at(1);
-                        double _x = boost::lexical_cast<double>(_row.at(3));
-                        double _y = boost::lexical_cast<double>(_row.at(4));
-                        double _z = boost::lexical_cast<double>(_row.at(5));
-                        tools::vec pos=tools::vec(_x,_y,_z);
+                        int atom_id = boost::lexical_cast< int >(row.at(0))-1;
+                        std::string _atom_type = row.at(1);
+                        double x = boost::lexical_cast<double>(row.at(3));
+                        double y = boost::lexical_cast<double>(row.at(4));
+                        double z = boost::lexical_cast<double>(row.at(5));
+                        tools::vec pos=tools::vec(x,y,z);
                         pos*=tools::conv::ang2bohr;
-                        if (_has_QMAtoms == false) {
-                            _orbitals.AddAtom(atom_id,_atom_type, pos);
+                        if (has_QMAtoms == false) {
+                            orbitals.AddAtom(atom_id,_atom_type, pos);
                         } else{
-                            QMAtom* pAtom = _orbitals.QMAtoms().at(atom_id);
+                            QMAtom* pAtom = orbitals.QMAtoms().at(atom_id);
                             pAtom->setPos(pos); 
                         }
                         atom_id++;
-                        getline(_input_file, _line);
-                        boost::trim(_line);
-                        boost::algorithm::split(_row, _line, boost::is_any_of("\t "), boost::algorithm::token_compress_on);
-                        nfields = _row.size();
+                        row=GetLineAndSplit(input_file, "\t ");
+                        nfields = row.size();
                     }
                 }        
                 
@@ -829,56 +807,48 @@
                  * stored after the global array: g vxc
                  */
                 if(_output_Vxc){
-                std::string::size_type vxc_pos = _line.find("global array: g vxc");
+                std::string::size_type vxc_pos = line.find("global array: g vxc");
                 if (vxc_pos != std::string::npos) {
 
 
                     // prepare the container
-                    Eigen::MatrixXd _vxc = _orbitals.AOVxc();
-                    _vxc.resize(_basis_set_size,_basis_set_size);
+                    Eigen::MatrixXd vxc = orbitals.AOVxc();
+                    vxc.resize(basis_set_size,basis_set_size);
 
 
                     //_has_vxc_matrix = true;
-                    std::vector<int> _j_indeces;
-
-                    int _n_blocks = 1 + ((_basis_set_size - 1) / 6);
+                    std::vector<int> j_indeces;
+
+                    int n_blocks = 1 + ((basis_set_size - 1) / 6);
                     //cout << _n_blocks;
 
-                    for (int _block = 0; _block < _n_blocks; _block++) {
+                    for (int block = 0; block < n_blocks; block++) {
                         // first line is garbage
-                        getline(_input_file, _line);
+                        getline(input_file, line);
                         // second line gives the j index in the matrix
-                        getline(_input_file, _line);
-                        boost::tokenizer<> tok(_line);
+                        getline(input_file, line);
+                        boost::tokenizer<> tok(line);
 
                         /// COMPILATION IS BROKEN DUE TO A BUG IN BOOST 1.53
-                        std::transform(tok.begin(), tok.end(), std::back_inserter(_j_indeces), &boost::lexical_cast<int, std::string>);
+                        std::transform(tok.begin(), tok.end(), std::back_inserter(j_indeces), &boost::lexical_cast<int, std::string>);
 
                         // third line is garbage again
-                        getline(_input_file, _line);
+                        getline(input_file, line);
 
                         // read the block of max _basis_size lines + the following header
-                        for (int i = 0; i < _basis_set_size; i++) {
-                            getline(_input_file, _line);
-
-                            // split the line on the i index and the rest
-                            std::vector<std::string> _row;
-                            boost::trim(_line);
-                            boost::algorithm::split(_row, _line, boost::is_any_of("\t "), boost::algorithm::token_compress_on);
-
-
-                            int _i_index = boost::lexical_cast<int>(_row.front());
-                            _row.erase(_row.begin());
-
-                            std::vector<int>::iterator _j_iter = _j_indeces.begin();
-
-                            for (std::vector<std::string>::iterator iter = _row.begin()++; iter != _row.end(); iter++) {
-                                std::string _coefficient = *iter;
-
-                                int _j_index = *_j_iter;
-                                _vxc(_i_index - 1, _j_index - 1) = boost::lexical_cast<double>(_coefficient);
-                                _vxc(_j_index - 1, _i_index - 1) = boost::lexical_cast<double>(_coefficient);
-                                _j_iter++;
+                        for (int i = 0; i < basis_set_size; i++) {
+                            std::vector<std::string> row=GetLineAndSplit(input_file, "\t ");
+                            int i_index = boost::lexical_cast<int>(row.front());
+                            row.erase(row.begin());
+
+                            std::vector<int>::iterator j_iter = j_indeces.begin();
+
+                            for (std::string& coefficient: row) {
+
+                                int j_index = *j_iter;
+                                vxc(i_index - 1, j_index - 1) = boost::lexical_cast<double>(coefficient);
+                                vxc(j_index - 1, i_index - 1) = boost::lexical_cast<double>(coefficient);
+                                j_iter++;
 
                             }
 
@@ -886,7 +856,7 @@
                         }
 
                         // clear the index for the next block
-                        _j_indeces.clear();
+                        j_indeces.clear();
                     } // end of the blocks
                     
                     
@@ -896,12 +866,12 @@
                 }
 
                 /* Check for ScaHFX = factor of HF exchange included in functional */
-                std::string::size_type HFX_pos = _line.find("Hartree-Fock (Exact) Exchange");
+                std::string::size_type HFX_pos = line.find("Hartree-Fock (Exact) Exchange");
                 if (HFX_pos != std::string::npos) {
-                    boost::algorithm::split(results, _line, boost::is_any_of("\t "), boost::algorithm::token_compress_on);
-                    double _ScaHFX = boost::lexical_cast<double>(results.back());
-                    _orbitals.setScaHFX(_ScaHFX);
-                    CTP_LOG(ctp::logDEBUG, *_pLog) << "DFT with " << _ScaHFX << " of HF exchange!" << flush;
+                    boost::algorithm::split(results, line, boost::is_any_of("\t "), boost::algorithm::token_compress_on);
+                    double ScaHFX = boost::lexical_cast<double>(results.back());
+                    orbitals.setScaHFX(ScaHFX);
+                    CTP_LOG(ctp::logDEBUG, *_pLog) << "DFT with " << ScaHFX << " of HF exchange!" << flush;
                 }
 
 
@@ -911,61 +881,52 @@
                  * overlap matrix
                  * stored after the global array: Temp Over line
                  */
-                std::string::size_type overlap_pos = _line.find("global array: Temp Over");
+                std::string::size_type overlap_pos = line.find("global array: Temp Over");
                 if (overlap_pos != std::string::npos) {
 
                     // prepare the container
-                    (_orbitals.AOOverlap()).resize(_basis_set_size,_basis_set_size);
-
-                    _has_overlap_matrix = true;
-                    std::vector<int> _j_indeces;
-
-                    int _n_blocks = 1 + ((_basis_set_size - 1) / 6);
-                    //cout << _n_blocks;
-
-                    for (int _block = 0; _block < _n_blocks; _block++) {
+                    (orbitals.AOOverlap()).resize(basis_set_size,basis_set_size);
+
+                    has_overlap_matrix = true;
+                    std::vector<int> j_indeces;
+
+                    int n_blocks = 1 + ((basis_set_size - 1) / 6);
+
+                    for (int block = 0; block < n_blocks; block++) {
                         // first line is garbage
-                        getline(_input_file, _line);
+                        getline(input_file, line);
                         // second line gives the j index in the matrix
-                        getline(_input_file, _line);
-                        boost::tokenizer<> tok(_line);
+                        getline(input_file, line);
+                        boost::tokenizer<> tok(line);
 
                         /// COMPILATION IS BROKEN DUE TO A BUG IN BOOST 1.53
-                        std::transform(tok.begin(), tok.end(), std::back_inserter(_j_indeces), &boost::lexical_cast<int, std::string>);
+                        std::transform(tok.begin(), tok.end(), std::back_inserter(j_indeces), &boost::lexical_cast<int, std::string>);
 
                         // third line is garbage again
-                        getline(_input_file, _line);
+                        getline(input_file, line);
 
                         // read the block of max _basis_size lines + the following header
-                        for (int i = 0; i < _basis_set_size; i++) {
-                            getline(_input_file, _line);
-
-                            // split the line on the i index and the rest
-                            std::vector<std::string> _row;
-                            boost::trim(_line);
-                            boost::algorithm::split(_row, _line, boost::is_any_of("\t "), boost::algorithm::token_compress_on);
-
-
-                            int _i_index = boost::lexical_cast<int>(_row.front());
-                            _row.erase(_row.begin());
-
-                            std::vector<int>::iterator _j_iter = _j_indeces.begin();
-
-                            for (std::vector<std::string>::iterator iter = _row.begin()++; iter != _row.end(); iter++) {
-                                std::string _coefficient = *iter;
-
-                                int _j_index = *_j_iter;
-                                _orbitals.AOOverlap()(_i_index - 1, _j_index - 1) = boost::lexical_cast<double>(_coefficient);
-                                _orbitals.AOOverlap()(_j_index - 1, _i_index - 1) = boost::lexical_cast<double>(_coefficient);
-                                _j_iter++;
-
+                        for (int i = 0; i < basis_set_size; i++) {
+                            std::vector<std::string> row=GetLineAndSplit(input_file, "\t ");
+
+
+                            int i_index = boost::lexical_cast<int>(row.front());
+                            row.erase(row.begin());
+
+                            std::vector<int>::iterator j_iter = j_indeces.begin();
+
+                           for (std::string& coefficient: row) {
+                                int j_index = *j_iter;
+                                orbitals.AOOverlap()(i_index - 1, j_index - 1) = boost::lexical_cast<double>(coefficient);
+                                orbitals.AOOverlap()(j_index - 1, i_index - 1) = boost::lexical_cast<double>(coefficient);
+                                j_iter++;
                             }
 
 
                         }
 
                         // clear the index for the next block
-                        _j_indeces.clear();
+                        j_indeces.clear();
                     } // end of the blocks
                     
                     CTP_LOG(ctp::logDEBUG, *_pLog) << "Read the overlap matrix" << flush;
@@ -974,27 +935,27 @@
                 /*
                  * TODO Self-energy of external charges
                  */
-                std::string::size_type self_energy_pos = _line.find("Self energy of the charges");
+                std::string::size_type self_energy_pos = line.find("Self energy of the charges");
 
                 if (self_energy_pos != std::string::npos) {
                     CTP_LOG(ctp::logDEBUG, *_pLog) << "Getting the self energy\n";
                     std::vector<std::string> block;
                     std::vector<std::string> energy;
-                    boost::algorithm::split(block, _line, boost::is_any_of("="), boost::algorithm::token_compress_on);
+                    boost::algorithm::split(block, line, boost::is_any_of("="), boost::algorithm::token_compress_on);
                     boost::algorithm::split(energy, block[1], boost::is_any_of("\t "), boost::algorithm::token_compress_on);
 
-                    _orbitals.setSelfEnergy(_conv_Hrt_eV * boost::lexical_cast<double> (energy[1]));
-
-                    CTP_LOG(ctp::logDEBUG, *_pLog) << "Self energy " << _orbitals.getSelfEnergy() << flush;
+                    orbitals.setSelfEnergy(conv_Hrt_eV * boost::lexical_cast<double> (energy[1]));
+
+                    CTP_LOG(ctp::logDEBUG, *_pLog) << "Self energy " << orbitals.getSelfEnergy() << flush;
 
                 }
 
                 // check if all information has been accumulated and quit
-                if (_has_basis_set_size &&
-                        _has_overlap_matrix &&
-                        _has_charges &&
-                        _has_qm_energy &&
-                        _has_self_energy
+                if (has_basis_set_size &&
+                        has_overlap_matrix &&
+                        has_charges &&
+                        has_qm_energy &&
+                        has_self_energy
                         ) break;
 
             } // end of reading the file line-by-line
@@ -1003,143 +964,93 @@
             return true;
         }
         
+        void NWChem::WriteBasisset(ofstream& nw_file, std::vector<QMAtom*>& qmatoms) {
+
+      std::vector<std::string> UniqueElements = FindUniqueElements(qmatoms);
+      BasisSet bs;
+      bs.LoadBasisSet(_basisset_name);
+      CTP_LOG(ctp::logDEBUG, *_pLog) << "Loaded Basis Set " << _basisset_name << flush;
+      nw_file << "basis spherical" << endl;
+      for (const std::string& element_name : UniqueElements) {
+        const Element& element = bs.getElement(element_name);
+        for (const Shell& shell : element) {
+          //nwchem can only use S,P,SP,D,F,G shells so we split them up if not SP
+          if (!shell.combined()) {
+            // shell type, number primitives, scale factor
+            nw_file << element_name << " " << boost::algorithm::to_lower_copy(shell.getType()) << endl;
+            for (const GaussianPrimitive& gaussian : shell) {
+              for (unsigned _icontr = 0; _icontr < gaussian._contraction.size(); _icontr++) {
+                if (gaussian._contraction[_icontr] != 0.0) {
+                  nw_file << FortranFormat(gaussian._decay) << " " << FortranFormat(gaussian._contraction[_icontr]) << endl;
+                }
+              }
+            }
+          } else {
+            string type = shell.getType();
+            for (unsigned i = 0; i < type.size(); ++i) {
+              string subtype = string(type, i, 1);
+              nw_file << element_name << " " << boost::algorithm::to_lower_copy(subtype) << endl;
+
+              for (const GaussianPrimitive& gaussian : shell) {
+                nw_file << FortranFormat(gaussian._decay) << " " << FortranFormat(gaussian._contraction[FindLmax(subtype)]) << endl;
+              }
+            }
+          }
+        }
+      }
+      nw_file << "end\n";
+      nw_file << endl;
+
+      return;
+    }
         
-         void NWChem::WriteBasisset(ofstream& _nw_file, std::vector<QMAtom*>& qmatoms){
-           
-          list<std::string> elements;
-          BasisSet bs;
-          bs.LoadBasisSet(_basisset_name);
-          CTP_LOG(ctp::logDEBUG, *_pLog) << "Loaded Basis Set " << _basisset_name << flush;
-          _nw_file<<"basis spherical"<<endl;
-            for (const auto& atom:qmatoms) {
-               
-                    std::string element_name = atom->getType();
-
-                    list<std::string>::iterator ite;
-                    ite = find(elements.begin(), elements.end(), element_name);
-
-                    if (ite == elements.end()) {
-                        elements.push_back(element_name);
-                         
-                        const Element& element = bs.getElement(element_name);
-                       
-<<<<<<< HEAD
-                        for (Element::ShellIterator its = element.firstShell(); its != element.lastShell(); its++) {
-=======
-                        for (Element::ShellIterator its = element->begin(); its != element->end(); its++) {
->>>>>>> 74ab0ec9
-
-                            Shell* shell = (*its);
-                            //nwchem can only use S,P,SP,D,F,G shells so we split them up if not SP
-
-                            if (!shell->combined()) {
-                                // shell type, number primitives, scale factor
-                                _nw_file <<element_name<<" "<< boost::algorithm::to_lower_copy(shell->getType()) << endl;
-                                for (Shell::GaussianIterator itg = shell->firstGaussian(); itg != shell->lastGaussian(); itg++) {
-                                    GaussianPrimitive* gaussian = *itg;
-                                    for (unsigned _icontr = 0; _icontr < gaussian->_contraction.size(); _icontr++) {
-                                        if (gaussian->_contraction[_icontr] != 0.0) {
-                                            _nw_file<<FortranFormat(gaussian->_decay)<< " " << FortranFormat(gaussian->_contraction[_icontr])<<endl;
-                                        }
-                                    }
-                                }
-                                
-                            } else {
-                                string type = shell->getType();
-                                for (unsigned i = 0; i < type.size(); ++i) {
-                                    string subtype = string(type, i, 1);
-                                    _nw_file <<element_name<<" "<< boost::algorithm::to_lower_copy(subtype) << endl;
-
-                                    for (Shell::GaussianIterator itg = shell->firstGaussian(); itg != shell->lastGaussian(); itg++) {
-                                        GaussianPrimitive* gaussian = *itg;
-                                        _nw_file << FortranFormat(gaussian->_decay)<< " " << FortranFormat(gaussian->_contraction[FindLmax(subtype)])<<endl;
-                                    }
-                                    
-                                }
-                            }
-
-                        }
-
-
-                    }
-                
-            }
-            _nw_file << "end\n";  
-            _nw_file << endl;
+    void NWChem::WriteECP(ofstream& nw_file, std::vector<QMAtom*>& qmatoms) {
+
+      std::vector<std::string> UniqueElements = FindUniqueElements(qmatoms);
+
+      BasisSet ecp;
+      ecp.LoadPseudopotentialSet(_ecp_name);
+
+      CTP_LOG(ctp::logDEBUG, *_pLog) << "Loaded Pseudopotentials " << _ecp_name << flush;
+
+      for (const std::string& element_name : UniqueElements) {
+        try {
+          const Element& element = ecp.getElement(element_name);
+        } catch (std::runtime_error& error) {
+          CTP_LOG(ctp::logDEBUG, *_pLog) << "No pseudopotential for " << element_name << " available" << flush;
+          continue;
+        }
+        const Element& element = ecp.getElement(element_name);
+        // element name, [possibly indeces of centers], zero to indicate the end
+        nw_file << element_name << " nelec " << element.getNcore() << endl;
+        for (const Shell& shell : element) {
+          string shelltype = shell.getType();
+          if (shell.getLmax() == element.getLmax()) {
+            shelltype = "ul";
+          }
+          nw_file << element_name << " " << shelltype << endl;
+          for (const GaussianPrimitive& gaussian : shell) {
+            nw_file << "    " << gaussian._power << " " << FortranFormat(gaussian._decay) << " " << FortranFormat(gaussian._contraction[0]) << endl;
+          }
+        }
+      }
+      nw_file << "end\n";
+      nw_file << endl;
+      return;
+    }
+
              
-            return;
-        }
-         
-         
-         void NWChem::WriteECP(ofstream& _nw_file, std::vector<QMAtom*>& qmatoms){
-
-
-            std::vector< QMAtom* >::iterator it;
-
-            list<std::string> elements;
-
-            elements.push_back("H");
-            elements.push_back("He");
-
-            BasisSet ecp;
-            ecp.LoadPseudopotentialSet(_ecp_name);
-
-            CTP_LOG(ctp::logDEBUG, *_pLog) << "Loaded Pseudopotentials " << _ecp_name << flush;
-            _nw_file << "ecp "<<"\n";
-           
-            for (it = qmatoms.begin(); it < qmatoms.end(); it++) {
-                
-                    std::string element_name = (*it)->getType();
-
-                    list<std::string>::iterator ite;
-                    ite = find(elements.begin(), elements.end(), element_name);
-
-                    if (ite == elements.end()) {
-                        elements.push_back(element_name);
-
-                        const Element& element = ecp.getElement(element_name);
-
-                        // element name, [possibly indeces of centers], zero to indicate the end
-                        _nw_file << element_name << " nelec " << element.getNcore() << endl;
-
-<<<<<<< HEAD
-                        for (Element::ShellIterator its = element.firstShell(); its != element.lastShell(); its++) {
-=======
-                        for (Element::ShellIterator its = element->begin(); its != element->end(); its++) {
->>>>>>> 74ab0ec9
-
-                            Shell* shell = (*its);
-                            string shelltype=shell->getType();
-                            if(shell->getLmax()==element.getLmax()){
-                              shelltype="ul";
-                            }
-                            _nw_file<<element_name<<" "<<shelltype<<endl;
-
-                            for (Shell::GaussianIterator itg = shell->firstGaussian(); itg != shell->lastGaussian(); itg++) {
-                                GaussianPrimitive* gaussian = *itg;
-                                _nw_file <<"    "<< gaussian->_power << " " << FortranFormat(gaussian->_decay) << " " << FortranFormat(gaussian->_contraction[0]) << endl;
-                            }
-                        }
-                    }
-                
-            }
-           _nw_file << "end\n";  
-            _nw_file << endl;
-            return;
-        }
-
-             
 
         std::string NWChem::FortranFormat(const double &number) {
-            std::stringstream _ssnumber;
+            std::stringstream ssnumber;
             if (number >= 0) {
-                _ssnumber << "    ";
+                ssnumber << "    ";
             } else {
-                _ssnumber << "   ";
-            }
-            _ssnumber << setiosflags(ios::fixed) << setprecision(15) << std::scientific << number;
-            std::string _snumber = _ssnumber.str();
-            return _snumber;
+                ssnumber << "   ";
+            }
+            ssnumber << setiosflags(ios::fixed) << setprecision(15) << std::scientific << number;
+            std::string snumber = ssnumber.str();
+            return snumber;
         }
 
 
