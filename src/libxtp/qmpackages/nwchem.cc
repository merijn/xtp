/*
 *            Copyright 2009-2018 The VOTCA Development Team
 *                       (http://www.votca.org)
 *
 *      Licensed under the Apache License, Version 2.0 (the "License")
 *
 * You may not use this file except in compliance with the License.
 * You may obtain a copy of the License at
 *
 *              http://www.apache.org/licenses/LICENSE-2.0
 *
 * Unless required by applicable law or agreed to in writing, software
 * distributed under the License is distributed on an "AS IS" BASIS,
 * WITHOUT WARRANTIES OR CONDITIONS OF ANY KIND, either express or implied.
 * See the License for the specific language governing permissions and
 * limitations under the License.
 *
 */

#include "nwchem.h"
#include <votca/ctp/segment.h>
#include <votca/xtp/qminterface.h>
#include <votca/xtp/basisset.h>
#include <boost/algorithm/string.hpp>
#include <boost/format.hpp>
#include <boost/filesystem.hpp>
#include <stdio.h>
#include <iomanip>




namespace votca {
    namespace xtp {
       using namespace std;

        void NWChem::Initialize(tools::Property &options) {

            // NWChem file names
            string fileName = "system";

            _input_file_name = fileName + ".nw";
            _log_file_name = fileName + ".log";
            _shell_file_name = fileName + ".sh";
            _orb_file_name = fileName + ".movecs";

            string key = "package";
            string _name = options.get(key + ".name").as<string> ();

            if (_name != "nwchem") {
                cerr << "Tried to use " << _name << " package. ";
                throw std::runtime_error("Wrong options file");
            }

            _executable = options.get(key + ".executable").as<string> ();
            _charge = options.get(key + ".charge").as<int> ();
            _spin = options.get(key + ".spin").as<int> ();
            _options = options.get(key + ".options").as<string> ();
            _memory = options.get(key + ".memory").as<string> ();
            _threads = options.get(key + ".threads").as<int> ();
            _scratch_dir = options.get(key + ".scratch").as<string> ();
            _cleanup = options.get(key + ".cleanup").as<string> ();
            
            _basisset_name = options.get(key + ".basisset").as<std::string> ();
            _write_basis_set = options.get(key + ".writebasisset").as<bool> ();
            _write_pseudopotentials = options.get(key + ".writepseudopotentials").as<bool> ();
            
            if ( _write_pseudopotentials )  _ecp_name = options.get(key + ".ecp").as<std::string> ();

            if (options.exists(key + ".outputVxc")) {
                _output_Vxc = options.get(key + ".outputVxc").as<bool> ();
            } else _output_Vxc = false;
            // check whether options string contains vxc output, the _outputVxc is set to true
            std::string::size_type iop_pos = _options.find(" intermediate tXC matrix");
            if (iop_pos != std::string::npos) {
                if (_output_Vxc) {
                    cout << "=== You do not have to specify outputting Vxc twice. Next time remove "
                            "the print ""intermediate tXC matrix"" part from your options string. Please continue" << endl;
                } else {
                    cout << "=== So you do not want to output Vxc but still put it in the options string? "
                            "I will assume that you want to output Vxc, be more consistent next time. " << endl;
                }
                _output_Vxc = true;
            }
            else if (_output_Vxc == true) {
                _options = _options + "\n\ndft\nprint \"intermediate tXC matrix\"\nvectors input system.movecs\nnoscf\nend\ntask dft";
            }

            // check if the optimize keyword is present, if yes, read updated coords
            iop_pos = _options.find(" optimize");
            if (iop_pos != std::string::npos) {
                _is_optimization = true;
            } else {
                _is_optimization = false;
            }

            // check if the esp keyword is present, if yes, get the charges and save them
            iop_pos = _options.find(" esp");
            if (iop_pos != std::string::npos) {
                _get_charges = true;
            } else {
                _get_charges = false;
            }
  

            // check if the guess should be prepared, if yes, append the guess later
            _write_guess = false;
            iop_pos = _options.find("iterations 1 ");
            if (iop_pos != std::string::npos) _write_guess = true;
            iop_pos = _options.find("iterations 1\n");
            if (iop_pos != std::string::npos) _write_guess = true;
        }

         /* For QM/MM the molecules in the MM environment are represented by
         * their atomic partial charge distributions. Triggered by the option
         * keyword "set bq background" NWChem expects them in x,y,z,q format in the
         * backround.crg file.
         */
        
        void NWChem::WriteChargeOption(){
              std::string::size_type iop_pos = _options.find("set bq background");
              if (iop_pos != std::string::npos) {
                _options = _options + "\n set bq background";
              }
        }
       

        int NWChem::WriteBackgroundCharges(ofstream& nw_file) {

            int numberofcharges=0;
            boost::format fmt("%1$+1.7f %2$+1.7f %3$+1.7f %4$+1.7f");
              for (std::shared_ptr<ctp::PolarSeg> seg:_PolarSegments) {
                for (ctp::APolarSite* site:*seg) {
                    string sitestring=boost::str(fmt % ((site->getPos().getX())*votca::tools::conv::nm2ang) 
                            % (site->getPos().getY()*votca::tools::conv::nm2ang) 
                            % (site->getPos().getZ()*votca::tools::conv::nm2ang) 
                            % site->getQ00());
                    if (site->getQ00() != 0.0){
                      nw_file << sitestring << endl;
                      numberofcharges++;
                    }
                    if (site->getRank() > 0 || _with_polarization ) {
                        std::vector< std::vector<double> > _split_multipoles = SplitMultipoles(site);
                        for (const auto& mpoles:_split_multipoles){
                           string multipole=boost::str( fmt % mpoles[0] % mpoles[1] % mpoles[2] % mpoles[3]);
                            nw_file << multipole << endl;
                            numberofcharges++;

                        }
                    }
                }
            }
            nw_file << endl;
            return numberofcharges;
        }
        

        bool NWChem::WriteGuess(Orbitals& orbitals){
          ofstream orb_file;
          std::string orb_file_name_full = _run_dir + "/" + _orb_file_name;
          // get name of temporary ascii file and open it
          std::vector<std::string> results;
          boost::algorithm::split(results, _orb_file_name, boost::is_any_of("."), boost::algorithm::token_compress_on);
          std::string orb_file_name_ascii = _run_dir + "/" + results.front() + ".mos";
          orb_file.open(orb_file_name_ascii.c_str());
          
          // header
          orb_file << "#generated by VOTCA\nbasisum\ngeomsum\n\nscf\nFri Sep 13 00:00:00 2013\nscf\n1\n\n8\nao basis\n1\n" << flush;
          int size_of_basis = (orbitals.MOEnergies()).size();
          orb_file << size_of_basis << endl;
          orb_file << size_of_basis << endl;
          ReorderMOsBack(orbitals);
          int level = 1;
          int ncolumns = 3;
          // write occupations as double in three columns
          // occupied levels
          int column = 1;
          for (int i = 0; i < orbitals.getNumberOfElectrons(); i++) {
            orb_file << FortranFormat(2.0);
            if (column == ncolumns) {
              orb_file << endl;
              column = 0;
            }
            column++;
          }
          // unoccupied levels
          for (int i = orbitals.getNumberOfElectrons(); i < size_of_basis; i++) {
            orb_file << FortranFormat(0.0);
            if (column == ncolumns) {
              orb_file << endl;
              column = 0;
            }
            column++;
          }
          // extra endl
          if (column != 1) {
            orb_file << endl;
          }
          
          // write all energies in same format
          column = 1;
          for (int i=0;i<orbitals.MOEnergies().size();++i) {
            double energy = (orbitals.MOEnergies())[i];
            orb_file << FortranFormat(energy);
            if (column == ncolumns) {
              orb_file << endl;
              column = 0;
            }
            column++;
          }
          if (column != 1) orb_file << endl;
          
          // write coefficients in same format
          for (int i=0;i<orbitals.MOCoefficients().cols();++i) {
            Eigen::VectorXd mr=orbitals.MOCoefficients().col(i);
            column = 1;
            for (unsigned j = 0; j < mr.size(); ++j) {
              orb_file << FortranFormat(mr[j]);
              if (column == ncolumns) {
                orb_file << endl;
                column = 0;
              }
              column++;
            }
            level++;
            if (column != 1) orb_file << endl;
          }
          orb_file << " 0.0000   0.0000" << endl;
          orb_file.close();
          // now convert this ascii file to binary
          std::string command;
          command = "cd " + _run_dir + "; asc2mov 5000 system.mos system.movecs > convert.log";
          int i = std::system(command.c_str());
          if (i == 0) {
            CTP_LOG(ctp::logDEBUG, *_pLog) << "Converted MO file from ascii to binary" << flush;
          } else {
            CTP_LOG(ctp::logERROR, *_pLog) << "Conversion of binary MO file to binary failed. " << flush;
            return false;
          }
          return true;
        }

        /**
         * Prepares the *.nw file from a vector of segments
         * Appends a guess constructed from monomer orbitals if supplied
         */
        bool NWChem::WriteInputFile(Orbitals& orbitals){

           
            std::string temp_suffix = "/id";
            std::string scratch_dir_backup = _scratch_dir;
            std::ofstream nw_file;
            std::ofstream crg_file;

            std::string nw_file_name_full = _run_dir + "/" + _input_file_name;
            std::string crg_file_name_full = _run_dir + "/background.crg";

            nw_file.open(nw_file_name_full.c_str());
            // header
            nw_file << "geometry noautoz noautosym" << endl;

            std::vector< QMAtom* > qmatoms = orbitals.QMAtoms();
          
            for (const QMAtom* atom:qmatoms) {
                tools::vec pos=atom->getPos()*tools::conv::bohr2ang;
                    nw_file << setw(3) << atom->getType().c_str()
                            << setw(12) << setiosflags(ios::fixed) << setprecision(5) << pos.getX()
                            << setw(12) << setiosflags(ios::fixed) << setprecision(5) << pos.getY()
                            << setw(12) << setiosflags(ios::fixed) << setprecision(5) << pos.getZ()
                            << endl;      
            }
            nw_file << "end\n";
            if (_write_charges) {
                // part for the MM charge coordinates
                crg_file.open(crg_file_name_full.c_str());
                int numberofcharges=WriteBackgroundCharges(crg_file);
                crg_file << endl;
                crg_file.close();
                nw_file<<endl;
                nw_file<<"set bq:max_nbq "<<numberofcharges<<endl;
                nw_file<<"bq background"<<endl;
                nw_file<<"load background.crg format 1 2 3 4"<<endl;
                nw_file<<"end\n"<<endl;
            }
            
            if(_write_basis_set){
              WriteBasisset(nw_file,qmatoms);
            }
            
            if(_write_pseudopotentials){
              WriteECP(nw_file,qmatoms);
            }

            // write charge of the molecule
            nw_file << "\ncharge " << _charge << "\n";
           
            // writing scratch_dir info
            if (_scratch_dir != "") {
                std::string _temp("scratch_dir " + _scratch_dir + temp_suffix + "\n");
                nw_file << _temp;
            }
            if(_charge!=0.0){
              std::string dft="dft";
              if(_options.find(dft) != std::string::npos){
                int dftpos=_options.find(dft);
                dftpos+=dft.size();
                std::string openshell="\nodft\n" +(boost::format("mult %1%\n") % _spin).str();
                _options.insert(dftpos,openshell,0,openshell.size());
              }else{
                throw runtime_error("NWCHEM: dft input data missing");     
              }
            }
            nw_file << _options << "\n";
            if (_write_guess) {         
                 bool worked=WriteGuess(orbitals);
                 if(!worked){
                    return false;
                 }   
            }

            nw_file << endl;
            nw_file.close();
            // and now generate a shell script to run both jobs, if neccessary
            CTP_LOG(ctp::logDEBUG, *_pLog) << "Setting the scratch dir to " << _scratch_dir + temp_suffix << flush;

            _scratch_dir = scratch_dir_backup + temp_suffix;

            WriteShellScript();
            _scratch_dir = scratch_dir_backup;

            return true;
        }
        

        

        bool NWChem::WriteShellScript() {
            ofstream shell_file;
            std::string shell_file_name_full = _run_dir + "/" + _shell_file_name;
            shell_file.open(shell_file_name_full.c_str());
            shell_file << "#!/bin/bash" << endl;
            shell_file << "mkdir -p " << _scratch_dir << endl;
            if (_threads == 1) {
                shell_file << _executable << " " << _input_file_name << " > " << _log_file_name << " 2> run.error" << endl;
            } else {
                shell_file << "mpirun -np " << boost::lexical_cast<std::string>(_threads) << " " << _executable << " " << _input_file_name << " > " << _log_file_name << " 2> run.error" << endl;
            }
            shell_file.close();
            return true;
        }

        /**
         * Runs the NWChem job.
         */
        bool NWChem::Run( Orbitals& orbitals ) {

            CTP_LOG(ctp::logDEBUG, *_pLog) << "Running NWChem job" << flush;

            if (std::system(NULL)) {

                // NWChem overrides input information, if *.db and *.movecs files are present
                // better trash the old version
                std::string file_name = _run_dir + "/system.db";
                remove(file_name.c_str());
                file_name = _run_dir + "/" + _log_file_name;
                remove(file_name.c_str());
               
                std::string command = "cd " + _run_dir + "; sh " + _shell_file_name;
    
                int check = std::system(command.c_str());
                if (check == -1) {
                    CTP_LOG(ctp::logERROR, *_pLog) << _input_file_name << " failed to start" << flush;
                    return false;
                }

                if (CheckLogFile()) {
                    CTP_LOG(ctp::logDEBUG, *_pLog) << "Finished NWChem job" << flush;
                    return true;
                } else {
                    CTP_LOG(ctp::logDEBUG, *_pLog) << "NWChem job failed" << flush;
                    return false;
                }
            } else {
                CTP_LOG(ctp::logERROR, *_pLog) << _input_file_name << " failed to start" << flush;
                return false;
            }

            return true;
        }

        /**
         * Cleans up after the NWChem job
         */
        void NWChem::CleanUp() {

            // cleaning up the generated files
            if (_cleanup.size() != 0) {
                tools::Tokenizer tok_cleanup(_cleanup, ",");
                std::vector <std::string> cleanup_info;
                tok_cleanup.ToVector(cleanup_info);
<<<<<<< HEAD

=======
>>>>>>> 1b8a6c81
                for (const std::string& substring:cleanup_info) {
                    if (substring== "nw") {
                        std::string file_name = _run_dir + "/" + _input_file_name;
                        remove(file_name.c_str());
                    }

                    if (substring == "db") {
                        std::string file_name = _run_dir + "/system.db";
                        remove(file_name.c_str());
                    }

                    if (substring == "log") {
                        std::string file_name = _run_dir + "/" + _log_file_name;
                        remove(file_name.c_str());
                    }

                    if (substring == "movecs") {
                        std::string file_name = _run_dir + "/" + _orb_file_name;
                        remove(file_name.c_str());
                    }

                    if (substring == "gridpts") {
                        std::string file_name = _run_dir + "/system.gridpts.*";
                        remove(file_name.c_str());
                    }
                }
            }

        }

        /**
         * Reads in the MO coefficients from a NWChem movecs file
         */
        bool NWChem::ParseOrbitalsFile(Orbitals& orbitals) {
            std::map <int, std::vector<double> > coefficients;
            std::map <int, double> energies;
            std::map <int, double> occupancy;

            std::string line;
            unsigned levels = 0;
            //unsigned _level;
            unsigned basis_size = 0;
            int number_of_electrons = 0;

            /* maybe we DO need to convert from fortran binary to ASCII first to avoid
             compiler-dependent issues */
            std::string orb_file_name_bin = _run_dir + "/" + _orb_file_name;
            std::string command;
            command = "cd " + _run_dir + "; mov2asc 10000 system.movecs system.mos > convert.log";
            int i = std::system(command.c_str());
            if (i == 0) {
                CTP_LOG(ctp::logDEBUG, *_pLog) << "Converted MO file from binary to ascii" << flush;
            } else {
                CTP_LOG(ctp::logERROR, *_pLog) << "Conversion of binary MO file to ascii failed. " << flush;
                return false;
            }

            // opening the ascii MO file
            std::string orb_file_name_full = _run_dir + "/" + "system.mos";
            std::ifstream input_file(orb_file_name_full.c_str());

            if (input_file.fail()) {
                CTP_LOG(ctp::logERROR, *_pLog) << "File " << orb_file_name_full << " with molecular orbitals is not found " << flush;
                return false;
            } else {
                CTP_LOG(ctp::logDEBUG, *_pLog) << "Reading MOs from " << orb_file_name_full << flush;
            }

            // the first 12 lines are garbage info
            for (i = 1; i < 13; i++) {
                getline(input_file, line);
            }
            // next line has basis set size
            input_file >> basis_size;
            CTP_LOG(ctp::logDEBUG, *_pLog) << "Basis set size: " << basis_size << flush;


            // next line has number of stored MOs
            input_file >> levels;
            CTP_LOG(ctp::logDEBUG, *_pLog) << "Energy levels: " << levels << flush;

            /* next lines contain information about occupation of the MOs
             *  - each line has 3 numbers
             *  - from _occ we can determine the number of electrons/2 */
            int n_lines = ((levels - 1) / 3);
            int n_rest = levels - 3 * n_lines;
            // read in the data
            int imo = 0;
            for (i = 1; i <= n_lines; i++) {
                for (int j = 0; j < 3; j++) {
                    input_file >> occupancy[ imo ];
                    if (occupancy[ imo ] == 2.0) {
                        number_of_electrons++;
                    }
                    imo++;
                }
            }
            if (n_rest != 0) {
                for (i = 0; i < n_rest; i++) {
                    input_file >> occupancy[ imo ];
                    imo++;
                }
            }
            CTP_LOG(ctp::logDEBUG, *_pLog) << "Alpha electrons: " << number_of_electrons << flush;

            int occupied_levels = number_of_electrons;
            int unoccupied_levels = levels - occupied_levels;
            CTP_LOG(ctp::logDEBUG, *_pLog) << "Occupied levels: " << occupied_levels << flush;
            CTP_LOG(ctp::logDEBUG, *_pLog) << "Unoccupied levels: " << unoccupied_levels << flush;

            // reset index and read MO energies the same way
            imo = 0;
            for (i = 1; i <= n_lines; i++) {
                for (int j = 0; j < 3; j++) {
                    input_file >> energies[ imo ];
                    imo++;
                }
            }
            if (n_rest != 0) {
                for (i = 0; i < n_rest; i++) {
                    input_file >> energies[ imo ];
                    imo++;
                }
            }


            // Now, the same for the coefficients
            double coef;
            for (unsigned imo = 0; imo < levels; imo++) {
                for (i = 1; i <= n_lines; i++) {
                    for (int j = 0; j < 3; j++) {
                        input_file >> coef;
                        coefficients[ imo ].push_back(coef);
                    }
                }
                if (n_rest != 0) {
                    for (i = 0; i < n_rest; i++) {
                        input_file >> coef;
                        coefficients[ imo ].push_back(coef);
                    }
                }
            }




            // copying information to the orbitals object
            orbitals.setBasisSetSize(basis_size);
            orbitals.setNumberOfElectrons(number_of_electrons);
            orbitals.setNumberOfLevels(occupied_levels, unoccupied_levels);
            // copying energies to a matrix
            orbitals.MOEnergies().resize(levels);
            //_level = 1;
            for (int i = 0; i < orbitals.MOEnergies().size(); i++) {
                orbitals.MOEnergies()[i] = energies[ i ];
            }


            // copying orbitals to the matrix
            (orbitals.MOCoefficients()).resize(levels, basis_size);
            for (int i = 0; i < orbitals.MOCoefficients().rows(); i++) {
                for (int j = 0; j < orbitals.MOCoefficients().cols(); j++) {
                    orbitals.MOCoefficients()(j, i) = coefficients[i][j];
                }
            }
            
            // when all is done, we can trash the ascii file
            std::string file_name = _run_dir + "/system.mos";
            remove(file_name.c_str());


            ReorderOutput(orbitals);
            CTP_LOG(ctp::logDEBUG, *_pLog) << "Done reading MOs" << flush;

            return true;
        }

        bool NWChem::CheckLogFile() {

            // check if the log file exists
            
            ifstream input_file((_run_dir + "/" + _log_file_name).c_str());

            if (input_file.fail()) {
                CTP_LOG(ctp::logERROR, *_pLog) << "NWChem LOG is not found" << flush;
                return false;
            };

            if (input_file.peek() == std::ifstream::traits_type::eof()) {
                CTP_LOG(ctp::logERROR, *_pLog) << "NWChem run failed. Check OpenMPI version!" << flush;
                return false;
            };



            /* Checking the log file is a pain in the *** since NWChem throws an error
             * for our 'iterations 1'  runs (even though it outputs the required data
             * correctly. The only way that works for both scf and noscf runs is to
             * check for "Total DFT energy" near the end of the log file.
             */

            input_file.seekg(0, ios_base::end); // go to the EOF
            char ch;
            std::string::size_type total_energy_pos = std::string::npos;
            std::string::size_type diis_pos = std::string::npos;
            do {
                // get the beginning of the line
                do {
                    input_file.seekg(-2, ios_base::cur);
                    input_file.get(ch);
                    //cout << "\nNext Char: " << ch << " TELL G " <<  (int)_input_file.tellg() << endl;
                } while (ch != '\n' || (int) input_file.tellg() == -1);

                std::string line;
                getline(input_file, line); // Read the current line
                total_energy_pos = line.find("Total DFT energy");
                diis_pos = line.find("diis");
                // whatever is found first, determines the completeness of the file
                if (total_energy_pos != std::string::npos) {
                    return true;
                } else if (diis_pos != std::string::npos) {
                    CTP_LOG(ctp::logERROR, *_pLog) << "NWChem LOG is incomplete" << flush;
                    return false;
                } else {
                    // go to previous line
                    //_input_file.get(ch);
                    do {
                        input_file.seekg(-2, ios_base::cur);
                        input_file.get(ch);
                        //cout << "\nChar: " << ch << endl;
                    } while (ch != '\n' || (int) input_file.tellg() == -1);
                }
            } while (total_energy_pos == std::string::npos && diis_pos == std::string::npos);


            input_file.close();
            return true;
        }

        

        /**
         * Parses the Gaussian Log file and stores data in the Orbitals object
         */
        bool NWChem::ParseLogFile(Orbitals& orbitals) {

            double conv_Hrt_eV = tools::conv::hrt2ev;

            std::string line;
            std::vector<std::string> results;

            bool has_overlap_matrix = false;
            bool has_charges = false;
            bool has_qm_energy = false;
            bool has_self_energy = false;
            bool has_basis_set_size = false;

            bool found_optimization = false;
            int basis_set_size = 0;

            CTP_LOG(ctp::logDEBUG, *_pLog) << "Parsing " << _log_file_name << flush;
            std::string log_file_name_full = _run_dir + "/" + _log_file_name;
            // check if LOG file is complete
            if (!CheckLogFile()) return false;

            // save qmpackage name
            orbitals.setQMpackage("nwchem");
            orbitals.setDFTbasis(_basisset_name);



            if (_write_pseudopotentials) {
                orbitals.setECP(_ecp_name);
            } 
            // set _found_optimization to true if this is a run without optimization
            if (!_is_optimization) {
                found_optimization = true;
            }

            // Start parsing the file line by line
            ifstream input_file(log_file_name_full.c_str());
            while (input_file) {

                getline(input_file, line);
                boost::trim(line);

                /*
                 * basis set size (is only required for overlap matrix reading, rest is
                 * in orbitals file and could be skipped
                 */
                std::string::size_type basis_pos = line.find("number of functions");
                if (basis_pos != std::string::npos) {
                    //cout << _line << endl;
                    boost::algorithm::split(results, line, boost::is_any_of(":"), boost::algorithm::token_compress_on);
                    has_basis_set_size = true;
                    std::string bf = results.back();
                    boost::trim(bf);
                    basis_set_size = boost::lexical_cast<int>(bf);
                    orbitals.setBasisSetSize(basis_set_size);
                    CTP_LOG(ctp::logDEBUG, *_pLog) << "Basis functions: " << basis_set_size << flush;
                }

                /*
                 * Total DFT energy
                 */
                std::string::size_type energy_pos = line.find("Total DFT energy");
                if (energy_pos != std::string::npos) {
                    boost::algorithm::split(results, line, boost::is_any_of("="), boost::algorithm::token_compress_on);
                    std::string energy = results.back();
                    boost::trim(energy);
                    orbitals.setQMEnergy(conv_Hrt_eV * boost::lexical_cast<double>(energy));
                    CTP_LOG(ctp::logDEBUG, *_pLog) << (boost::format("QM energy[eV]: %4.6f ") % orbitals.getQMEnergy()).str() << flush;
                    has_qm_energy = true;
                    // _orbitals._has_qm_energy = true;

                }

                /*
                 *  Partial charges from the input file
                 */
                std::string::size_type charge_pos = line.find("ESP");
                if (charge_pos != std::string::npos && _get_charges) {
                    CTP_LOG(ctp::logDEBUG, *_pLog) << "Getting charges" << flush;
                    has_charges = true;
                    // two empty lines
                    getline(input_file, line);
                    getline(input_file, line);

                    // now starts the data in format
                    // _id type x y z q

                    std::vector<std::string> row=GetLineAndSplit(input_file, "\t ");
                    int nfields = row.size();

                    while (nfields == 6) {
                        int atom_id = boost::lexical_cast< int >(row.at(0));
                        std::string atom_type = row.at(1);
                        double atom_charge = boost::lexical_cast< double >(row.at(5));
                        row=GetLineAndSplit(input_file, "\t ");
                        nfields = row.size();
                        QMAtom* pAtom;
                        if (orbitals.hasQMAtoms() == false) {
                            pAtom =orbitals.AddAtom(atom_id - 1,atom_type,tools::vec(0.0));
                        } else {
                            pAtom = orbitals.QMAtoms().at(atom_id - 1);
                        }
                        pAtom->setPartialcharge(atom_charge);
                        }
                }


                /*
                 * Coordinates of the final configuration
                 * depending on whether it is an optimization or not
                 */


                if (_is_optimization) {
                    std::string::size_type optimize_pos = line.find("Optimization converged");
                    if (optimize_pos != std::string::npos) {
                        found_optimization = true;
                    }
                }
                

                std::string::size_type coordinates_pos = line.find("Output coordinates");

                if (found_optimization && coordinates_pos != std::string::npos) {
                    CTP_LOG(ctp::logDEBUG, *_pLog) << "Getting the coordinates" << flush;

                    //_has_coordinates = true;
                    bool has_QMAtoms = orbitals.hasQMAtoms();

                    // three garbage lines
                    getline(input_file, line);
                    getline(input_file, line);
                    getline(input_file, line);
                    // now starts the data in format
                    // _id type Qnuc x y z
                     std::vector<std::string> row=GetLineAndSplit(input_file, "\t ");
                    int nfields = row.size();
                    
                    while (nfields == 6) {
                        int atom_id = boost::lexical_cast< int >(row.at(0))-1;
                        std::string _atom_type = row.at(1);
                        double x = boost::lexical_cast<double>(row.at(3));
                        double y = boost::lexical_cast<double>(row.at(4));
                        double z = boost::lexical_cast<double>(row.at(5));
                        tools::vec pos=tools::vec(x,y,z);
                        pos*=tools::conv::ang2bohr;
                        if (has_QMAtoms == false) {
                            orbitals.AddAtom(atom_id,_atom_type, pos);
                        } else{
                            QMAtom* pAtom = orbitals.QMAtoms().at(atom_id);
                            pAtom->setPos(pos); 
                        }
                        atom_id++;
                        row=GetLineAndSplit(input_file, "\t ");
                        nfields = row.size();
                    }
                }        
                
                /*
                 * Vxc matrix
                 * stored after the global array: g vxc
                 */
                if(_output_Vxc){
                std::string::size_type vxc_pos = line.find("global array: g vxc");
                if (vxc_pos != std::string::npos) {


                    // prepare the container
                    Eigen::MatrixXd vxc = orbitals.AOVxc();
                    vxc.resize(basis_set_size,basis_set_size);


                    //_has_vxc_matrix = true;
                    std::vector<int> j_indeces;

                    int n_blocks = 1 + ((basis_set_size - 1) / 6);
                    //cout << _n_blocks;

                    for (int block = 0; block < n_blocks; block++) {
                        // first line is garbage
                        getline(input_file, line);
                        // second line gives the j index in the matrix
                        getline(input_file, line);
                        boost::tokenizer<> tok(line);

                        /// COMPILATION IS BROKEN DUE TO A BUG IN BOOST 1.53
                        std::transform(tok.begin(), tok.end(), std::back_inserter(j_indeces), &boost::lexical_cast<int, std::string>);

                        // third line is garbage again
                        getline(input_file, line);

                        // read the block of max _basis_size lines + the following header
                        for (int i = 0; i < basis_set_size; i++) {
                            std::vector<std::string> row=GetLineAndSplit(input_file, "\t ");
                            int i_index = boost::lexical_cast<int>(row.front());
                            row.erase(row.begin());

                            std::vector<int>::iterator j_iter = j_indeces.begin();

                            for (std::string& coefficient: row) {

                                int j_index = *j_iter;
                                vxc(i_index - 1, j_index - 1) = boost::lexical_cast<double>(coefficient);
                                vxc(j_index - 1, i_index - 1) = boost::lexical_cast<double>(coefficient);
                                j_iter++;

                            }


                        }

                        // clear the index for the next block
                        j_indeces.clear();
                    } // end of the blocks
                    
                    
                    CTP_LOG(ctp::logDEBUG, *_pLog) << "Read the Vxc matrix" << flush;

                }
                }

                /* Check for ScaHFX = factor of HF exchange included in functional */
                std::string::size_type HFX_pos = line.find("Hartree-Fock (Exact) Exchange");
                if (HFX_pos != std::string::npos) {
                    boost::algorithm::split(results, line, boost::is_any_of("\t "), boost::algorithm::token_compress_on);
                    double ScaHFX = boost::lexical_cast<double>(results.back());
                    orbitals.setScaHFX(ScaHFX);
                    CTP_LOG(ctp::logDEBUG, *_pLog) << "DFT with " << ScaHFX << " of HF exchange!" << flush;
                }




                /*
                 * overlap matrix
                 * stored after the global array: Temp Over line
                 */
                std::string::size_type overlap_pos = line.find("global array: Temp Over");
                if (overlap_pos != std::string::npos) {

                    // prepare the container
                    (orbitals.AOOverlap()).resize(basis_set_size,basis_set_size);

                    has_overlap_matrix = true;
                    std::vector<int> j_indeces;

                    int n_blocks = 1 + ((basis_set_size - 1) / 6);

                    for (int block = 0; block < n_blocks; block++) {
                        // first line is garbage
                        getline(input_file, line);
                        // second line gives the j index in the matrix
                        getline(input_file, line);
                        boost::tokenizer<> tok(line);

                        /// COMPILATION IS BROKEN DUE TO A BUG IN BOOST 1.53
                        std::transform(tok.begin(), tok.end(), std::back_inserter(j_indeces), &boost::lexical_cast<int, std::string>);

                        // third line is garbage again
                        getline(input_file, line);

                        // read the block of max _basis_size lines + the following header
                        for (int i = 0; i < basis_set_size; i++) {
                            std::vector<std::string> row=GetLineAndSplit(input_file, "\t ");


                            int i_index = boost::lexical_cast<int>(row.front());
                            row.erase(row.begin());

                            std::vector<int>::iterator j_iter = j_indeces.begin();

                           for (std::string& coefficient: row) {
                                int j_index = *j_iter;
                                orbitals.AOOverlap()(i_index - 1, j_index - 1) = boost::lexical_cast<double>(coefficient);
                                orbitals.AOOverlap()(j_index - 1, i_index - 1) = boost::lexical_cast<double>(coefficient);
                                j_iter++;
                            }


                        }

                        // clear the index for the next block
                        j_indeces.clear();
                    } // end of the blocks
                    
                    CTP_LOG(ctp::logDEBUG, *_pLog) << "Read the overlap matrix" << flush;
                } // end of the if "Overlap" found

                /*
                 * TODO Self-energy of external charges
                 */
                std::string::size_type self_energy_pos = line.find("Self energy of the charges");

                if (self_energy_pos != std::string::npos) {
                    CTP_LOG(ctp::logDEBUG, *_pLog) << "Getting the self energy\n";
                    std::vector<std::string> block;
                    std::vector<std::string> energy;
                    boost::algorithm::split(block, line, boost::is_any_of("="), boost::algorithm::token_compress_on);
                    boost::algorithm::split(energy, block[1], boost::is_any_of("\t "), boost::algorithm::token_compress_on);

                    orbitals.setSelfEnergy(conv_Hrt_eV * boost::lexical_cast<double> (energy[1]));

                    CTP_LOG(ctp::logDEBUG, *_pLog) << "Self energy " << orbitals.getSelfEnergy() << flush;

                }

                // check if all information has been accumulated and quit
                if (has_basis_set_size &&
                        has_overlap_matrix &&
                        has_charges &&
                        has_qm_energy &&
                        has_self_energy
                        ) break;

            } // end of reading the file line-by-line
            
            CTP_LOG(ctp::logDEBUG, *_pLog) << "Done parsing" << flush;
            return true;
        }
        
        void NWChem::WriteBasisset(ofstream& nw_file, std::vector<QMAtom*>& qmatoms) {

      std::vector<std::string> UniqueElements = FindUniqueElements(qmatoms);
      BasisSet bs;
      bs.LoadBasisSet(_basisset_name);
      CTP_LOG(ctp::logDEBUG, *_pLog) << "Loaded Basis Set " << _basisset_name << flush;
      nw_file << "basis spherical" << endl;
      for (const std::string& element_name : UniqueElements) {
        const Element& element = bs.getElement(element_name);
        for (const Shell& shell : element) {
          //nwchem can only use S,P,SP,D,F,G shells so we split them up if not SP
          if (!shell.isCombined()) {
            // shell type, number primitives, scale factor
            nw_file << element_name << " " << boost::algorithm::to_lower_copy(shell.getType()) << endl;
            for (const GaussianPrimitive& gaussian : shell) {
              for (unsigned _icontr = 0; _icontr < gaussian._contraction.size(); _icontr++) {
                if (gaussian._contraction[_icontr] != 0.0) {
                  nw_file << FortranFormat(gaussian._decay) << " " << FortranFormat(gaussian._contraction[_icontr]) << endl;
                }
              }
            }
          } else {
            string type = shell.getType();
            for (unsigned i = 0; i < type.size(); ++i) {
              string subtype = string(type, i, 1);
              nw_file << element_name << " " << boost::algorithm::to_lower_copy(subtype) << endl;

              for (const GaussianPrimitive& gaussian : shell) {
                nw_file << FortranFormat(gaussian._decay) << " " << FortranFormat(gaussian._contraction[FindLmax(subtype)]) << endl;
              }
            }
          }
        }
      }
      nw_file << "end\n";
      nw_file << endl;

      return;
    }
        
    void NWChem::WriteECP(ofstream& nw_file, std::vector<QMAtom*>& qmatoms) {

      std::vector<std::string> UniqueElements = FindUniqueElements(qmatoms);

      BasisSet ecp;
      ecp.LoadPseudopotentialSet(_ecp_name);

      CTP_LOG(ctp::logDEBUG, *_pLog) << "Loaded Pseudopotentials " << _ecp_name << flush;

      for (const std::string& element_name : UniqueElements) {
        try {
          ecp.getElement(element_name);
        } catch (std::runtime_error& error) {
          CTP_LOG(ctp::logDEBUG, *_pLog) << "No pseudopotential for " << element_name << " available" << flush;
          continue;
        }
        const Element& element = ecp.getElement(element_name);
        // element name, [possibly indeces of centers], zero to indicate the end
        nw_file << element_name << " nelec " << element.getNcore() << endl;
        for (const Shell& shell : element) {
          string shelltype = shell.getType();
          if (shell.getLmax() == element.getLmax()) {
            shelltype = "ul";
          }
          nw_file << element_name << " " << shelltype << endl;
          for (const GaussianPrimitive& gaussian : shell) {
            nw_file << "    " << gaussian._power << " " << FortranFormat(gaussian._decay) << " " << FortranFormat(gaussian._contraction[0]) << endl;
          }
        }
      }
      nw_file << "end\n";
      nw_file << endl;
      return;
    }

             

        std::string NWChem::FortranFormat(const double &number) {
            std::stringstream ssnumber;
            if (number >= 0) {
                ssnumber << "    ";
            } else {
                ssnumber << "   ";
            }
            ssnumber << setiosflags(ios::fixed) << setprecision(15) << std::scientific << number;
            std::string snumber = ssnumber.str();
            return snumber;
        }




    }
}<|MERGE_RESOLUTION|>--- conflicted
+++ resolved
@@ -398,11 +398,6 @@
                 tools::Tokenizer tok_cleanup(_cleanup, ",");
                 std::vector <std::string> cleanup_info;
                 tok_cleanup.ToVector(cleanup_info);
-<<<<<<< HEAD
-
-=======
->>>>>>> 1b8a6c81
-                for (const std::string& substring:cleanup_info) {
                     if (substring== "nw") {
                         std::string file_name = _run_dir + "/" + _input_file_name;
                         remove(file_name.c_str());
