--- conflicted
+++ resolved
@@ -67,52 +67,6 @@
         /**
          * Dummy for use of XTPDFT as QMPackage, needs no input file
          */
-<<<<<<< HEAD
-        bool XTPDFT::WriteInputFile(std::vector<xtp::Segment* > segments, Orbitals* orbitals_guess, std::vector<xtp::PolarSeg* > polar_segments ) {
-
-            //if ( orbitals_guess != NULL )  {
-            //    XTP_LOG(xtp::logDEBUG, _log) << "Reading guess from " << _guess_file << flush;
-            //    _orbitals.Load(_guess_file);
-
-            //} else {
-
-           // }
-            XTP_LOG(xtp::logDEBUG, *_pLog) << "Preparing XTP DFTENGINE "  << flush;
-            _xtpdft.setLogger(_pLog);
-            _xtpdft.Prepare( orbitals_guess );
-            XTP_LOG(xtp::logDEBUG, *_pLog) << " done "  << flush;
-
-            return true;
-        }
-
-
-        bool XTPDFT::setMultipoleBackground( std::vector<xtp::PolarSeg*> multipoles){
-
-            _xtpdft.setExternalcharges(multipoles);
-
-            return true;
-        }
-
-
-
-        /**
-         * Run calls DFTENGINE
-         */
-        bool XTPDFT::Run( Orbitals* _orbitals ) {
-
-            if ( !_orbitals->hasQMAtoms() ){
-                XTP_LOG(xtp::logDEBUG, *_pLog) << "Reading structure from " << _xyz_file_name << flush;
-                _orbitals->LoadFromXYZ(_xyz_file_name);
-            }
-
-
-            XTP_LOG(xtp::logDEBUG, *_pLog) << "Running XTP DFT " << flush;
-            //
-
-            _xtpdft.Evaluate( _orbitals );
-            _basisset_name = _xtpdft.GetDFTBasisName();
-
-=======
         bool XTPDFT::WriteInputFile(Orbitals& orbitals) {
             return true;
         }
@@ -133,14 +87,13 @@
           xtpdft.Evaluate( orbitals );
           _basisset_name = xtpdft.getDFTBasisName();
           orbitals.WriteToCpt(_log_file_name);
->>>>>>> 6201e219
-            return true;
+          return true;
 
-    }
+        }
 
     void XTPDFT::CleanUp() {
       if (_cleanup.size() != 0) {
-        CTP_LOG(ctp::logDEBUG, *_pLog) << "Removing " << _cleanup << " files" << flush;
+        XTP_LOG(xtp::logDEBUG, *_pLog) << "Removing " << _cleanup << " files" << flush;
         tools::Tokenizer tok_cleanup(_cleanup, ", ");
         std::vector <std::string> cleanup_info;
         tok_cleanup.ToVector(cleanup_info);
@@ -169,7 +122,7 @@
           try{
           orbitals.ReadFromCpt(_log_file_name);
           }catch(std::runtime_error& error){
-            CTP_LOG(ctp::logDEBUG, *_pLog) << "Reading"<<_log_file_name<<" failed" << flush;
+            XTP_LOG(xtp::logDEBUG, *_pLog) << "Reading"<<_log_file_name<<" failed" << flush;
             return false;
           }
             return true;
