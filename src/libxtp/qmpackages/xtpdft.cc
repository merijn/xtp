/*
 *            Copyright 2009-2018 The VOTCA Development Team
 *                       (http://www.votca.org)
 *
 *      Licensed under the Apache License, Version 2.0 (the "License")
 *
 * You may not use this file except in compliance with the License.
 * You may obtain a copy of the License at
 *
 *              http://www.apache.org/licenses/LICENSE-2.0
 *
 * Unless required by applicable law or agreed to in writing, software
 * distributed under the License is distributed on an "AS IS" BASIS,
 * WITHOUT WARRANTIES OR CONDITIONS OF ANY KIND, either express or implied.
 * See the License for the specific language governing permissions and
 * limitations under the License.
 *
 */

#include "xtpdft.h"
#include <votca/ctp/segment.h>
#include <votca/xtp/qminterface.h>

#include <boost/algorithm/string.hpp>
#include <boost/format.hpp>
#include <boost/filesystem.hpp>
#include <votca/tools/constants.h>
#include <stdio.h>
#include <iomanip>
#include <sys/stat.h>
#include <vector>



namespace votca {
    namespace xtp {
      using namespace std;

        void XTPDFT::Initialize(tools::Property &options) {
            _xtpdft_options=options;
<<<<<<< HEAD

=======
            _log_file_name="system.orb";
>>>>>>> d4744c08
            std::string key = "package";
            std::string packagename = _xtpdft_options.get(key + ".name").as<std::string> ();

            if (packagename != "xtp") {
                cerr << "Tried to use " << packagename << " package. ";
                throw std::runtime_error("Wrong options file");
            }

            _charge = _xtpdft_options.get(key + ".charge").as<int> ();
            _spin = _xtpdft_options.get(key + ".spin").as<int> ();
            _threads = _xtpdft_options.get(key + ".threads").as<int> ();
            _cleanup = _xtpdft_options.get(key + ".cleanup").as<std::string> ();
           
            _write_guess=_xtpdft_options.ifExistsReturnElseReturnDefault<bool>(key + ".read_guess", false);
            
            // check if ECPs are used in xtpdft
            _write_pseudopotentials=false;
            if (_xtpdft_options.exists(key + ".ecp")){
                if (_xtpdft_options.get(key + ".ecp").as<std::string> () !="") {
                    _write_pseudopotentials=true;
                }
            }

        }

        /**
         * Dummy for use of XTPDFT as QMPackage, needs no input file
         */
        bool XTPDFT::WriteInputFile(Orbitals& orbitals) {
            return true;
        }

    
        /**
         * Run calls DFTENGINE
         */
        bool XTPDFT::Run( Orbitals& orbitals ) {
          DFTEngine xtpdft;
          xtpdft.Initialize(_xtpdft_options);
          xtpdft.setLogger(_pLog);
<<<<<<< HEAD
          xtpdft.Prepare( orbitals );
            
          if(_write_charges){
            xtpdft.setExternalcharges(_PolarSegments);
          }

           
          xtpdft.Evaluate( orbitals );
          _basisset_name = xtpdft.getDFTBasisName();
          orbitals.WriteToCpt("system.orb");
            return true;

        }

        /**
         * Clean up dummy, may be required if use of scratch will be added
         */
        void XTPDFT::CleanUp() {    
            return;
=======
           
          if(_write_charges){
            xtpdft.setExternalcharges(_PolarSegments);
          }
          xtpdft.Prepare( orbitals );
          xtpdft.Evaluate( orbitals );
          _basisset_name = xtpdft.getDFTBasisName();
          orbitals.WriteToCpt(_log_file_name);
            return true;

    }

    void XTPDFT::CleanUp() {
      if (_cleanup.size() != 0) {
        CTP_LOG(ctp::logDEBUG, *_pLog) << "Removing " << _cleanup << " files" << flush;
        tools::Tokenizer tok_cleanup(_cleanup, ", ");
        std::vector <std::string> cleanup_info;
        tok_cleanup.ToVector(cleanup_info);
        for (const std::string& substring : cleanup_info) {
          if (substring == "log") {
            std::string file_name = _run_dir + "/" + _log_file_name;
            remove(file_name.c_str());
          }
>>>>>>> d4744c08
        }
      }

      return;
    }

        /**
         * Dummy, because XTPDFT adds info to orbitals directly
         */
        bool XTPDFT::ParseOrbitalsFile(Orbitals & orbitals) {
            return true;
        }

        /**
         * Dummy, because information is directly stored in orbitals
         */
        bool XTPDFT::ParseLogFile(Orbitals & orbitals) {
          try{
          orbitals.ReadFromCpt(_log_file_name);
          }catch(std::runtime_error& error){
            CTP_LOG(ctp::logDEBUG, *_pLog) << "Reading"<<_log_file_name<<" failed" << flush;
            return false;
          }
            return true;
        }



    }
}<|MERGE_RESOLUTION|>--- conflicted
+++ resolved
@@ -38,11 +38,7 @@
 
         void XTPDFT::Initialize(tools::Property &options) {
             _xtpdft_options=options;
-<<<<<<< HEAD
-
-=======
             _log_file_name="system.orb";
->>>>>>> d4744c08
             std::string key = "package";
             std::string packagename = _xtpdft_options.get(key + ".name").as<std::string> ();
 
@@ -83,27 +79,6 @@
           DFTEngine xtpdft;
           xtpdft.Initialize(_xtpdft_options);
           xtpdft.setLogger(_pLog);
-<<<<<<< HEAD
-          xtpdft.Prepare( orbitals );
-            
-          if(_write_charges){
-            xtpdft.setExternalcharges(_PolarSegments);
-          }
-
-           
-          xtpdft.Evaluate( orbitals );
-          _basisset_name = xtpdft.getDFTBasisName();
-          orbitals.WriteToCpt("system.orb");
-            return true;
-
-        }
-
-        /**
-         * Clean up dummy, may be required if use of scratch will be added
-         */
-        void XTPDFT::CleanUp() {    
-            return;
-=======
            
           if(_write_charges){
             xtpdft.setExternalcharges(_PolarSegments);
@@ -127,7 +102,6 @@
             std::string file_name = _run_dir + "/" + _log_file_name;
             remove(file_name.c_str());
           }
->>>>>>> d4744c08
         }
       }
 
