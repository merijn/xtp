/*
 *            Copyright 2009-2018 The VOTCA Development Team
 *                       (http://www.votca.org)
 *
 *      Licensed under the Apache License, Version 2.0 (the "License")
 *
 * You may not use this file except in compliance with the License.
 * You may obtain a copy of the License at
 *
 *              http://www.apache.org/licenses/LICENSE-2.0
 *
 * Unless required by applicable law or agreed to in writing, software
 * distributed under the License is distributed on an "AS IS" BASIS,
 * WITHOUT WARRANTIES OR CONDITIONS OF ANY KIND, either express or implied.
 * See the License for the specific language governing permissions and
 * limitations under the License.
 *
 */

#include "xtpdft.h"
#include <boost/algorithm/string.hpp>
#include <boost/format.hpp>
#include <boost/filesystem.hpp>
#include <votca/tools/constants.h>
#include <stdio.h>
#include <iomanip>



namespace votca {
    namespace xtp {
      using namespace std;

        void XTPDFT::Initialize(tools::Property &options) {
            _xtpdft_options=options;
            _log_file_name="system_dft.orb";
            std::string key = "package";
            std::string packagename = _xtpdft_options.get(key + ".name").as<std::string> ();

            if (packagename != "xtp") {
                cerr << "Tried to use " << packagename << " package. ";
                throw std::runtime_error("Wrong options file");
            }

            _charge = _xtpdft_options.get(key + ".charge").as<int> ();
            _spin = _xtpdft_options.get(key + ".spin").as<int> ();
            _threads = _xtpdft_options.get(key + ".threads").as<int> ();
            _cleanup = _xtpdft_options.get(key + ".cleanup").as<std::string> ();
           
            _write_guess=_xtpdft_options.ifExistsReturnElseReturnDefault<bool>(key + ".read_guess", false);
            
            // check if ECPs are used in xtpdft
            _write_pseudopotentials=false;
            if (_xtpdft_options.exists(key + ".ecp")){
                if (_xtpdft_options.get(key + ".ecp").as<std::string> () !="") {
                    _write_pseudopotentials=true;
                }
            }

        }

<<<<<<< HEAD
        /**
         * Dummy for use of XTPDFT as QMPackage, needs no input file
         */
        bool XTPDFT::WriteInputFile(const Orbitals& orbitals){
=======
        bool XTPDFT::WriteInputFile(Orbitals& orbitals) {
            _orbitals=orbitals;
>>>>>>> 2d0e2ab2
            return true;
        }

    
        /**
         * Run calls DFTENGINE
         */
<<<<<<< HEAD
        bool XTPDFT::Run( Orbitals& orbitals ) {
          DFTEngine xtpdft=DFTEngine(orbitals);
=======
        bool XTPDFT::Run() {
          DFTEngine xtpdft;
>>>>>>> 2d0e2ab2
          xtpdft.Initialize(_xtpdft_options);
          xtpdft.setLogger(_pLog);
           
          if(_write_charges){
            xtpdft.setExternalcharges(_PolarSegments);
          }
<<<<<<< HEAD
          xtpdft.Prepare();
          xtpdft.Evaluate();
          _basisset_name = xtpdft.getDFTBasisName();
          std::string file_name = _run_dir + "/" + _log_file_name;
          orbitals.WriteToCpt(file_name);
          return true;
        }
=======
          xtpdft.Prepare( _orbitals );
          xtpdft.Evaluate( _orbitals );
          _basisset_name = xtpdft.getDFTBasisName();
          std::string file_name = _run_dir + "/" + _log_file_name;
          _orbitals.WriteToCpt(file_name);
            return true;
    }
>>>>>>> 2d0e2ab2

    void XTPDFT::CleanUp() {
      if (_cleanup.size() != 0) {
        XTP_LOG(logDEBUG, *_pLog) << "Removing " << _cleanup << " files" << flush;
        tools::Tokenizer tok_cleanup(_cleanup, ", ");
        std::vector <std::string> cleanup_info;
        tok_cleanup.ToVector(cleanup_info);
        for (const std::string& substring : cleanup_info) {
          if (substring == "log") {
            std::string file_name = _run_dir + "/" + _log_file_name;
            remove(file_name.c_str());
          }
        }
      }

      return;
    }

        /**
         * Dummy, because XTPDFT adds info to orbitals directly
         */
        bool XTPDFT::ParseOrbitalsFile(Orbitals & orbitals) {
            return true;
        }

        /**
         * Dummy, because information is directly stored in orbitals
         */
        bool XTPDFT::ParseLogFile(Orbitals & orbitals) {
          try{
        std::string file_name = _run_dir + "/" + _log_file_name;
          orbitals.ReadFromCpt(file_name);
          }catch(std::runtime_error& error){
            XTP_LOG(logDEBUG, *_pLog) << "Reading"<<_log_file_name<<" failed" << flush;
            return false;
          }
            return true;
        }



    }
}<|MERGE_RESOLUTION|>--- conflicted
+++ resolved
@@ -59,15 +59,8 @@
 
         }
 
-<<<<<<< HEAD
-        /**
-         * Dummy for use of XTPDFT as QMPackage, needs no input file
-         */
         bool XTPDFT::WriteInputFile(const Orbitals& orbitals){
-=======
-        bool XTPDFT::WriteInputFile(Orbitals& orbitals) {
             _orbitals=orbitals;
->>>>>>> 2d0e2ab2
             return true;
         }
 
@@ -75,36 +68,21 @@
         /**
          * Run calls DFTENGINE
          */
-<<<<<<< HEAD
-        bool XTPDFT::Run( Orbitals& orbitals ) {
-          DFTEngine xtpdft=DFTEngine(orbitals);
-=======
         bool XTPDFT::Run() {
-          DFTEngine xtpdft;
->>>>>>> 2d0e2ab2
+          DFTEngine xtpdft=DFTEngine(_orbitals);
           xtpdft.Initialize(_xtpdft_options);
           xtpdft.setLogger(_pLog);
            
           if(_write_charges){
             xtpdft.setExternalcharges(_PolarSegments);
           }
-<<<<<<< HEAD
           xtpdft.Prepare();
           xtpdft.Evaluate();
           _basisset_name = xtpdft.getDFTBasisName();
           std::string file_name = _run_dir + "/" + _log_file_name;
-          orbitals.WriteToCpt(file_name);
+          _orbitals.WriteToCpt(file_name);
           return true;
         }
-=======
-          xtpdft.Prepare( _orbitals );
-          xtpdft.Evaluate( _orbitals );
-          _basisset_name = xtpdft.getDFTBasisName();
-          std::string file_name = _run_dir + "/" + _log_file_name;
-          _orbitals.WriteToCpt(file_name);
-            return true;
-    }
->>>>>>> 2d0e2ab2
 
     void XTPDFT::CleanUp() {
       if (_cleanup.size() != 0) {
