--- conflicted
+++ resolved
@@ -44,14 +44,7 @@
 
    void Initialize( tools::Property &options );
 
-<<<<<<< HEAD
-   /* Writes Orca input file with coordinates of segments
-
-    */
-   bool WriteInputFile( std::vector< xtp::Segment* > segments, Orbitals* orbitals_guess = NULL, std::vector<xtp::PolarSeg*> PolarSegments = {});
-=======
    bool WriteInputFile( Orbitals& orbitals);
->>>>>>> 6201e219
 
    bool WriteShellScript();
 
@@ -61,14 +54,7 @@
 
    bool CheckLogFile();
 
-<<<<<<< HEAD
-   bool ParseLogFile( Orbitals* _orbitals );
-
-   bool ParseOrbitalsFile( Orbitals* _orbitals );
-   bool setMultipoleBackground( std::vector<xtp::PolarSeg*> multipoles){ return true; };
-=======
    bool ParseLogFile( Orbitals& orbitals );
->>>>>>> 6201e219
 
    bool ParseOrbitalsFile( Orbitals& orbitals );
 
@@ -89,13 +75,9 @@
     void WriteBasisset(std::vector<QMAtom*>& qmatoms, std::string& _bs_name, std::string& _el_file_name);
     void WriteCoordinates(std::ofstream& _com_file, std::vector<QMAtom*>& qmatoms);
     void WriteECP(std::ofstream& _com_file, std::vector<QMAtom*>& qmatoms);
-<<<<<<< HEAD
-    void WriteBackgroundCharges(std::vector<xtp::PolarSeg*> PolarSegments);
-=======
     void WriteBackgroundCharges();
     
     void WriteChargeOption();
->>>>>>> 6201e219
 };
 
 
