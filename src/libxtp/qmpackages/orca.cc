--- conflicted
+++ resolved
@@ -306,10 +306,6 @@
 
             
             _crg_file << _total_background << endl;
-<<<<<<< HEAD
-            
-=======
->>>>>>> 2e0ee977
             boost::format fmt("%1$+1.7f %2$+1.7f %3$+1.7f %4$+1.7f");
             //now write
             for (it = segments.begin(); it < segments.end(); it++) {
