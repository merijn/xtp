/* 
 *            Copyright 2009-2016 The VOTCA Development Team
 *                       (http://www.votca.org)
 *
 *      Licensed under the Apache License, Version 2.0 (the "License")
 *
 * You may not use this file except in compliance with the License.
 * You may obtain a copy of the License at
 *
 *              http://www.apache.org/licenses/LICENSE-2.0
 *
 * Unless required by applicable law or agreed to in writing, software
 * distributed under the License is distributed on an "AS IS" BASIS,
 * WITHOUT WARRANTIES OR CONDITIONS OF ANY KIND, either express or implied.
 * See the License for the specific language governing permissions and
 * limitations under the License.
 *
 */

#ifndef __VOTCA_XTP_CPMD_H
#define	__VOTCA_XTP_CPMD_H


#include <votca/ctp/apolarsite.h>
#include <votca/xtp/qmpackage.h>

#include <string> 



namespace votca { namespace xtp {
/**
    \brief Wrapper for the CPMD program
 
    The Cpmd class executes the CPMD package 
    and extracts information from its log and io files
    
*/
    
    namespace CTP = votca::ctp;
class Cpmd : public XQMPackage
{
public:   

   std::string getPackageName() { return "cpmd"; }

   void Initialize( Property *options );

   /* Writes CPMD input file with coordinates of segments
    * and a guess for the dimer (if requested) constructed from the
    * monomer orbitals
    */
   bool WriteInputFile( std::vector< CTP::Segment* > segments, Orbitals* orbitals_guess = NULL);
   
   bool WriteShellScript();

   bool Run();

   void CleanUp();
   
   bool CheckLogFile();

   bool ParseLogFile( Orbitals* _orbitals );

   bool ParseOrbitalsFile( Orbitals* _orbitals ){return true;};
   
<<<<<<< HEAD
=======
   bool ConvertToGW( Orbitals* _orbitals ){
       LOG(CTP::logDEBUG, *_pLog) << "CPMD: ConvertToGW is  not implemented." << flush;
       throw std::runtime_error("Not implemented ConvertToGW");
   };
>>>>>>> 5889df7b
      
   std::string getScratchDir( ) { return _scratch_dir; }
   
   bool loadMatrices(Orbitals * _orbitals);
   
   ~Cpmd(){
       //free the memory
       if(_ZV!=NULL)
       {
           delete[] _ZV;
           delete[] _NA;
           delete[] _NUMAOR;
       }
   };
   
private:  

    std::string                              _shell_file_name;
    std::string                              _chk_file_name;
    std::string                              _scratch_dir;
    std::string                              _input_vxc_file_name;    
    std::string                              _cleanup;
    std::string                              _vdWfooter;
    
    
    bool _rsrt;             //have data from previous run of CPMD we want to reuse
    bool _optWF;            //optimize wavefunction
    bool _elpot;            //calculate and output electrostatic potential (needs conversion with cpmd2cube.x)
    bool _projectWF;        //project wavefunction onto localized atomic orbitals
    bool _popAnalysis;      //do population analysis, required to extract WF coefficients in atomic basis
    bool _getMat;           //get density and overlap matrices, requires _popAnalysis and _projectWF
    double _pwCutoff;       //plane wave cutoff (in Ry)
    double _convCutoff;     //cutoff for MO convergence
    int _symmetry;          //symmetry number (0=isolated, 1=simple cubic, 2=FCC, 3=BCC, ... check CPMD manual under "SYMETRY")
    std::string _cell;      //cell dimensions, check CPMD manual under "CELL"
    std::string _functional;//BLYP, B3LYP, HCTH, LDE, etc.
    std::string _rsrt_kwds; //what parts to reuse from previous run
    std::string _pplib_path;//full path to the pseudopotential library of CPMD
    
    
    std::map<std::string,std::string> _ppFileNames;   //pseudopotential file names indexed by element name
    std::map<std::string,std::string> _ppLData;       //LMAX, LOC and SKIP data for pseudopotential file
    std::map<std::string,int> _nAtomsOfElement;       //number of atoms of element indexed by element name
    list<std::string> _elements;                      //keeps track of element names and their order in CPMD
    
    int _NSP;                    
    double *_ZV;             //core charge
    int *_NA, *_NUMAOR;
    
    
    ub::symmetric_matrix<double>            _overlap; //overlap matrix, from OVERLAP file
    ub::symmetric_matrix<double>            _density; //density matrix, calculated here
    ub::matrix<double>                      _coefs;   //coefficients of MOs expressed in basis set, from WFNCOEF
    

    int NumberOfElectrons( std::string _line ); 
    int BasisSetSize( std::string _line ); 
    int EnergiesFromLog( std::string _line, std::ifstream inputfile ); 
    std::string FortranFormat( const double &number );
    int NumbfQC( std::string _shell_type);
    int NumbfGW( std::string _shell_type);
    int NumbfQC_cart( std::string _shell_type);
    void WriteBasisSet(std::vector<CTP::Segment* > segments, ofstream &_com_file);

    
    
};


}}

#endif	/* __VOTCA_XTP_CPMD_H */
<|MERGE_RESOLUTION|>--- conflicted
+++ resolved
@@ -64,13 +64,10 @@
 
    bool ParseOrbitalsFile( Orbitals* _orbitals ){return true;};
    
-<<<<<<< HEAD
-=======
    bool ConvertToGW( Orbitals* _orbitals ){
        LOG(CTP::logDEBUG, *_pLog) << "CPMD: ConvertToGW is  not implemented." << flush;
        throw std::runtime_error("Not implemented ConvertToGW");
    };
->>>>>>> 5889df7b
       
    std::string getScratchDir( ) { return _scratch_dir; }
    
