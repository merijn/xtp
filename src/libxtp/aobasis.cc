/*
 *            Copyright 2009-2018 The VOTCA Development Team
 *                       (http://www.votca.org)
 *
 *      Licensed under the Apache License, Version 2.0 (the "License")
 *
 * You may not use this file except in compliance with the License.
 * You may obtain a copy of the License at
 *
 *              http://www.apache.org/licenses/LICENSE-2.0
 *
 * Unless required by applicable law or agreed to in writing, software
 * distributed under the License is distributed on an "AS IS" BASIS,
 * WITHOUT WARRANTIES OR CONDITIONS OF ANY KIND, either express or implied.
 * See the License for the specific language governing permissions and
 * limitations under the License.
 *
 */
#include "votca/xtp/aobasis.h"
#include "votca/xtp/aoshell.h"
#include "votca/xtp/qmatom.h"
#include "votca/tools/elements.h"
#include "votca/xtp/aomatrix.h"
#include <votca/tools/constants.h>




namespace votca { namespace xtp {

 AOBasis::~AOBasis() {
        for (AOShell* shell:_aoshells) delete shell;
        _aoshells.clear();
         }

AOShell* AOBasis::addShell( const Shell& shell, const QMAtom& atom, int startIndex ){
        AOShell* aoshell = new AOShell( shell, atom, startIndex );
        _aoshells.push_back(aoshell);
        return aoshell;
        }

AOShell* AOBasis::addECPShell( const Shell& shell, const QMAtom& atom, int startIndex, bool nonlocal ){
        AOShell* aoshell = new AOShell( shell, atom, startIndex,nonlocal );
        _aoshells.push_back(aoshell);
        return aoshell;
        }

void AOBasis::ReorderMOs(Eigen::MatrixXd &v, const std::string& start, const std::string& target) {

    if (start == target) {
        return;
    }
    
    if(target=="orca" || target=="nwchem"){
        std::vector<int> multiplier = getMultiplierVector(target,start);
        // and reorder rows of _orbitals->_mo_coefficients() accordingly
        MultiplyMOs(v, multiplier);
    }

    // get reordering vector _start -> target
    std::vector<int> order = getReorderVector(start, target);
    
    // Sanity check
    if (v.rows() != int(order.size())) {
        std::cerr << "Size mismatch in ReorderMOs" << v.rows() << ":" << order.size() << std::endl;
        throw std::runtime_error("Abort!");
    }

    // actual swapping of coefficients
    for (unsigned _i_orbital = 0; _i_orbital < v.cols(); _i_orbital++) {
        for (unsigned s = 1, d; s < order.size(); ++s) {
            for (d = order[s]; d < s; d = order[d]) {
                ;
            }
            if (d == s) while (d = order[d], d != s) std::swap(v(s,_i_orbital), v(d,_i_orbital));
        }
    }

    // NWChem has some strange minus in d-functions
    if (start == "nwchem" || start == "orca") {
        std::vector<int> multiplier = getMultiplierVector(start, target);
        // and reorder rows of _orbitals->_mo_coefficients() accordingly
        MultiplyMOs(v, multiplier);
    }
    return;
}

void AOBasis::ReorderMatrix(Eigen::MatrixXd &v,const std::string& start,const std::string& target ){
    if (start==target){
        return;
    }
    std::vector<int> order = getReorderVector(start, target);
    std::vector<int> multiplier=getMultiplierVector(start,target);
    
     if (v.cols() != int(order.size())) {
        std::cerr << "Size mismatch in ReorderMatrix" << v.cols() << ":" << order.size() << std::endl;
        throw std::runtime_error("Abort!");
    }

    if (start != "xtp") {
      std::vector<int>newmultiplier=std::vector<int>(multiplier.size());
      for(unsigned i=0;i<newmultiplier.size();i++){
        newmultiplier[i]=multiplier[order[i]];
      }
    multiplier=newmultiplier;
    }
    
    Eigen::MatrixXd temp=v;
    for(unsigned i=0;i<temp.cols();i++){
        int i_index=order[i];
        for(unsigned j=0;j<temp.rows();j++){
            int j_index=order[j];
            v(i_index,j_index)=multiplier[i]*multiplier[j]*temp(i,j);
        }
    }
    
    return;
}


void AOBasis::MultiplyMOs(Eigen::MatrixXd &v, std::vector<int> const &multiplier )  {
          // Sanity check
          if ( v.cols() != int(multiplier.size()) ) {
              std::cerr << "Size mismatch in MultiplyMOs" << v.cols() << ":" << multiplier.size() << std::endl;
              throw std::runtime_error( "Abort!");
          }
          for ( unsigned _i_basis = 0; _i_basis < v.cols(); _i_basis++ ){
            for ( unsigned _i_orbital = 0; _i_orbital < v.rows(); _i_orbital++ ){               
                   v(_i_basis ,_i_orbital) = multiplier[_i_basis] * v(_i_basis,_i_orbital  );
               }
           }
          return;
    }


    //this is for gaussian only to transform from gaussian ordering cartesian to gaussian spherical
    Eigen::MatrixXd AOBasis::getTransformationCartToSpherical(const std::string& package) {
      Eigen::MatrixXd _trafomatrix;
      if (package != "gaussian") {
        std::cout << " I should not have been called, will do nothing! " << std::endl;
      } else {
        // go through basisset, determine function sizes
        int _dim_sph = 0;
        int _dim_cart = 0;
        for (const AOShell* shell:(*this)) {
          const std::string& _type = shell->getType();

          _dim_sph += NumFuncShell(_type);
          _dim_cart += NumFuncShell_cartesian(_type);

        }
        _trafomatrix = Eigen::MatrixXd::Zero(_dim_sph, _dim_cart);

        int _row_start = 0;
        int _col_start = 0;
         for (const AOShell* shell:(*this)) {
          const std::string& _type = shell->getType();
          int _row_end = _row_start + NumFuncShell(_type);
          int _col_end = _col_start + NumFuncShell_cartesian(_type);
          Eigen::Block<Eigen::MatrixXd> block = _trafomatrix.block(_row_start, _col_start, NumFuncShell(_type), NumFuncShell_cartesian(_type));
          addTrafoCartShell(shell, block);
          _row_start = _row_end;
          _col_start = _col_end;

        }
      }
      return _trafomatrix;
    }


void AOBasis::addTrafoCartShell( const AOShell* shell , Eigen::Block<Eigen::MatrixXd>& _submatrix ){

    // fill _local according to _lmax;
    int _lmax = shell->getLmax();
    std::string _type = shell->getType();

    int _sph_size =NumFuncShell( _type ) + OffsetFuncShell( _type );
    int _cart_size = NumFuncShell_cartesian( _type ) + OffsetFuncShell_cartesian( _type )  ;
    Eigen::MatrixXd _local = Eigen::MatrixXd::Zero(_sph_size,_cart_size);

    // s-functions
    _local(0,0) = 1.0; // s
    // p-functions
    if ( _lmax > 0 ){
        _local(1,1) = 1.0;
        _local(2,2) = 1.0;
        _local(3,3) = 1.0;
    }
    // d-functions
    if ( _lmax > 1 ){
        _local(4,4) = -0.5;             // d3z2-r2 (dxx)
        _local(4,5) = -0.5;             // d3z2-r2 (dyy)
        _local(4,6) =  1.0;             // d3z2-r2 (dzz)
        _local(5,8) =  1.0;             // dxz
        _local(6,9) =  1.0;             // dyz
        _local(7,4) = 0.5*sqrt(3.0);    // dx2-y2 (dxx)
        _local(7,5) = -_local(7,4);      // dx2-y2 (dyy)
        _local(8,7) = 1.0;              // dxy
     }
    if ( _lmax > 2 ){
        std::cerr << " Gaussian input with f- functions or higher not yet supported!" << std::endl;
        exit(1);
    }
    // now copy to _trafo
    for ( int _i_sph = 0 ; _i_sph < NumFuncShell( _type ) ; _i_sph++ ){
        for  ( int _i_cart = 0 ; _i_cart < NumFuncShell_cartesian( _type ) ; _i_cart++ ){


            _submatrix( _i_sph , _i_cart ) = _local( _i_sph + OffsetFuncShell( _type ) , _i_cart +  OffsetFuncShell_cartesian( _type ) );

        }
    }
    return;
}

std::vector<int> AOBasis::getMultiplierVector( const std::string& start, const std::string& target){
    std::vector<int> multiplier;
    multiplier.reserve(_AOBasisSize);
    std::string s;
    std::string t;
    if(start=="xtp"){
      s=target;
      t=start;
    }else{
      s=start;
      t=target;
    }
    // go through basisset
    for (const AOShell* shell:(*this)) { 
        addMultiplierShell(  s, t, shell->getType(), multiplier );
    }
    return multiplier;
    }

void AOBasis::addMultiplierShell(const std::string& start, const std::string& target, const std::string& shell_type, std::vector<int>& multiplier) {
//multipliers were all found using code, hard to establish

    if (target == "xtp") {
        // current length of vector
        //int _cur_pos = multiplier.size() - 1;

        // single type shells defined here
        if (shell_type.length() == 1) {
            if (shell_type == "S") {
                multiplier.push_back(1);
            }
            else if (shell_type == "P") {
                multiplier.push_back(1);
                multiplier.push_back(1);
                multiplier.push_back(1);
            }
            else if (shell_type == "D") {
                if (start == "nwchem") {
                    multiplier.push_back(1);
                    multiplier.push_back(1);
                    multiplier.push_back(-1);
                    multiplier.push_back(1);
                    multiplier.push_back(1);
                } else if (start == "orca"){
                    multiplier.push_back(1);
                    multiplier.push_back(1);
                    multiplier.push_back(1);
                    multiplier.push_back(1);
                    multiplier.push_back(1);
                } else {
                    std::cerr << "Tried to get multipliers d-functions from package " << start << ".";
                    throw std::runtime_error("Multiplication not implemented yet!");
                }
            }
            else if (shell_type == "F") {
                if ( start == "orca" ){
                    multiplier.push_back(1);
                    multiplier.push_back(1);
                    multiplier.push_back(1);
                    multiplier.push_back(1);
                    multiplier.push_back(1);
                    multiplier.push_back(-1);
                    multiplier.push_back(-1);

                }else if (start == "nwchem"){
                    multiplier.push_back(1);
                    multiplier.push_back(1);
                    multiplier.push_back(-1);
                    multiplier.push_back(+1);
                    multiplier.push_back(+1);
                    multiplier.push_back(+1);
                    multiplier.push_back(-1);
                } else {
                std::cerr << "Tried to get multipliers f-functions from package " << start << ".";
                throw std::runtime_error("Multiplication not implemented yet!");
                }
            }
            else if (shell_type == "G") {
                if ( start == "orca" ){
                    //Not checked yet
                    multiplier.push_back(1);
                    multiplier.push_back(1);
                    multiplier.push_back(1);
                    multiplier.push_back(1);
                    multiplier.push_back(1);
                    multiplier.push_back(-1);
                    multiplier.push_back(-1);
                    multiplier.push_back(-1);
                    multiplier.push_back(-1);

                } else {
                std::cerr << "Tried to get multipliers g-functions from package " << start << ".";
                throw std::runtime_error("Multiplication not implemented yet!");
                }
            }else{
                std::cerr << "Tried to get multipliers h-functions . ";
                throw std::runtime_error("Multiplication not implemented yet!");
            }
        } else {
            // for combined shells, iterate over all contributions
            //_nbf = 0;
            for (unsigned i = 0; i < shell_type.length(); ++i) {
                std::string local_shell = std::string(shell_type, i, 1);
                addMultiplierShell(start, target, local_shell, multiplier);
            }
        }
    } else {

        std::cerr << "Tried to reorder functions (multiplier)  from " << start << " to " << target << std::endl;
        throw std::runtime_error("Reordering not implemented yet!");


    }
    return;
}


std::vector<int>  AOBasis::getReorderVector(const std::string& start,const std::string& target){
    std::vector<int> neworder;
    neworder.reserve(_AOBasisSize);
    std::string s;
    std::string t;
    if(start=="xtp"){
      s=target;
      t=start;
    }else{
      s=start;
      t=target;
    }
    // go through basisset
     for (const AOShell* shell:(*this)) {
        addReorderShell( s, t, shell->getType(), neworder );
    }
     if(start=="xtp"){
       neworder=invertOrder(neworder);
     } 
    return neworder;
}

std::vector<int> AOBasis::invertOrder(const std::vector<int>& order ){
 
    std::vector<int>neworder=std::vector<int>(order.size());
    for(unsigned i=0;i<order.size();i++){
        neworder[order[i]]=int(i);
    }
    return neworder;
    }

    void AOBasis::addReorderShell(const std::string& start, const std::string& target, const std::string& shell_type, std::vector<int>& order) {
        //Reordering is given by email from gaussian, orca output MOs, and http://www.nwchem-sw.org/index.php/Release66:Basis for nwchem
        
      // current length of vector

      int _cur_pos = order.size() - 1;

      if (target == "xtp") {
        // single type shells defined here
        if (shell_type.length() == 1) {
          if (shell_type == "S") {
            order.push_back(_cur_pos + 1);
          }//for S

            //votca order is z,y,x e.g. Y1,0 Y1,-1 Y1,1
          else if (shell_type == "P") {
            if (start == "orca") {
                //orca order is z,x,y Y1,0,Y1,1,Y1,-1
              order.push_back(_cur_pos + 1);
              order.push_back(_cur_pos + 3);
              order.push_back(_cur_pos + 2);
            } else if (start == "gaussian" || start == "nwchem") {
                //nwchem gaussian x,y,z Y1,1 Y1,-1 Y1,0
              order.push_back(_cur_pos + 3);
              order.push_back(_cur_pos + 2);
              order.push_back(_cur_pos + 1);
            } else if (start == "votca") {//for usage with old orb files
                 //old votca x,y,z Y1,1 Y1,-1 Y1,0
              order.push_back(_cur_pos + 3);
              order.push_back(_cur_pos + 2);
              order.push_back(_cur_pos + 1);
            } else {
              std::cerr << "Tried to reorder p-functions from package " << start << ".";
              throw std::runtime_error("Reordering not implemented yet!");
            }
          }//for P
            //votca order is d3z2-r2 dyz dxz dxy dx2-y2 e.g. Y2,0 Y2,-1 Y2,1 Y2,-2 Y2,2
          else if (shell_type == "D") {
            //orca order is d3z2-r2 dxz dyz dx2-y2 dxy e.g. Y2,0 Y2,1 Y2,-1 Y2,2 Y2,-2
            if (start == "gaussian" || start == "orca") {
              order.push_back(_cur_pos + 1);
              order.push_back(_cur_pos + 3);
              order.push_back(_cur_pos + 2);
              order.push_back(_cur_pos + 5);
              order.push_back(_cur_pos + 4);
            } else if (start == "nwchem") {
              // nwchem order is dxy dyz d3z2-r2 -dxz dx2-y2, e.g. Y2,-2 Y2,-1 Y2,0 Y2,1 Y2,2 
              order.push_back(_cur_pos + 4);
              order.push_back(_cur_pos + 2);
              order.push_back(_cur_pos + 1);
              order.push_back(_cur_pos + 3);
              order.push_back(_cur_pos + 5);
            } else if (start == "votca") { //for usage with old orb files
              order.push_back(_cur_pos + 3);
              order.push_back(_cur_pos + 2);
              order.push_back(_cur_pos + 4);
              order.push_back(_cur_pos + 1);
              order.push_back(_cur_pos + 5);
            } else {
              std::cerr << "Tried to reorder d-functions from package " << start << ".";
              throw std::runtime_error("Reordering not implemented yet!");
            }
          } else if (shell_type == "F") {
               //ordering for votca is Yl,0 Yl,-1 Yl,1 ......Yl,-m Yl,m
            if (start == "gaussian" || start == "orca") {
                //ordering for gaussian and orca is Yl,0 Yl,1 Yl,-1 ......Yl,m Yl,-m
              order.push_back(_cur_pos + 1);
              order.push_back(_cur_pos + 3);
              order.push_back(_cur_pos + 2);
              order.push_back(_cur_pos + 5);
              order.push_back(_cur_pos + 4);
              order.push_back(_cur_pos + 7);
              order.push_back(_cur_pos + 6);
            } else if (start == "nwchem") {
                //ordering for nwchem is fxxy-yyy, fxyz,fyzz-xxy-yyy,fzzz-xxz-yyz,f-xzz+xxx+xyy,fxxz-yyz,fxyy-xxx
                // e.g. Y3,-3 Y3,-2 Y3,-1 Y3,0 Y3,1 Y3,2 Y3,3
              order.push_back(_cur_pos + 6);
              order.push_back(_cur_pos + 4);
              order.push_back(_cur_pos + 2);
              order.push_back(_cur_pos + 1);
              order.push_back(_cur_pos + 3);
              order.push_back(_cur_pos + 5);
              order.push_back(_cur_pos + 7);
            } else {
              std::cerr << "Tried to reorder f-functions from package " << start << ".";
              throw std::runtime_error("Reordering not implemented yet!");
            }
          }else if (shell_type == "G") {
               //ordering for votca is Yl,0 Yl,-1 Yl,1 ......Yl,-m Yl,m
            if (start == "gaussian" || start == "orca") {
                 //ordering for gaussian and orca is Yl,0 Yl,1 Yl,-1 ......Yl,m Yl,-m
              order.push_back(_cur_pos + 1);
              order.push_back(_cur_pos + 3);
              order.push_back(_cur_pos + 2);
              order.push_back(_cur_pos + 5);
              order.push_back(_cur_pos + 4);
              order.push_back(_cur_pos + 7);
              order.push_back(_cur_pos + 6);
              order.push_back(_cur_pos + 9);
              order.push_back(_cur_pos + 8);
            }else  {
              std::cerr << "Tried to reorder g-functions from package " << start << ".";
              throw std::runtime_error("Reordering not implemented");
            }
          }else {
            std::cerr << "Tried to reorder functions  of shell type " << shell_type << std::endl;
            throw std::runtime_error("Reordering not implemented");
          }
        } else {
          // for combined shells, iterate over all contributions
          //_nbf = 0;
          for (unsigned i = 0; i < shell_type.length(); ++i) {
            std::string local_shell = std::string(shell_type, i, 1);
            this->addReorderShell(start, target, local_shell, order);
          }
        }

      } else {
        std::cerr << "Tried to reorder functions (neworder) from " << start << " to " << target << std::endl;
        throw std::runtime_error("Reordering not implemented yet!");
      }
      return;
    }

    const std::vector<const AOShell*> AOBasis::getShellsperAtom(int AtomId)const {
      std::vector<const AOShell*> result;
      for (const auto& aoshell : _aoshells) {
        if (aoshell->_atomindex == AtomId) {
          result.push_back(aoshell);
        }
      }
      return result;
    }

    int AOBasis::getFuncperAtom(int AtomId) const {
      int number = 0;
      for (const auto& aoshell : _aoshells) {
        if (aoshell->_atomindex == AtomId) {
          number += aoshell->_numFunc;
        }
      }
      return number;
    }

<<<<<<< HEAD
    void AOBasis::AOBasisFill(const BasisSet& bs, std::vector<QMAtom* > _atoms, int _fragbreak) {
      tools::Elements elementinfo;
      std::vector<QMAtom* > ::iterator ait;
      _AOBasisSize = 0;
      _AOBasisFragA = 0;
      _AOBasisFragB = 0;
      // loop over atoms
      for (QMAtom* atom : _atoms) {
        const std::string& name = atom->getType();
        atom->nuccharge = elementinfo.getNucCrg(name);
        const Element& element = bs.getElement(name);
        for (Element::ShellIterator its = element.firstShell(); its != element.lastShell(); its++) {
          Shell* shell = (*its);
          int numfuncshell = NumFuncShell(shell->getType());
          AOShell* aoshell = addShell(*shell, *atom, _AOBasisSize);
          _AOBasisSize += numfuncshell;
          for (Shell::GaussianIterator itg = shell->firstGaussian(); itg != shell->lastGaussian(); itg++) {
            GaussianPrimitive* gaussian = *itg;
            aoshell->addGaussian(gaussian->decay, gaussian->contraction);
=======

void AOBasis::AOBasisFill(BasisSet* bs , std::vector<QMAtom* > _atoms, int _fragbreak  ) {
  tools::Elements elementinfo;
  std::vector<QMAtom* > :: iterator ait;

 _AOBasisSize =0;
 _AOBasisFragA=0;
 _AOBasisFragB=0;
 // loop over atoms
 for (ait = _atoms.begin(); ait < _atoms.end(); ++ait) {
    
    const tools::vec& pos=(*ait)->getPos();
    
    // get element type of the atom
    std::string  name = (*ait)->getType();
    //assign its nuclear charge
    (*ait)->nuccharge=elementinfo.getNucCrg(name);
    // get the basis set entry for this element
    Element* element = bs->getElement(name);
    
              // and loop over all shells
    for (Element::ShellIterator its = element->begin(); its != element->end(); its++) {
              Shell* shell = (*its);
              int numfuncshell=NumFuncShell(shell->getType());
              AOShell* aoshell = addShell(shell->getType(), shell->getLmax(), shell->getLmin(), shell->getScale(),
                      numfuncshell, _AOBasisSize, OffsetFuncShell(shell->getType()), pos, name, (*ait)->getAtomID());
              _AOBasisSize += numfuncshell;
              for (Shell::GaussianIterator itg = shell->firstGaussian(); itg != shell->lastGaussian(); itg++) {
                  GaussianPrimitive* gaussian = *itg;
                  aoshell->addGaussian(gaussian->_decay, gaussian->_contraction);
              }
              aoshell->CalcMinDecay();
              aoshell->normalizeContraction();
              
>>>>>>> 74ab0ec9
          }
          aoshell->CalcMinDecay();
          aoshell->normalizeContraction();
        }
        if (atom->getAtomID() < _fragbreak) _AOBasisFragA = _AOBasisSize;
      }

      if (_fragbreak < 0) {
        _AOBasisFragA = _AOBasisSize;
        _AOBasisFragB = 0;
      } else {
        _AOBasisFragB = _AOBasisSize - _AOBasisFragA;
      }
      return;
    }

    void AOBasis::ECPFill(const BasisSet& bs, std::vector<QMAtom* > _atoms) {

<<<<<<< HEAD
      std::vector< QMAtom* > ::iterator ait;
      _AOBasisSize = 0;
      for (QMAtom* atom : _atoms) {
        std::string name = atom->getType();
        if (name == "H" || name == "He") {
          continue;
        }
        const Element& element = bs.getElement(name);
        atom->ecpcharge = element.getNcore();
        int lmax = element.getLmax();
        for (Element::ShellIterator its = element.firstShell(); its != element.lastShell(); its++) {
          Shell* shell = (*its);
          if (shell->getType().size() > 1) {
            throw std::runtime_error("In ecps no combined shells e.g. SP are allowed");
          }
          //Local part is with L=Lmax
          bool nonlocal = false;
          if (shell->getLmax() < lmax) {
            nonlocal = true;
=======
void AOBasis::ECPFill(BasisSet* bs , std::vector<QMAtom* > _atoms  ) {
        
        std::vector< QMAtom* > :: iterator ait;
       _AOBasisSize = 0;
      
       // loop over atoms
       for (ait = _atoms.begin(); ait < _atoms.end(); ++ait) {
          
          // get coordinates of this atom and convert from Angstrom to Bohr
          const tools::vec &pos=(*ait)->getPos();
          // get element type of the atom
          std::string  name = (*ait)->getType();
          // get the basis set entry for this element
          if(name=="H" || name=="He"){continue;}
            Element* element = bs->getElement(name);
            //update nuclear charge of QMAtom
           
            (*ait)->ecpcharge=element->getNcore();
          // and loop over all shells
           
          int lmax=0;
          for (Element::ShellIterator its = element->begin(); its != element->end(); its++) {
               Shell* shell = (*its);
               if(shell->getType().size()>1){
                   throw std::runtime_error("In ecps no combined shells e.g. SP are allowed");
               }
               int l=FindLmax(shell->getType() );
               if (its == element->begin()) lmax = l;
               // first shell is local component, identification my negative angular momentum

                //why is the shell not properly used, apparently it is only used in aoecp.cc and there it is iterated over so l and l make no difference CHECK!!
                   AOShell* aoshell = addShell( shell->getType(),l,l, shell->getScale(), lmax, l, l, pos, name, (*ait)->getAtomID() );
                   _AOBasisSize += NumFuncShell( shell->getType() );
                   for (Shell::GaussianIterator itg = shell->firstGaussian(); itg != shell->lastGaussian(); itg++) {
                      GaussianPrimitive* gaussian = *itg;
                      aoshell->addGaussian(gaussian->_power, gaussian->_decay, gaussian->_contraction);
               }
                   aoshell->CalcMinDecay();
                 
>>>>>>> 74ab0ec9
          }

          AOShell* aoshell = addECPShell(*shell, *atom, _AOBasisSize, nonlocal);
          _AOBasisSize += NumFuncShell(shell->getType());
          for (Shell::GaussianIterator itg = shell->firstGaussian(); itg != shell->lastGaussian(); itg++) {
            GaussianPrimitive* gaussian = *itg;
            aoshell->addGaussian(gaussian->power, gaussian->decay, gaussian->contraction);
          }
          aoshell->CalcMinDecay();
        }
      }
      return;
    }











}}<|MERGE_RESOLUTION|>--- conflicted
+++ resolved
@@ -505,62 +505,23 @@
       return number;
     }
 
-<<<<<<< HEAD
-    void AOBasis::AOBasisFill(const BasisSet& bs, std::vector<QMAtom* > _atoms, int _fragbreak) {
+    void AOBasis::AOBasisFill(const BasisSet& bs, std::vector<QMAtom* >& atoms, int _fragbreak) {
       tools::Elements elementinfo;
       std::vector<QMAtom* > ::iterator ait;
       _AOBasisSize = 0;
       _AOBasisFragA = 0;
       _AOBasisFragB = 0;
       // loop over atoms
-      for (QMAtom* atom : _atoms) {
+      for (QMAtom* atom : atoms) {
         const std::string& name = atom->getType();
-        atom->nuccharge = elementinfo.getNucCrg(name);
+        atom->_nuccharge = elementinfo.getNucCrg(name);
         const Element& element = bs.getElement(name);
-        for (Element::ShellIterator its = element.firstShell(); its != element.lastShell(); its++) {
-          Shell* shell = (*its);
-          int numfuncshell = NumFuncShell(shell->getType());
-          AOShell* aoshell = addShell(*shell, *atom, _AOBasisSize);
+        for (const Shell& shell:element) {
+          int numfuncshell = NumFuncShell(shell.getType());
+          AOShell* aoshell = addShell(shell, *atom, _AOBasisSize);
           _AOBasisSize += numfuncshell;
-          for (Shell::GaussianIterator itg = shell->firstGaussian(); itg != shell->lastGaussian(); itg++) {
-            GaussianPrimitive* gaussian = *itg;
-            aoshell->addGaussian(gaussian->decay, gaussian->contraction);
-=======
-
-void AOBasis::AOBasisFill(BasisSet* bs , std::vector<QMAtom* > _atoms, int _fragbreak  ) {
-  tools::Elements elementinfo;
-  std::vector<QMAtom* > :: iterator ait;
-
- _AOBasisSize =0;
- _AOBasisFragA=0;
- _AOBasisFragB=0;
- // loop over atoms
- for (ait = _atoms.begin(); ait < _atoms.end(); ++ait) {
-    
-    const tools::vec& pos=(*ait)->getPos();
-    
-    // get element type of the atom
-    std::string  name = (*ait)->getType();
-    //assign its nuclear charge
-    (*ait)->nuccharge=elementinfo.getNucCrg(name);
-    // get the basis set entry for this element
-    Element* element = bs->getElement(name);
-    
-              // and loop over all shells
-    for (Element::ShellIterator its = element->begin(); its != element->end(); its++) {
-              Shell* shell = (*its);
-              int numfuncshell=NumFuncShell(shell->getType());
-              AOShell* aoshell = addShell(shell->getType(), shell->getLmax(), shell->getLmin(), shell->getScale(),
-                      numfuncshell, _AOBasisSize, OffsetFuncShell(shell->getType()), pos, name, (*ait)->getAtomID());
-              _AOBasisSize += numfuncshell;
-              for (Shell::GaussianIterator itg = shell->firstGaussian(); itg != shell->lastGaussian(); itg++) {
-                  GaussianPrimitive* gaussian = *itg;
-                  aoshell->addGaussian(gaussian->_decay, gaussian->_contraction);
-              }
-              aoshell->CalcMinDecay();
-              aoshell->normalizeContraction();
-              
->>>>>>> 74ab0ec9
+          for (const GaussianPrimitive& gaussian:shell) {
+            aoshell->addGaussian(gaussian);
           }
           aoshell->CalcMinDecay();
           aoshell->normalizeContraction();
@@ -577,76 +538,31 @@
       return;
     }
 
-    void AOBasis::ECPFill(const BasisSet& bs, std::vector<QMAtom* > _atoms) {
-
-<<<<<<< HEAD
-      std::vector< QMAtom* > ::iterator ait;
+    void AOBasis::ECPFill(const BasisSet& bs, std::vector<QMAtom* >& atoms) {
+
       _AOBasisSize = 0;
-      for (QMAtom* atom : _atoms) {
+      for (QMAtom* atom : atoms) {
         std::string name = atom->getType();
         if (name == "H" || name == "He") {
           continue;
         }
         const Element& element = bs.getElement(name);
-        atom->ecpcharge = element.getNcore();
+        atom->_ecpcharge = element.getNcore();
         int lmax = element.getLmax();
-        for (Element::ShellIterator its = element.firstShell(); its != element.lastShell(); its++) {
-          Shell* shell = (*its);
-          if (shell->getType().size() > 1) {
+        for (const Shell& shell:element) {
+          if (shell.getType().size() > 1) {
             throw std::runtime_error("In ecps no combined shells e.g. SP are allowed");
           }
           //Local part is with L=Lmax
           bool nonlocal = false;
-          if (shell->getLmax() < lmax) {
+          if (shell.getLmax() < lmax) {
             nonlocal = true;
-=======
-void AOBasis::ECPFill(BasisSet* bs , std::vector<QMAtom* > _atoms  ) {
-        
-        std::vector< QMAtom* > :: iterator ait;
-       _AOBasisSize = 0;
-      
-       // loop over atoms
-       for (ait = _atoms.begin(); ait < _atoms.end(); ++ait) {
-          
-          // get coordinates of this atom and convert from Angstrom to Bohr
-          const tools::vec &pos=(*ait)->getPos();
-          // get element type of the atom
-          std::string  name = (*ait)->getType();
-          // get the basis set entry for this element
-          if(name=="H" || name=="He"){continue;}
-            Element* element = bs->getElement(name);
-            //update nuclear charge of QMAtom
-           
-            (*ait)->ecpcharge=element->getNcore();
-          // and loop over all shells
-           
-          int lmax=0;
-          for (Element::ShellIterator its = element->begin(); its != element->end(); its++) {
-               Shell* shell = (*its);
-               if(shell->getType().size()>1){
-                   throw std::runtime_error("In ecps no combined shells e.g. SP are allowed");
-               }
-               int l=FindLmax(shell->getType() );
-               if (its == element->begin()) lmax = l;
-               // first shell is local component, identification my negative angular momentum
-
-                //why is the shell not properly used, apparently it is only used in aoecp.cc and there it is iterated over so l and l make no difference CHECK!!
-                   AOShell* aoshell = addShell( shell->getType(),l,l, shell->getScale(), lmax, l, l, pos, name, (*ait)->getAtomID() );
-                   _AOBasisSize += NumFuncShell( shell->getType() );
-                   for (Shell::GaussianIterator itg = shell->firstGaussian(); itg != shell->lastGaussian(); itg++) {
-                      GaussianPrimitive* gaussian = *itg;
-                      aoshell->addGaussian(gaussian->_power, gaussian->_decay, gaussian->_contraction);
-               }
-                   aoshell->CalcMinDecay();
-                 
->>>>>>> 74ab0ec9
-          }
-
-          AOShell* aoshell = addECPShell(*shell, *atom, _AOBasisSize, nonlocal);
-          _AOBasisSize += NumFuncShell(shell->getType());
-          for (Shell::GaussianIterator itg = shell->firstGaussian(); itg != shell->lastGaussian(); itg++) {
-            GaussianPrimitive* gaussian = *itg;
-            aoshell->addGaussian(gaussian->power, gaussian->decay, gaussian->contraction);
+          }
+
+          AOShell* aoshell = addECPShell(shell, *atom, _AOBasisSize, nonlocal);
+          _AOBasisSize += NumFuncShell(shell.getType());
+         for (const GaussianPrimitive& gaussian:shell) {
+            aoshell->addGaussian(gaussian);
           }
           aoshell->CalcMinDecay();
         }
