/*
 * Copyright 2009-2020 The VOTCA Development Team (http://www.votca.org)
 *
 * Licensed under the Apache License, Version 2.0 (the "License");
 * you may not use this file except in compliance with the License.
 * You may obtain a copy of the License at
 *
 *     http://www.apache.org/licenses/LICENSE-2.0
 *
 * Unless required by applicable law or agreed to in writing, software
 * distributed under the License is distributed on an "AS IS" BASIS,
 * WITHOUT WARRANTIES OR CONDITIONS OF ANY KIND, either express or implied.
 * See the License for the specific language governing permissions and
 * limitations under the License.
 *
 */

// VOTCA includes
#include <votca/tools/constants.h>

// Local VOTCA includes
#include "votca/xtp/geometry_optimization.h"
#include "votca/xtp/gwbseengine.h"
#include "votca/xtp/qmpackagefactory.h"
#include "votca/xtp/segment.h"
#include "votca/xtp/staticregion.h"

// Local private VOTCA includes
#include "dftgwbse.h"

namespace votca {
namespace xtp {

void DftGwBse::ParseOptions(const tools::Property& options) {

  // molecule coordinates
  xyzfile_ = job_name_ + ".xyz";

  // options for dft package
  package_options_ = options.get(".dftpackage");

  // GWBSEENGINE options
  gwbseengine_options_ = options;

  // lets get the archive file name from the xyz file name
  archive_file_ = job_name_ + ".orb";

  // XML OUTPUT
  xml_output_ = job_name_ + "_summary.xml";

  if (options.exists(".mpsfile")) {
    mpsfile_ = options.get(".mpsfile").as<std::string>();
  }

  // check if guess is requested
  if (options.exists(".guess")) {
    guess_file_ = options.get(".guess").as<std::string>();
  }

  // if optimization is chosen, get options for geometry_optimizer
  if (options.exists(".geometry_optimization")) {
    do_optimize_ = true;
    geoopt_options_ = options.get(".geometry_optimization");
  }
}

bool DftGwBse::Run() {

  log_.setReportLevel(Log::current_level);

  log_.setMultithreading(true);
  log_.setCommonPreface("\n... ...");

  // Get orbitals object
  Orbitals orbitals;

  if (!guess_file_.empty()) {
    XTP_LOG(Log::error, log_)
        << "Reading guess from " << guess_file_ << std::flush;
    orbitals.ReadFromCpt(guess_file_);
  } else {
    XTP_LOG(Log::error, log_)
        << "Reading structure from " << xyzfile_ << std::flush;
    orbitals.QMAtoms().LoadFromFile(xyzfile_);
  }

<<<<<<< HEAD
  QMPackageFactory factory;
  std::unique_ptr<QMPackage> qmpackage = factory.Create(_package);
  qmpackage->setLog(&_log);
  qmpackage->Initialize(_package_options);
=======
  std::unique_ptr<QMPackage> qmpackage =
      std::unique_ptr<QMPackage>(QMPackageFactory::QMPackages().Create(
          package_options_.get("name").as<std::string>()));
  qmpackage->setLog(&log_);
  qmpackage->Initialize(package_options_);
>>>>>>> 853ee099
  qmpackage->setRunDir(".");

  if (!mpsfile_.empty()) {
    StaticRegion region(0, log_);
    StaticSegment seg = StaticSegment("", 0);
    seg.LoadFromFile(mpsfile_);
    region.push_back(seg);
    qmpackage->AddRegion(region);
  }

  GWBSEEngine gwbse_engine;
  gwbse_engine.setLog(&log_);
  gwbse_engine.setQMPackage(qmpackage.get());
  gwbse_engine.Initialize(gwbseengine_options_, archive_file_);

  if (do_optimize_) {
    GeometryOptimization geoopt(gwbse_engine, orbitals);
    geoopt.setLog(&log_);
    geoopt.Initialize(geoopt_options_);
    geoopt.Evaluate();
  } else {
    gwbse_engine.ExcitationEnergies(orbitals);
  }

  XTP_LOG(Log::error, log_) << "Saving data to " << archive_file_ << std::flush;
  orbitals.WriteToCpt(archive_file_);

  tools::Property summary = gwbse_engine.ReportSummary();
  if (summary.exists("output")) {  // only do gwbse summary output if we
                                   // actually did gwbse
    XTP_LOG(Log::error, log_)
        << "Writing output to " << xml_output_ << std::flush;
    std::ofstream ofout(xml_output_, std::ofstream::out);
    ofout << (summary.get("output"));
    ofout.close();
  }
  return true;
}

}  // namespace xtp
}  // namespace votca<|MERGE_RESOLUTION|>--- conflicted
+++ resolved
@@ -84,18 +84,10 @@
     orbitals.QMAtoms().LoadFromFile(xyzfile_);
   }
 
-<<<<<<< HEAD
-  QMPackageFactory factory;
-  std::unique_ptr<QMPackage> qmpackage = factory.Create(_package);
-  qmpackage->setLog(&_log);
-  qmpackage->Initialize(_package_options);
-=======
-  std::unique_ptr<QMPackage> qmpackage =
-      std::unique_ptr<QMPackage>(QMPackageFactory::QMPackages().Create(
-          package_options_.get("name").as<std::string>()));
+  std::unique_ptr<QMPackage> qmpackage =QMPackageFactory().Create(
+          package_options_.get("name").as<std::string>());
   qmpackage->setLog(&log_);
   qmpackage->Initialize(package_options_);
->>>>>>> 853ee099
   qmpackage->setRunDir(".");
 
   if (!mpsfile_.empty()) {
