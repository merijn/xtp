/*
 *            Copyright 2009-2020 The VOTCA Development Team
 *                       (http://www.votca.org)
 *
 *      Licensed under the Apache License, Version 2.0 (the "License")
 *
 * You may not use this file except in compliance with the License.
 * You may obtain a copy of the License at
 *
 *              http://www.apache.org/licenses/LICENSE-2.0
 *
 * Unless required by applicable law or agreed to in writing, software
 * distributed under the License is distributed on an "AS IS" BASIS,
 * WITHOUT WARRANTIES OR CONDITIONS OF ANY KIND, either express or implied.
 * See the License for the specific language governing permissions and
 * limitations under the License.
 *
 */

#pragma once
#ifndef VOTCA_XTP_DENSITYANALYSIS_H
#define VOTCA_XTP_DENSITYANALYSIS_H

// Standard includes
#include <cstdio>

// Third party includes
#include <boost/filesystem.hpp>

// Local VOTCA includes
#include "votca/xtp/gyration.h"
#include "votca/xtp/logger.h"

namespace votca {
namespace xtp {

class DensityAnalysis final : public QMTool {
 public:
  std::string Identify() const { return "densityanalysis"; }

 protected:
  void ParseOptions(const tools::Property& user_options);
  bool Run();

 private:
  std::string orbfile_;
  std::string output_file_;
  tools::Property gyration_options_;

  Logger log_;
};

void DensityAnalysis::ParseOptions(const tools::Property& options) {

  orbfile_ = options.ifExistsReturnElseReturnDefault<std::string>(
      ".input", job_name_ + ".orb");

<<<<<<< HEAD
  _gyration_options = options;
=======
  gyration_options_ = options.get(".density2gyration");
>>>>>>> be161bf1
}

bool DensityAnalysis::Run() {
  log_.setReportLevel(Log::current_level);
  log_.setMultithreading(true);

  log_.setCommonPreface("\n... ...");

  Orbitals orbitals;
  XTP_LOG(Log::error, log_)
      << " Loading QM data from " << orbfile_ << std::flush;
  orbitals.ReadFromCpt(orbfile_);

  Density2Gyration density2gyration(log_);
  density2gyration.Initialize(gyration_options_);
  density2gyration.AnalyzeDensity(orbitals);

  return true;
}

}  // namespace xtp
}  // namespace votca

#endif  // VOTCA_XTP_DENSITYANALYSIS_H<|MERGE_RESOLUTION|>--- conflicted
+++ resolved
@@ -55,11 +55,7 @@
   orbfile_ = options.ifExistsReturnElseReturnDefault<std::string>(
       ".input", job_name_ + ".orb");
 
-<<<<<<< HEAD
-  _gyration_options = options;
-=======
   gyration_options_ = options.get(".density2gyration");
->>>>>>> be161bf1
 }
 
 bool DensityAnalysis::Run() {
