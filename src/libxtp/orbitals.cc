/*
 *            Copyright 2009-2018 The VOTCA Development Team
 *                       (http://www.votca.org)
 *
 *      Licensed under the Apache License, Version 2.0 (the "License")
 *
 * You may not use this file except in compliance with the License.
 * You may obtain a copy of the License at
 *
 *              http://www.apache.org/licenses/LICENSE-2.0
 *
 * Unless required by applicable law or agreed to in writing, software
 * distributed under the License is distributed on an "AS IS" BASIS,
 * WITHOUT WARRANTIES OR CONDITIONS OF ANY KIND, either express or implied.
 * See the License for the specific language governing permissions and
 * limitations under the License.
 *
 */

#include "votca/xtp/orbitals.h"
#include "votca/xtp/qmstate.h"
#include <votca/xtp/version.h>
#include <votca/tools/elements.h>
#include <votca/xtp/basisset.h>
#include <votca/xtp/aobasis.h>
#include <stdio.h>
#include <iostream>
#include <iomanip>
#include <fstream>
#include <numeric>



using namespace votca::tools;

namespace votca {
    namespace xtp {

        Orbitals::Orbitals() {

            _basis_set_size = 0;
            _occupied_levels = 0;
            _unoccupied_levels = 0;
            _number_of_electrons = 0;
            _self_energy = 0.0;
            _qm_energy = 0.0;
            _ECP = "";
            _bsetype = "";

            // GW-BSE
            _qpmin = 0;
            _qpmax = 0;
            _qptotal = 0;

            _rpamin = 0;
            _rpamax = 0;

            _ScaHFX = 0.0;

            _bse_cmin = 0;
            _bse_cmax = 0;
            _bse_vmin = 0;
            _bse_vmax = 0;
            _bse_vtotal = 0;
            _bse_ctotal = 0;
            _bse_size = 0;
            _bse_nmax = 0;

        };

        Orbitals::~Orbitals() {
            std::vector< QMAtom* >::iterator it;
            for (it = _atoms.begin(); it != _atoms.end(); ++it) delete *it;
        };

        void Orbitals::setNumberOfLevels(int occupied_levels,int unoccupied_levels) {
            _occupied_levels = occupied_levels;
            _unoccupied_levels = unoccupied_levels;
        }
      
         /**
         *
         * @param _energy_difference [ev] Two levels are degenerate if their energy is smaller than this value
         * @return vector with indices off all aorbitals degenerate to this including itself
         */
        std::vector<int> Orbitals::CheckDegeneracy(int level, double energy_difference)const{
          
          std::vector<int> result=std::vector<int>(0);
          if(level>_mo_energies.size()){
            throw std::runtime_error("Level for degeneracy is higher than maximum level");
          }
          double MOEnergyLevel =_mo_energies(level);

                for (int i =0; i < _mo_energies.size(); ++i) {
                    if (std::abs(_mo_energies(i) - MOEnergyLevel) * tools::conv::hrt2ev < energy_difference) {
                      result.push_back(i);
                    }
                }
          return result;
        }

        std::vector<int> Orbitals::SortEnergies() {
            std::vector<int>index = std::vector<int>(_mo_energies.size());
            std::iota(index.begin(), index.end(), 0);
            std::stable_sort(index.begin(), index.end(), [this](int i1, int i2) {
                return this->MOEnergies()[i1] < this->MOEnergies()[i2];
            });
            return index;
        }

        /// Writes a PDB file
        //TODO move to filewriter PDB

        void Orbitals::WriteXYZ(const std::string& filename, string header) const{
            
          std::ofstream out(filename);
          if (!out.is_open()) {
                throw std::runtime_error("Bad file handle: " + filename);
            }
          out<<_atoms.size()<<endl;
          out<<header<<endl;
          for (const QMAtom* atom:_atoms) {
                const tools::vec pos = atom->getPos() * tools::conv::bohr2ang;
                out<<atom->getType()<<" "<<pos.getX()<<" "<<pos.getY()<<" "<<pos.getZ()<<endl;
          }
          out.close();
          return;
<<<<<<< HEAD
        }

        // Determine ground state density matrix

        Eigen::MatrixXd Orbitals::DensityMatrixGroundState() const{

=======
        }

        Eigen::MatrixXd Orbitals::DensityMatrixFull(const QMState& state) const{
          if(state.isTransition()){
            return this->TransitionDensityMatrix(state);
          }
          Eigen::MatrixXd result=this->DensityMatrixGroundState();
          if(state.Type().isExciton()){
             std::vector< Eigen::MatrixXd > DMAT = DensityMatrixExcitedState(state);
             result=result- DMAT[0] + DMAT[1]; // Ground state + hole_contribution + electron contribution
          }else if(state.Type()==QMStateType::DQPstate){
            Eigen::MatrixXd DMATQP=DensityMatrixQuasiParticle(state);
            if (state.Index() > getHomo()) {
              result+= DMATQP;
            } else {
              result-= DMATQP;
            }
          }else if(state.Type()!=QMStateType::Gstate){
            throw std::runtime_error("DensityMatrixFull does not yet implement QMStateType:"+state.Type().ToLongString());
          }
          return result;
        }
        
        // Determine ground state density matrix

        Eigen::MatrixXd Orbitals::DensityMatrixGroundState() const{
            if (!hasMOCoefficients()) {
                throw std::runtime_error("Orbitals file does not contain MO coefficients");
            }
>>>>>>> d4744c08
            Eigen::MatrixXd occstates = _mo_coefficients.block(0, 0, _mo_coefficients.rows(), _occupied_levels);
            Eigen::MatrixXd dmatGS = 2.0 * occstates * occstates.transpose();
            return dmatGS;
        }

        Eigen::MatrixXd Orbitals::CalculateQParticleAORepresentation() const{
<<<<<<< HEAD
            return _QPdiag_coefficients * _mo_coefficients.block(0, _qpmin, _mo_coefficients.rows(), _qptotal);
=======
          if (!hasQPdiag()) {
                throw std::runtime_error("Orbitals file does not contain QP coefficients");
            }
            return _mo_coefficients.block(0, _qpmin, _mo_coefficients.rows(), _qptotal)*_QPdiag_coefficients;
>>>>>>> d4744c08
        }

        // Determine QuasiParticle Density Matrix

<<<<<<< HEAD
        Eigen::MatrixXd Orbitals::DensityMatrixQuasiParticle(int state) const{
            Eigen::MatrixXd lambda = CalculateQParticleAORepresentation();
            Eigen::MatrixXd dmatQP = lambda.col(state) * lambda.col(state).transpose();
=======
        Eigen::MatrixXd Orbitals::DensityMatrixQuasiParticle(const QMState& state) const{
          if(state.Type()!=QMStateType::PQPstate){
            throw std::runtime_error("State:"+state.ToString()+" is not a quasiparticle state");
          }
            Eigen::MatrixXd lambda = CalculateQParticleAORepresentation();
            Eigen::MatrixXd dmatQP = lambda.col(state.Index()-_qpmin) * lambda.col(state.Index()-_qpmin).transpose();
>>>>>>> d4744c08
            return dmatQP;
        }

        Orbitals::Index2MO Orbitals::BSEIndex2MOIndex()const{
          Index2MO result;
          for (int v = 0; v < _bse_vtotal; v++) {
            for (int c = 0; c < _bse_ctotal; c++) {
              result.I2v.push_back(_bse_vmin + v);
              result.I2c.push_back(_bse_cmin + c);
<<<<<<< HEAD
            }
          }
          return result;
        }

        Eigen::MatrixXd Orbitals::TransitionDensityMatrix(const string& spin, int state) const{
            if (!(spin == "singlet" || spin == "triplet")) {
                throw runtime_error("Spin type not known for density matrix. Available are singlet and triplet");
            }
            const MatrixXfd& _BSECoefs = (spin == "singlet") ? _BSE_singlet_coefficients : _BSE_triplet_coefficients;
            if(_BSECoefs.cols()<state || _BSECoefs.rows()<2){
=======
            }
          }
          return result;
        }

        Eigen::MatrixXd Orbitals::TransitionDensityMatrix(const QMState& state) const{
            if (state.Type() != QMStateType::Singlet) {
                throw runtime_error("Spin type not known for transition density matrix. Available only for singlet");
            }
            const MatrixXfd& BSECoefs = _BSE_singlet_coefficients;
            if(BSECoefs.cols()<state.Index()+1 || BSECoefs.rows()<2){
>>>>>>> d4744c08
                throw runtime_error("Orbitals object has no information about that state");
            }
            Eigen::MatrixXd dmatTS = Eigen::MatrixXd::Zero(_basis_set_size, _basis_set_size);
            // The Transition dipole is sqrt2 bigger because of the spin, the excited state is a linear combination of 2 slater determinants, where either alpha or beta spin electron is excited
            double sqrt2 = sqrt(2.0);
            /*Trying to implement D_{alpha,beta}= sqrt2*sum_{i}^{occ}sum_{j}^{virt}{BSEcoef(i,j)*MOcoef(alpha,i)*MOcoef(beta,j)} */
            // c stands for conduction band and thus virtual orbitals
            // v stand for valence band and thus occupied orbitals
            
            // indexing info BSE vector index to occupied/virtual orbital
            Index2MO index=BSEIndex2MOIndex();

            if (_bsetype == "full") {
                const MatrixXfd& _BSECoefs_AR = _BSE_singlet_coefficients_AR;
#pragma omp parallel for
                for (int a = 0; a < dmatTS.rows(); a++) {
                    for (int b = 0; b < dmatTS.cols(); b++) {
                        for (int i = 0; i < _bse_size; i++) {
                            int occ = index.I2v[i];
                            int virt =index.I2c[i];
<<<<<<< HEAD
                            dmatTS(a, b) += sqrt2 * (_BSECoefs(i, state) + _BSECoefs_AR(i, state)) * _mo_coefficients(a, occ) * _mo_coefficients(b, virt); //check factor 2??
=======
                            dmatTS(a, b) += sqrt2 * (BSECoefs(i, state.Index()) + _BSECoefs_AR(i, state.Index())) * _mo_coefficients(a, occ) * _mo_coefficients(b, virt); //check factor 2??
>>>>>>> d4744c08
                        }
                    }
                }
            } else {

#pragma omp parallel for
                for (int a = 0; a < dmatTS.rows(); a++) {
                    for (int b = 0; b < dmatTS.cols(); b++) {
                        for (int i = 0; i < _bse_size; i++) {
                            int occ = index.I2v[i];
                            int virt =index.I2c[i];
<<<<<<< HEAD
                            dmatTS(a, b) += sqrt2 * _BSECoefs(i, state) * _mo_coefficients(a, occ) * _mo_coefficients(b, virt); //check factor 2??
=======
                            dmatTS(a, b) += sqrt2 * BSECoefs(i, state.Index()) * _mo_coefficients(a, occ) * _mo_coefficients(b, virt); //check factor 2??
>>>>>>> d4744c08
                        }
                    }
                }

            }
            return dmatTS;
        }

<<<<<<< HEAD
        std::vector<Eigen::MatrixXd > Orbitals::DensityMatrixExcitedState(const string& spin, int state) const{
            std::vector<Eigen::MatrixXd > dmat = DensityMatrixExcitedState_R(spin, state);
            if (_bsetype == "full" && spin == "singlet") {
                std::vector<Eigen::MatrixXd > dmat_AR = DensityMatrixExcitedState_AR(spin, state);
=======
        std::vector<Eigen::MatrixXd > Orbitals::DensityMatrixExcitedState(const QMState& state) const{
            std::vector<Eigen::MatrixXd > dmat = DensityMatrixExcitedState_R(state);
            if (_bsetype == "full" && state.Type() == QMStateType::Singlet) {
                std::vector<Eigen::MatrixXd > dmat_AR = DensityMatrixExcitedState_AR(state);
>>>>>>> d4744c08
                dmat[0] -= dmat_AR[0];
                dmat[1] -= dmat_AR[1];
            }
            return dmat;
        }

        // Excited state density matrix

<<<<<<< HEAD
        std::vector<Eigen::MatrixXd> Orbitals::DensityMatrixExcitedState_R(const string& spin, int state) const{
            if (!(spin == "singlet" || spin == "triplet")) {
                throw runtime_error("Spin type not known for density matrix. Available are singlet and triplet");
            }

            const MatrixXfd & BSECoefs = (spin == "singlet") ? _BSE_singlet_coefficients : _BSE_triplet_coefficients;
            if(BSECoefs.cols()<state || BSECoefs.rows()<2){
=======
        std::vector<Eigen::MatrixXd> Orbitals::DensityMatrixExcitedState_R(const QMState& state) const{
            if (!state.Type().isExciton()) {
                throw runtime_error("Spin type not known for density matrix. Available are singlet and triplet");
            }

            const MatrixXfd & BSECoefs = (state.Type() == QMStateType::Singlet) ? _BSE_singlet_coefficients : _BSE_triplet_coefficients;
            if(BSECoefs.cols()<state.Index()+1 || BSECoefs.rows()<2){
>>>>>>> d4744c08
                throw runtime_error("Orbitals object has no information about that state");
            }
            /******
             *
             *    Density matrix for GW-BSE based excitations
             *
             *    - electron contribution
             *      D_ab = \sum{vc} \sum{c'} A_{vc}A_{vc'} mo_a(c)mo_b(c')
             *
             *    - hole contribution
             *      D_ab = \sum{vc} \sum{v'} A_{vc}A_{v'c} mo_a(v)mo_b(v')
             *
             *
             *   more efficient:
             *
             *   - electron contribution
             *      D_ab = \sum{c} \sum{c'} mo_a(c)mo_b(c') [ \sum{v} A_{vc}A_{vc'} ]
             *           = \sum{c} \sum{c'} mo_a(c)mo_b(c') A_{cc'}
             *
             *   - hole contribution
             *      D_ab = \sum{v} \sum{v'} mo_a(v)mo_b(v') [ \sum{c} A_{vc}A_{v'c} ]
             *           = \sum{v} \sum{v'} mo_a(v)mo_b(v') A_{vv'}
             *
             */
            std::vector<Eigen::MatrixXd > dmatEX;
            dmatEX.resize(2);
            dmatEX[0] = Eigen::MatrixXd::Zero(_basis_set_size, _basis_set_size);
            dmatEX[1] = Eigen::MatrixXd::Zero(_basis_set_size, _basis_set_size);
            Index2MO index=BSEIndex2MOIndex();

            // electron assist matrix A_{cc'}
            Eigen::MatrixXd Acc = Eigen::MatrixXd::Zero(_bse_ctotal, _bse_ctotal);
            Eigen::MatrixXd Avv = Eigen::MatrixXd::Zero(_bse_vtotal, _bse_vtotal);

            for (int idx1 = 0; idx1 < _bse_size; idx1++) {
                int v = index.I2v[idx1];
                int c = index.I2c[idx1];
                // electron assist matrix A_{cc'}
#pragma omp parallel for
                for (int c2 = _bse_cmin; c2 <= _bse_cmax; c2++) {
                    int idx2 = (_bse_cmax - _bse_cmin + 1)*(v - _bse_vmin)+(c2 - _bse_cmin);
<<<<<<< HEAD
                    Acc(c - _bse_cmin, c2 - _bse_cmin) += BSECoefs(idx1, state) * BSECoefs(idx2, state);
=======
                    Acc(c - _bse_cmin, c2 - _bse_cmin) += BSECoefs(idx1, state.Index()) * BSECoefs(idx2, state.Index());
>>>>>>> d4744c08
                }

                // hole assist matrix A_{vv'}
#pragma omp parallel for
                for (int v2 = _bse_vmin; v2 <= _bse_vmax; v2++) {
                    int idx2 = (_bse_cmax - _bse_cmin + 1)*(v2 - _bse_vmin)+(c - _bse_cmin);
<<<<<<< HEAD
                    Avv(v - _bse_vmin, v2 - _bse_vmin) += BSECoefs(idx1, state) * BSECoefs(idx2, state);
=======
                    Avv(v - _bse_vmin, v2 - _bse_vmin) += BSECoefs(idx1, state.Index()) * BSECoefs(idx2, state.Index());
>>>>>>> d4744c08
                }
            }

            // hole part as matrix products
            Eigen::MatrixXd occlevels = _mo_coefficients.block(0, _bse_vmin, _mo_coefficients.rows(), _bse_vtotal);
            dmatEX[0] = occlevels * Avv * occlevels.transpose();

            // electron part as matrix products
            Eigen::MatrixXd virtlevels = _mo_coefficients.block(0, _bse_cmin, _mo_coefficients.rows(), _bse_ctotal);
            dmatEX[1] = virtlevels * Acc * virtlevels.transpose();
            return dmatEX;
        }

        // Excited state density matrix

<<<<<<< HEAD
        std::vector<Eigen::MatrixXd > Orbitals::DensityMatrixExcitedState_AR(const string& spin, int state) const{
            if (!(spin == "singlet")) {
=======
        std::vector<Eigen::MatrixXd > Orbitals::DensityMatrixExcitedState_AR(const QMState& state) const{
            if (state.Type() != QMStateType::Singlet) {
>>>>>>> d4744c08
                throw runtime_error("Spin type not known for density matrix. Available is singlet");
            }
            
            const MatrixXfd& BSECoefs_AR = _BSE_singlet_coefficients_AR;
<<<<<<< HEAD
            if(BSECoefs_AR.cols()<state || BSECoefs_AR.rows()<2){
=======
            if(BSECoefs_AR.cols()<state.Index()+1 || BSECoefs_AR.rows()<2){
>>>>>>> d4744c08
                throw runtime_error("Orbitals object has no information about that state");
            }
            /******
             *
             *    Density matrix for GW-BSE based excitations
             *
             *    - electron contribution
             *      D_ab = \sum{vc} \sum{v'} B_{vc}B_{v'c} mo_a(v)mo_b(v')
             *
             *    - hole contribution
             *      D_ab = \sum{vc} \sum{c'} B_{vc}B_{vc'} mo_a(c)mo_b(c')
             *
             *
             *   more efficient:
             *
             *   - electron contribution
             *      D_ab = \sum{v} \sum{v'} mo_a(v)mo_b(v') [ \sum{c} B_{vc}B_{v'c} ]
             *           = \sum{v} \sum{v'} mo_a(v)mo_b(v') B_{vv'}
             *
             *   - hole contribution
             *      D_ab = \sum{c} \sum{c'} mo_a(c)mo_b(c') [ \sum{v} B_{vc}B_{vc'} ]
             *           = \sum{c} \sum{c'} mo_a(c)mo_b(c') B_{cc'}
             *
             */
            std::vector<Eigen::MatrixXd > dmatAR;
            dmatAR.resize(2);
            dmatAR[0] = Eigen::MatrixXd::Zero(_basis_set_size, _basis_set_size);
            dmatAR[1] = Eigen::MatrixXd::Zero(_basis_set_size, _basis_set_size);
            Index2MO index=BSEIndex2MOIndex();

            // hole assist matrix B_{cc'}
            Eigen::MatrixXd Bcc = Eigen::MatrixXd::Zero(_bse_ctotal, _bse_ctotal);
            Eigen::MatrixXd Bvv = Eigen::MatrixXd::Zero(_bse_vtotal, _bse_vtotal);

            for (int idx1 = 0; idx1 < _bse_size; idx1++) {
                int v = index.I2v[idx1];
                int c = index.I2c[idx1];
                // hole assist matrix B_{cc'}
#pragma omp parallel for
                for (int c2 = _bse_cmin; c2 <= _bse_cmax; c2++) {
                    int idx2 = (_bse_cmax - _bse_cmin + 1)*(v - _bse_vmin)+(c2 - _bse_cmin);
<<<<<<< HEAD
                    Bcc(c - _bse_cmin, c2 - _bse_cmin) += BSECoefs_AR(idx1, state) * BSECoefs_AR(idx2, state);
=======
                    Bcc(c - _bse_cmin, c2 - _bse_cmin) += BSECoefs_AR(idx1, state.Index()) * BSECoefs_AR(idx2, state.Index());
>>>>>>> d4744c08
                }

                // electron assist matrix B_{vv'}
#pragma omp parallel for
                for (int v2 = _bse_vmin; v2 <= _bse_vmax; v2++) {
                    int idx2 = (_bse_cmax - _bse_cmin + 1)*(v2 - _bse_vmin)+(c - _bse_cmin);
<<<<<<< HEAD
                    Bvv(v - _bse_vmin, v2 - _bse_vmin) += BSECoefs_AR(idx1, state) * BSECoefs_AR(idx2, state);
=======
                    Bvv(v - _bse_vmin, v2 - _bse_vmin) += BSECoefs_AR(idx1, state.Index()) * BSECoefs_AR(idx2, state.Index());
>>>>>>> d4744c08
                }
            }

            // hole part as matrix products
            Eigen::MatrixXd occlevels = _mo_coefficients.block(0, _bse_vmin, _mo_coefficients.rows(), _bse_vtotal);
            dmatAR[0] = occlevels * Bvv * occlevels.transpose();
            // electron part as matrix products
            Eigen::MatrixXd virtlevels = _mo_coefficients.block(0, _bse_cmin, _mo_coefficients.rows(), _bse_ctotal);
            dmatAR[1] = virtlevels * Bcc * virtlevels.transpose();
            return dmatAR;
        }

        Eigen::VectorXd Orbitals::LoewdinPopulation(const Eigen::MatrixXd & densitymatrix, const Eigen::MatrixXd & overlapmatrix, int frag){

            Eigen::VectorXd fragmentCharges = Eigen::VectorXd::Zero(2);
            Eigen::SelfAdjointEigenSolver<Eigen::MatrixXd> es;
            es.compute(overlapmatrix);
            Eigen::MatrixXd sqrtm1 = es.operatorInverseSqrt();
            Eigen::MatrixXd prodmat = sqrtm1 * densitymatrix*sqrtm1;

            for (int i = 0; i < frag; i++) {
                fragmentCharges(0) += prodmat(i, i);
            }
            for (int i = frag; i < overlapmatrix.rows(); i++) {
                fragmentCharges(1) += prodmat(i, i);
            }

            return fragmentCharges;
        }

        std::vector<double> Orbitals::Oscillatorstrengths() const{
            std::vector<double> oscs;
            int size = _transition_dipoles.size();
            if (size > _BSE_singlet_energies.size()) {
                size = _BSE_singlet_energies.size();
            }
            for (int i = 0; i < size; ++i) {
                double osc = (_transition_dipoles[i] * _transition_dipoles[i]) * 2.0 / 3.0 * (_BSE_singlet_energies(i));
                oscs.push_back(osc);
            }
            return oscs;
        }

<<<<<<< HEAD
        double Orbitals::getTotalExcitedStateEnergy(const string& spintype, int opt_state) const{

            // total energy of the excited state
            double total_energy;
            double omega = 0.0;

            double dft_energy = getQMEnergy();

            if (spintype == "singlet") {
              if(BSESingletEnergies().size()<opt_state){
                throw std::runtime_error("Orbitals::getTotalEnergy You want a singlet which has not been calculated");
              }
                omega = BSESingletEnergies()[opt_state - 1];
            } else if (spintype == "triplet") {
               if(BSETripletEnergies().size()<opt_state){
                throw std::runtime_error("Orbitals::getTotalEnergy You want a triplet which has not been calculated");
              }
                omega = BSETripletEnergies()[opt_state - 1];
=======
        double Orbitals::getTotalStateEnergy(const QMState& state)const{
          double total_energy=getQMEnergy()* tools::conv::ev2hrt;
          if (state.Type()==QMStateType::Gstate){
            return total_energy;
          }
          total_energy+=getExcitedStateEnergy(state);
          return total_energy;
        }
        
        double Orbitals::getExcitedStateEnergy(const QMState& state) const{

            double omega = 0.0;
            if(state.isTransition()){
              throw std::runtime_error("Total Energy does not exist for transition state");
            }

            if (state.Type() == QMStateType::Singlet) {
              if(BSESingletEnergies().size()<state.Index()+1){
                throw std::runtime_error("Orbitals::getTotalEnergy You want "+ state.ToString()+" which has not been calculated");
              }
                omega = BSESingletEnergies()[state.Index()];
            } else if (state.Type() == QMStateType::Triplet) {
               if(BSETripletEnergies().size()<state.Index()+1){
                  throw std::runtime_error("Orbitals::getTotalEnergy You want "+ state.ToString()+" which has not been calculated");
              }
                omega = BSETripletEnergies()[state.Index()];
            } else if (state.Type() == QMStateType::DQPstate) {
               if(this->QPdiagEnergies().size()<state.Index()+1-getGWAmin()){
                  throw std::runtime_error("Orbitals::getTotalEnergy You want "+ state.ToString()+" which has not been calculated");
              }
               return QPdiagEnergies()[state.Index()-getGWAmin()];
            }else if (state.Type() == QMStateType::KSstate) {
               if(this->MOEnergies().size()<state.Index()+1){
                  throw std::runtime_error("Orbitals::getTotalEnergy You want "+ state.ToString()+" which has not been calculated");
              }
               return QPdiagEnergies()[state.Index()];
            }else if (state.Type() == QMStateType::PQPstate) {
               if(this->_QPpert_energies.rows()<state.Index()+1-getGWAmin()){
                  throw std::runtime_error("Orbitals::getTotalEnergy You want "+ state.ToString()+" which has not been calculated");
              }
               return _QPpert_energies(state.Index()-getGWAmin(),3);
>>>>>>> d4744c08
            } else {
                throw std::runtime_error("GetTotalEnergy only knows states:singlet,triplet,KS,DQP,PQP");
            }
<<<<<<< HEAD

            // DFT total energy is stored in eV
            // singlet energies are stored in Hrt...
            return total_energy = dft_energy * tools::conv::ev2hrt + omega; //  e.g. hartree
=======
            return  omega; //  e.g. hartree
>>>>>>> d4744c08
        }
        

        Eigen::VectorXd Orbitals::FragmentNuclearCharges(int frag) const{
         
            if (frag < 0) {
                throw runtime_error("Orbitals::FragmentNuclearCharges Fragment index is smaller than zero");
            }

            Eigen::VectorXd fragmentNuclearCharges = Eigen::VectorXd::Zero(2);
            int id = 0;
            for (const QMAtom* atom :_atoms) {
                id++;
                // get element type and determine its nuclear charge
                double crg = atom->getNuccharge();
                // add to either fragment
                if (id <= frag) {
                    fragmentNuclearCharges(0) += crg;
                } else {
                    fragmentNuclearCharges(1) += crg;
                }
            }
            return fragmentNuclearCharges;
        }
        
        
        void Orbitals::OrderMOsbyEnergy(){
          std::vector<int> sort_index = this->SortEnergies();
          
          Eigen::MatrixXd MOcopy=this->MOCoefficients();
          Eigen::VectorXd Energy=this->MOEnergies();
          
          for(int i=0;i<Energy.size();++i){
            this->MOEnergies()(i)=Energy(sort_index[i]);
          }
          for(int i=0;i<Energy.size();++i){
            this->MOCoefficients().col(i)=MOcopy.col(sort_index[i]);
          }
        }

                /**
         * \brief Guess for a dimer based on monomer orbitals
         *
         * Given two monomer orbitals (A and B) constructs a guess for dimer
         * orbitals: | A 0 | and energies: [EA, EB]
         *           | 0 B |
         */
        void Orbitals::PrepareDimerGuess(const Orbitals& orbitalsA,const Orbitals& orbitalsB) {

            // constructing the direct product orbA x orbB
            int basisA = orbitalsA.getBasisSetSize();
            int basisB = orbitalsB.getBasisSetSize();

            int levelsA = orbitalsA.getNumberOfLevels();
            int levelsB = orbitalsB.getNumberOfLevels();

            int electronsA = orbitalsA.getNumberOfElectrons();
            int electronsB = orbitalsB.getNumberOfElectrons();

            
            this->MOCoefficients() = Eigen::MatrixXd::Zero(basisA + basisB, levelsA + levelsB);

            // AxB = | A 0 |  //   A = [EA, EB]  //
            //       | 0 B |  //                 //
            if(orbitalsA.getDFTbasis()!=orbitalsB.getDFTbasis()){
              throw std::runtime_error("Basissets of Orbitals A and B differ "+orbitalsA.getDFTbasis()+":"+orbitalsB.getDFTbasis());
            }
            this->setDFTbasis(orbitalsA.getDFTbasis());
            if(orbitalsA.getECP()!=orbitalsB.getECP()){
              throw std::runtime_error("ECPs of Orbitals A and B differ "+orbitalsA.getECP()+":"+orbitalsB.getECP());
            }
            this->setECP(orbitalsA.getECP());
            this->setBasisSetSize(basisA + basisB);
            this->setNumberOfLevels(electronsA + electronsB,
                    levelsA + levelsB - electronsA - electronsB);
            this->setNumberOfElectrons(electronsA + electronsB);

            this->MOCoefficients().block(0, 0, basisA, levelsA) = orbitalsA.MOCoefficients();
            this->MOCoefficients().block(basisA, levelsA, basisB, levelsB) = orbitalsB.MOCoefficients();

            Eigen::VectorXd& energies = this->MOEnergies();
            energies.resize(levelsA + levelsB);

            energies.segment(0, levelsA) = orbitalsA.MOEnergies();
            energies.segment(levelsA, levelsB) = orbitalsB.MOEnergies();
            
            this->OrderMOsbyEnergy();
            
            return;
        }
        //TODO move to Filereader
<<<<<<< HEAD

=======
>>>>>>> d4744c08
        void Orbitals::LoadFromXYZ(const std::string& filename) {

            string line;
            std::ifstream in;
            string type;
            in.open(filename.c_str(), std::ios::in);
            if (!in) throw runtime_error(string("Error reading coordinates from: ")
                    + filename);
            int atomCount = 0;
            std::getline(in, line);
            
            Tokenizer tok1(line," \t");
            std::vector<std::string> line1;
            tok1.ToVector(line1);
            if(line1.size()!=1){
              throw std::runtime_error("First line of xyz file should contain number of atoms, nothing else.");
            }
            std::getline(in, line);//Comment line
            
            if (in.is_open()) {
                while (in.good()) {
                    std::getline(in, line);

                    vector< string > split;
                    Tokenizer toker(line, " \t");
                    toker.ToVector(split);
                    if(split.size()<4){continue;}
                    // Interesting information written here: e.g. 'C 0.000 0.000 0.000'
                    string element = split[0];
                    double x = boost::lexical_cast<double>(split[1]);
                    double y = boost::lexical_cast<double>(split[2]);
                    double z = boost::lexical_cast<double>(split[3]);
                    tools::vec pos = tools::vec(x, y, z);
                    AddAtom(atomCount, element, pos * tools::conv::ang2bohr);
                    atomCount++;
                }
            } else {
                throw std::runtime_error("No such file: '" + filename + "'.");
            }
            return;
        }

        void Orbitals::WriteToCpt(const std::string& filename) const{
            CheckpointFile cpf(filename, true);
            WriteToCpt(cpf);
        }

        void Orbitals::WriteToCpt(CheckpointFile f) const{
            std::string name = "QMdata";
            CptLoc orbGr = f.getHandle().createGroup("/" + name);
            WriteToCpt(orbGr);
        }

        void Orbitals::WriteToCpt(CptLoc parent) const{
            try {
                CheckpointWriter w(parent);
                w(XtpVersionStr(), "Version");
                w(_basis_set_size, "basis_set_size");
                w(_occupied_levels, "occupied_levels");
                w(_unoccupied_levels, "unoccupied_levels");
                w(_number_of_electrons, "number_of_electrons");

                w(_mo_energies, "mo_energies");
                w(_mo_coefficients, "mo_coefficients");

                // write qmatoms

                {
                    CptLoc qmAtomsGr = parent.createGroup("qmatoms");
                    size_t count = 0;
                    for (const auto& qma : _atoms) {
                        CptLoc tempLoc = qmAtomsGr.createGroup("atom" + std::to_string(count));
                        qma->WriteToCpt(tempLoc);
                        ++count;
                    }

                }

                w(_qm_energy, "qm_energy");
                w(_qm_package, "qm_package");
                w(_self_energy, "self_energy");

                w(_dftbasis, "dftbasis");
                w(_auxbasis, "auxbasis");

                w(_rpamin, "rpamin");
                w(_rpamax, "rpamax");
                w(_qpmin, "qpmin");
                w(_qpmax, "qpmax");
                w(_bse_vmin, "bse_vmin");
                w(_bse_vmax, "bse_vmax");
                w(_bse_cmin, "bse_cmin");
                w(_bse_cmax, "bse_cmax");

                w(_ScaHFX, "ScaHFX");

                w(_bsetype, "bsetype");
                w(_ECP, "ECP");

                w(_QPpert_energies, "QPpert_energies");
                w(_QPdiag_energies, "QPdiag_energies");

                w(_QPdiag_coefficients, "QPdiag_coefficients");
                w(_eh_t, "eh_t");

                w(_eh_s, "eh_s");

                w(_BSE_singlet_energies, "BSE_singlet_energies");

                w(_BSE_singlet_coefficients, "BSE_singlet_coefficients");

                w(_BSE_singlet_coefficients_AR, "BSE_singlet_coefficients_AR");

                w(_transition_dipoles, "transition_dipoles");

                w(_BSE_triplet_energies, "BSE_triplet_energies");
                w(_BSE_triplet_coefficients, "BSE_triplet_coefficients");

            } catch (H5::Exception& error) {
                throw std::runtime_error(error.getDetailMsg());
            }

        }

        void Orbitals::ReadFromCpt(const std::string& filename) {
            CheckpointFile cpf(filename, false);
            ReadFromCpt(cpf);
        }

        void Orbitals::ReadFromCpt(CheckpointFile f) {
            std::string name = "QMdata";
            CptLoc orbGr = f.getHandle().openGroup("/" + name);
            ReadFromCpt(orbGr);
        }

        void Orbitals::ReadFromCpt(CptLoc parent) {
            try {
                CheckpointReader r(parent);
                r(_basis_set_size, "basis_set_size");
                r(_occupied_levels, "occupied_levels");
                r(_unoccupied_levels, "unoccupied_levels");
                r(_number_of_electrons, "number_of_electrons");

                r(_mo_energies, "mo_energies");
                r(_mo_coefficients, "mo_coefficients");
                // Read qmatoms
                {
                    CptLoc qmAtomsGr = parent.openGroup("qmatoms");
                    size_t count = qmAtomsGr.getNumObjs();
                    if(this->QMAtoms().size()>0){
                      std::vector< QMAtom* >::iterator it;
                      for (it = _atoms.begin(); it != _atoms.end(); ++it) delete *it;
                      _atoms.clear();
                    }

                    for (size_t i = 0; i < count; ++i) {
                        CptLoc tempLoc = qmAtomsGr.openGroup("atom" + std::to_string(i));
                        QMAtom temp;
                        temp.ReadFromCpt(tempLoc);
                        AddAtom(temp);
                    }
                }

                r(_qm_energy, "qm_energy");
                r(_qm_package, "qm_package");
                r(_self_energy, "self_energy");

                r(_dftbasis, "dftbasis");
                r(_auxbasis, "auxbasis");

                r(_rpamin, "rpamin");
                r(_rpamax, "rpamax");
                r(_qpmin, "qpmin");
                r(_qpmax, "qpmax");
                r(_bse_vmin, "bse_vmin");
                r(_bse_vmax, "bse_vmax");
                r(_bse_cmin, "bse_cmin");
                r(_bse_cmax, "bse_cmax");
                _bse_vtotal = _bse_vmax - _bse_vmin + 1;
                _bse_ctotal = _bse_cmax - _bse_cmin + 1;
                _bse_size = _bse_vtotal * _bse_ctotal;

                r(_ScaHFX, "ScaHFX");

                r(_bsetype, "bsetype");
                r(_ECP, "ECP");

                r(_QPpert_energies, "QPpert_energies");
                r(_QPdiag_energies, "QPdiag_energies");

                r(_QPdiag_coefficients, "QPdiag_coefficients");
                r(_eh_t, "eh_t");

                r(_eh_s, "eh_s");

                r(_BSE_singlet_energies, "BSE_singlet_energies");

                r(_BSE_singlet_coefficients, "BSE_singlet_coefficients");

                r(_BSE_singlet_coefficients_AR, "BSE_singlet_coefficients_AR");

                r(_transition_dipoles, "transition_dipoles");

                r(_BSE_triplet_energies, "BSE_triplet_energies");
                r(_BSE_triplet_coefficients, "BSE_triplet_coefficients");

            } catch (H5::Exception& error) {
                throw std::runtime_error(error.getDetailMsg());
            }
        }
    }
}<|MERGE_RESOLUTION|>--- conflicted
+++ resolved
@@ -125,14 +125,6 @@
           }
           out.close();
           return;
-<<<<<<< HEAD
-        }
-
-        // Determine ground state density matrix
-
-        Eigen::MatrixXd Orbitals::DensityMatrixGroundState() const{
-
-=======
         }
 
         Eigen::MatrixXd Orbitals::DensityMatrixFull(const QMState& state) const{
@@ -162,37 +154,26 @@
             if (!hasMOCoefficients()) {
                 throw std::runtime_error("Orbitals file does not contain MO coefficients");
             }
->>>>>>> d4744c08
             Eigen::MatrixXd occstates = _mo_coefficients.block(0, 0, _mo_coefficients.rows(), _occupied_levels);
             Eigen::MatrixXd dmatGS = 2.0 * occstates * occstates.transpose();
             return dmatGS;
         }
 
         Eigen::MatrixXd Orbitals::CalculateQParticleAORepresentation() const{
-<<<<<<< HEAD
-            return _QPdiag_coefficients * _mo_coefficients.block(0, _qpmin, _mo_coefficients.rows(), _qptotal);
-=======
           if (!hasQPdiag()) {
                 throw std::runtime_error("Orbitals file does not contain QP coefficients");
             }
             return _mo_coefficients.block(0, _qpmin, _mo_coefficients.rows(), _qptotal)*_QPdiag_coefficients;
->>>>>>> d4744c08
         }
 
         // Determine QuasiParticle Density Matrix
 
-<<<<<<< HEAD
-        Eigen::MatrixXd Orbitals::DensityMatrixQuasiParticle(int state) const{
-            Eigen::MatrixXd lambda = CalculateQParticleAORepresentation();
-            Eigen::MatrixXd dmatQP = lambda.col(state) * lambda.col(state).transpose();
-=======
         Eigen::MatrixXd Orbitals::DensityMatrixQuasiParticle(const QMState& state) const{
           if(state.Type()!=QMStateType::PQPstate){
             throw std::runtime_error("State:"+state.ToString()+" is not a quasiparticle state");
           }
             Eigen::MatrixXd lambda = CalculateQParticleAORepresentation();
             Eigen::MatrixXd dmatQP = lambda.col(state.Index()-_qpmin) * lambda.col(state.Index()-_qpmin).transpose();
->>>>>>> d4744c08
             return dmatQP;
         }
 
@@ -202,19 +183,6 @@
             for (int c = 0; c < _bse_ctotal; c++) {
               result.I2v.push_back(_bse_vmin + v);
               result.I2c.push_back(_bse_cmin + c);
-<<<<<<< HEAD
-            }
-          }
-          return result;
-        }
-
-        Eigen::MatrixXd Orbitals::TransitionDensityMatrix(const string& spin, int state) const{
-            if (!(spin == "singlet" || spin == "triplet")) {
-                throw runtime_error("Spin type not known for density matrix. Available are singlet and triplet");
-            }
-            const MatrixXfd& _BSECoefs = (spin == "singlet") ? _BSE_singlet_coefficients : _BSE_triplet_coefficients;
-            if(_BSECoefs.cols()<state || _BSECoefs.rows()<2){
-=======
             }
           }
           return result;
@@ -226,7 +194,6 @@
             }
             const MatrixXfd& BSECoefs = _BSE_singlet_coefficients;
             if(BSECoefs.cols()<state.Index()+1 || BSECoefs.rows()<2){
->>>>>>> d4744c08
                 throw runtime_error("Orbitals object has no information about that state");
             }
             Eigen::MatrixXd dmatTS = Eigen::MatrixXd::Zero(_basis_set_size, _basis_set_size);
@@ -247,11 +214,7 @@
                         for (int i = 0; i < _bse_size; i++) {
                             int occ = index.I2v[i];
                             int virt =index.I2c[i];
-<<<<<<< HEAD
-                            dmatTS(a, b) += sqrt2 * (_BSECoefs(i, state) + _BSECoefs_AR(i, state)) * _mo_coefficients(a, occ) * _mo_coefficients(b, virt); //check factor 2??
-=======
                             dmatTS(a, b) += sqrt2 * (BSECoefs(i, state.Index()) + _BSECoefs_AR(i, state.Index())) * _mo_coefficients(a, occ) * _mo_coefficients(b, virt); //check factor 2??
->>>>>>> d4744c08
                         }
                     }
                 }
@@ -263,11 +226,7 @@
                         for (int i = 0; i < _bse_size; i++) {
                             int occ = index.I2v[i];
                             int virt =index.I2c[i];
-<<<<<<< HEAD
-                            dmatTS(a, b) += sqrt2 * _BSECoefs(i, state) * _mo_coefficients(a, occ) * _mo_coefficients(b, virt); //check factor 2??
-=======
                             dmatTS(a, b) += sqrt2 * BSECoefs(i, state.Index()) * _mo_coefficients(a, occ) * _mo_coefficients(b, virt); //check factor 2??
->>>>>>> d4744c08
                         }
                     }
                 }
@@ -276,17 +235,10 @@
             return dmatTS;
         }
 
-<<<<<<< HEAD
-        std::vector<Eigen::MatrixXd > Orbitals::DensityMatrixExcitedState(const string& spin, int state) const{
-            std::vector<Eigen::MatrixXd > dmat = DensityMatrixExcitedState_R(spin, state);
-            if (_bsetype == "full" && spin == "singlet") {
-                std::vector<Eigen::MatrixXd > dmat_AR = DensityMatrixExcitedState_AR(spin, state);
-=======
         std::vector<Eigen::MatrixXd > Orbitals::DensityMatrixExcitedState(const QMState& state) const{
             std::vector<Eigen::MatrixXd > dmat = DensityMatrixExcitedState_R(state);
             if (_bsetype == "full" && state.Type() == QMStateType::Singlet) {
                 std::vector<Eigen::MatrixXd > dmat_AR = DensityMatrixExcitedState_AR(state);
->>>>>>> d4744c08
                 dmat[0] -= dmat_AR[0];
                 dmat[1] -= dmat_AR[1];
             }
@@ -295,15 +247,6 @@
 
         // Excited state density matrix
 
-<<<<<<< HEAD
-        std::vector<Eigen::MatrixXd> Orbitals::DensityMatrixExcitedState_R(const string& spin, int state) const{
-            if (!(spin == "singlet" || spin == "triplet")) {
-                throw runtime_error("Spin type not known for density matrix. Available are singlet and triplet");
-            }
-
-            const MatrixXfd & BSECoefs = (spin == "singlet") ? _BSE_singlet_coefficients : _BSE_triplet_coefficients;
-            if(BSECoefs.cols()<state || BSECoefs.rows()<2){
-=======
         std::vector<Eigen::MatrixXd> Orbitals::DensityMatrixExcitedState_R(const QMState& state) const{
             if (!state.Type().isExciton()) {
                 throw runtime_error("Spin type not known for density matrix. Available are singlet and triplet");
@@ -311,7 +254,6 @@
 
             const MatrixXfd & BSECoefs = (state.Type() == QMStateType::Singlet) ? _BSE_singlet_coefficients : _BSE_triplet_coefficients;
             if(BSECoefs.cols()<state.Index()+1 || BSECoefs.rows()<2){
->>>>>>> d4744c08
                 throw runtime_error("Orbitals object has no information about that state");
             }
             /******
@@ -353,22 +295,14 @@
 #pragma omp parallel for
                 for (int c2 = _bse_cmin; c2 <= _bse_cmax; c2++) {
                     int idx2 = (_bse_cmax - _bse_cmin + 1)*(v - _bse_vmin)+(c2 - _bse_cmin);
-<<<<<<< HEAD
-                    Acc(c - _bse_cmin, c2 - _bse_cmin) += BSECoefs(idx1, state) * BSECoefs(idx2, state);
-=======
                     Acc(c - _bse_cmin, c2 - _bse_cmin) += BSECoefs(idx1, state.Index()) * BSECoefs(idx2, state.Index());
->>>>>>> d4744c08
                 }
 
                 // hole assist matrix A_{vv'}
 #pragma omp parallel for
                 for (int v2 = _bse_vmin; v2 <= _bse_vmax; v2++) {
                     int idx2 = (_bse_cmax - _bse_cmin + 1)*(v2 - _bse_vmin)+(c - _bse_cmin);
-<<<<<<< HEAD
-                    Avv(v - _bse_vmin, v2 - _bse_vmin) += BSECoefs(idx1, state) * BSECoefs(idx2, state);
-=======
                     Avv(v - _bse_vmin, v2 - _bse_vmin) += BSECoefs(idx1, state.Index()) * BSECoefs(idx2, state.Index());
->>>>>>> d4744c08
                 }
             }
 
@@ -384,22 +318,13 @@
 
         // Excited state density matrix
 
-<<<<<<< HEAD
-        std::vector<Eigen::MatrixXd > Orbitals::DensityMatrixExcitedState_AR(const string& spin, int state) const{
-            if (!(spin == "singlet")) {
-=======
         std::vector<Eigen::MatrixXd > Orbitals::DensityMatrixExcitedState_AR(const QMState& state) const{
             if (state.Type() != QMStateType::Singlet) {
->>>>>>> d4744c08
                 throw runtime_error("Spin type not known for density matrix. Available is singlet");
             }
             
             const MatrixXfd& BSECoefs_AR = _BSE_singlet_coefficients_AR;
-<<<<<<< HEAD
-            if(BSECoefs_AR.cols()<state || BSECoefs_AR.rows()<2){
-=======
             if(BSECoefs_AR.cols()<state.Index()+1 || BSECoefs_AR.rows()<2){
->>>>>>> d4744c08
                 throw runtime_error("Orbitals object has no information about that state");
             }
             /******
@@ -441,22 +366,14 @@
 #pragma omp parallel for
                 for (int c2 = _bse_cmin; c2 <= _bse_cmax; c2++) {
                     int idx2 = (_bse_cmax - _bse_cmin + 1)*(v - _bse_vmin)+(c2 - _bse_cmin);
-<<<<<<< HEAD
-                    Bcc(c - _bse_cmin, c2 - _bse_cmin) += BSECoefs_AR(idx1, state) * BSECoefs_AR(idx2, state);
-=======
                     Bcc(c - _bse_cmin, c2 - _bse_cmin) += BSECoefs_AR(idx1, state.Index()) * BSECoefs_AR(idx2, state.Index());
->>>>>>> d4744c08
                 }
 
                 // electron assist matrix B_{vv'}
 #pragma omp parallel for
                 for (int v2 = _bse_vmin; v2 <= _bse_vmax; v2++) {
                     int idx2 = (_bse_cmax - _bse_cmin + 1)*(v2 - _bse_vmin)+(c - _bse_cmin);
-<<<<<<< HEAD
-                    Bvv(v - _bse_vmin, v2 - _bse_vmin) += BSECoefs_AR(idx1, state) * BSECoefs_AR(idx2, state);
-=======
                     Bvv(v - _bse_vmin, v2 - _bse_vmin) += BSECoefs_AR(idx1, state.Index()) * BSECoefs_AR(idx2, state.Index());
->>>>>>> d4744c08
                 }
             }
 
@@ -500,26 +417,6 @@
             return oscs;
         }
 
-<<<<<<< HEAD
-        double Orbitals::getTotalExcitedStateEnergy(const string& spintype, int opt_state) const{
-
-            // total energy of the excited state
-            double total_energy;
-            double omega = 0.0;
-
-            double dft_energy = getQMEnergy();
-
-            if (spintype == "singlet") {
-              if(BSESingletEnergies().size()<opt_state){
-                throw std::runtime_error("Orbitals::getTotalEnergy You want a singlet which has not been calculated");
-              }
-                omega = BSESingletEnergies()[opt_state - 1];
-            } else if (spintype == "triplet") {
-               if(BSETripletEnergies().size()<opt_state){
-                throw std::runtime_error("Orbitals::getTotalEnergy You want a triplet which has not been calculated");
-              }
-                omega = BSETripletEnergies()[opt_state - 1];
-=======
         double Orbitals::getTotalStateEnergy(const QMState& state)const{
           double total_energy=getQMEnergy()* tools::conv::ev2hrt;
           if (state.Type()==QMStateType::Gstate){
@@ -561,18 +458,10 @@
                   throw std::runtime_error("Orbitals::getTotalEnergy You want "+ state.ToString()+" which has not been calculated");
               }
                return _QPpert_energies(state.Index()-getGWAmin(),3);
->>>>>>> d4744c08
             } else {
                 throw std::runtime_error("GetTotalEnergy only knows states:singlet,triplet,KS,DQP,PQP");
             }
-<<<<<<< HEAD
-
-            // DFT total energy is stored in eV
-            // singlet energies are stored in Hrt...
-            return total_energy = dft_energy * tools::conv::ev2hrt + omega; //  e.g. hartree
-=======
             return  omega; //  e.g. hartree
->>>>>>> d4744c08
         }
         
 
@@ -664,10 +553,6 @@
             return;
         }
         //TODO move to Filereader
-<<<<<<< HEAD
-
-=======
->>>>>>> d4744c08
         void Orbitals::LoadFromXYZ(const std::string& filename) {
 
             string line;
