--- conflicted
+++ resolved
@@ -192,20 +192,11 @@
 
 void QMRegion::Reset() {
 
-<<<<<<< HEAD
-  std::string dft_package_name =
-      _dftoptions.get("package.name").as<std::string>();
-  QMPackageFactory factory;
-  _qmpackage = factory.Create(dft_package_name);
-  _qmpackage->setLog(&_log);
-  _qmpackage->Initialize(_dftoptions);
-=======
   std::string dft_package_name = dftoptions_.get("name").as<std::string>();
-  qmpackage_ = std::unique_ptr<QMPackage>(
-      QMPackageFactory::QMPackages().Create(dft_package_name));
+  qmpackage_ = 
+      QMPackageFactory().Create(dft_package_name));
   qmpackage_->setLog(&log_);
   qmpackage_->Initialize(dftoptions_);
->>>>>>> 853ee099
   Index charge = 0;
   if (initstate_.Type() == QMStateType::Electron) {
     charge = -1;
