/* 
 * Copyright 2009-2017 The VOTCA Development Team (http://www.votca.org)
 *
 * Licensed under the Apache License, Version 2.0 (the "License");
 * you may not use this file except in compliance with the License.
 * You may obtain a copy of the License at
 *
 *     http://www.apache.org/licenses/LICENSE-2.0
 *
 * Unless required by applicable law or agreed to in writing, software
 * distributed under the License is distributed on an "AS IS" BASIS,
 * WITHOUT WARRANTIES OR CONDITIONS OF ANY KIND, either express or implied.
 * See the License for the specific language governing permissions and
 * limitations under the License.
 *
 */

#include "kmcmultiple.h"
#include <votca/xtp/gnode.h>
#include <votca/tools/property.h>
#include <votca/tools/constants.h>
#include <boost/format.hpp>
#include <votca/ctp/topology.h>
#include <locale>


using namespace std;

namespace votca {
    namespace xtp {

    


void KMCMultiple::Initialize(tools::Property *options){
    std::string key = "options." + Identify();

    _runtime=options->ifExistsReturnElseThrowRuntimeError<double>(key+".runtime");
    _seed=options->ifExistsReturnElseThrowRuntimeError<int>(key+".seed");
    _numberofcharges=options->ifExistsReturnElseThrowRuntimeError<int>(key+".numberofcharges");
    _injection_name=options->ifExistsReturnElseThrowRuntimeError<std::string>(key+".injectionpattern");
  

        _maxrealtime=options->ifExistsReturnElseReturnDefault<double>(key+".maxrealtime",1E10);
        _trajectoryfile=options->ifExistsReturnElseReturnDefault<std::string>(key+".trajectoryfile","trajectory.csv");
        _temperature=options->ifExistsReturnElseReturnDefault<double>(key+".temperature",300);
        _rates=options->ifExistsReturnElseReturnDefault<std::string>(key+".rates","statefile");
        
     
        _injectionmethod = options->ifExistsReturnElseReturnDefault<std::string>(key+".injectionmethod","random");
	
        if (_injectionmethod != "random"){
	    cout << "WARNING in kmcmultiple: Unknown injection method. It will be set to random injection." << endl;
            _injectionmethod = "random";
        }
         _field = options->ifExistsReturnElseReturnDefault<tools::vec>(key+".field",tools::vec(0,0,0));
       _field *= 10E-9; 
      
	_outputtime = options->ifExistsReturnElseReturnDefault<double>(key+".outputtime",0);
        _timefile = options->ifExistsReturnElseReturnDefault<std::string>(key+".timefile","timedependence.csv");
	
        std::string carriertype=options->ifExistsReturnElseReturnDefault<std::string>(key+".carriertype","e");
        _carriertype=StringtoCarriertype(carriertype);
     
        
        lengthdistribution = options->ifExistsReturnElseReturnDefault<double>(key+".jumplengthdist",0);
        if(lengthdistribution>0){
            dolengthdistributon=true;
        }

        return;
}      
        


void KMCMultiple::RunVSSM(ctp::Topology *top)
{

    int realtime_start = time(NULL);
    cout << endl << "Algorithm: VSSM for Multiple Charges" << endl;
    cout << "number of charges: " << _numberofcharges << endl;
    cout << "number of nodes: " << _nodes.size() << endl;
    
    bool checkifoutput=(_outputtime != 0);
    double nexttrajoutput=0;
//    double nexttrajoutput=_runtime;
    unsigned long maxsteps=_runtime;
    unsigned long outputstep=_outputtime;
    bool stopontime=false;
    

    if(_runtime > 100){ 
        cout << "stop condition: " << maxsteps << " steps." << endl;
        
        if(checkifoutput){
	    cout << "output frequency: ";
            cout << "every " << outputstep << " steps." << endl;
        }
    }
    else{
        stopontime =true;
        cout << "stop condition: " << _runtime << " seconds runtime." << endl;
       
        if(checkifoutput){
	    cout << "output frequency: ";
            cout << "every " << _outputtime << " seconds." << endl;
        }
    }
    cout << "(If you specify runtimes larger than 100 kmcmultiple assumes that you are specifying the number of steps for both runtime and outputtime.)" << endl;
    
    if(!stopontime && _outputtime != 0 && floor(_outputtime) != _outputtime){
        throw runtime_error("ERROR in kmcmultiple: runtime was specified in steps (>100) and outputtime in seconds (not an integer). Please use the same units for both input parameters.");
    }
    
    if(_numberofcharges > _nodes.size()){
        throw runtime_error("ERROR in kmcmultiple: specified number of charges is greater than the number of nodes. This conflicts with single occupation.");
    }

    fstream traj;
    fstream tfile;
    
    if(checkifoutput){   
        
        cout << "Writing trajectory to " << _trajectoryfile << "." << endl; 
        traj.open (_trajectoryfile.c_str(), fstream::out);
    
        traj << "'time[s]'\t";
        traj << "'steps'\t";
        for(unsigned int i=0; i<_numberofcharges; i++){
            traj << "'carrier" << i+1 << "_x'\t";    
            traj << "'carrier" << i+1 << "_y'\t";    
            traj << "'carrier" << i+1 << "_z";    
            if(i<_numberofcharges-1){
                traj << "'\t";
            }
        }
        traj << endl;

        cout << "Writing time dependence of energy and mobility to " << _timefile << "." << endl; 
        tfile.open (_timefile.c_str(), fstream::out);
        tfile << "time[s]\t steps\tenergy_per_carrier[eV]\tmobility[nm**2/Vs]\tdistance_fielddirection[nm]\tdistance_absolute[nm]" << endl;
        
    }

    double absolute_field = tools::abs(_field);

    RandomlyCreateCharges();
    vector<tools::vec> startposition(_numberofcharges,tools::vec(0.0));
  
    vector<int> forbiddennodes;
    vector<int> forbiddendests;
    
    tools::matrix avgdiffusiontensor;
    avgdiffusiontensor.ZeroMatrix();
    
    unsigned long diffusionresolution=1000;
    double simtime = 0.0;
    unsigned long step = 0;
    
    while(((stopontime && simtime < _runtime) || (!stopontime && step < maxsteps))){
        
        if((time(NULL) - realtime_start) > _maxrealtime*60.*60.)
        {
            cout  << endl << "Real time limit of " << _maxrealtime << " hours (" << int(_maxrealtime*60*60 +0.5) <<" seconds) has been reached. Stopping here." << endl << endl;
            break;
        }
        
        double cumulated_rate = 0;
        for(unsigned int i=0; i<_numberofcharges; i++)
        {
            cumulated_rate += _carriers[i]->getCurrentEscapeRate();
        }
        if(cumulated_rate == 0)
        {   // this should not happen: no possible jumps defined for a node
            throw runtime_error("ERROR in kmcmultiple: Incorrect rates in the database file. All the escape rates for the current setting are 0.");
        }
        
        double dt =Promotetime(cumulated_rate);
        
        simtime += dt;
        step++;
        if(tools::globals::verbose) {cout << "simtime += " << dt << endl << endl;}
        
        
        for(unsigned int i=0; i<_numberofcharges; i++)
        {
            _carriers[i]->updateOccupationtime(dt);
        }

        
        ResetForbiddenlist(forbiddennodes);
        bool level1step = true;
        while(level1step){

            // determine which electron will escape
            
            GNode* newnode= NULL;
            Chargecarrier* affectedcarrier=ChooseAffectedCarrier(cumulated_rate); 
            
            if(CheckForbidden(affectedcarrier->getCurrentNodeId(), forbiddennodes)) {continue;}
            
            // determine where it will jump to
            ResetForbiddenlist(forbiddendests);
            while(true){
            // LEVEL 2
                if(tools::globals::verbose) {cout << "There are " <<affectedcarrier->getCurrentNode()->events.size() << " possible jumps for this charge:"; }
              

                GLink* event=ChooseHoppingDest(affectedcarrier->getCurrentNode());
                newnode = _nodes[event->destination];
                if(newnode==affectedcarrier->getCurrentNode()){
                    cout<<event->dr<<endl;
                }

                if(newnode == NULL){
                    if(tools::globals::verbose) {
                        cout << endl << "Node " << affectedcarrier->getCurrentNodeId()+1  << " is SURROUNDED by forbidden destinations and zero rates. "
                                "Adding it to the list of forbidden nodes. After that: selection of a new escape node." << endl; 
                    }
                    AddtoForbiddenlist(affectedcarrier->getCurrentNodeId(), forbiddennodes);
                    break; // select new escape node (ends level 2 but without setting level1step to 1)
                }
                if(tools::globals::verbose) {cout << endl << "Selected jump: " << newnode->id+1 << endl; }
                
                // check after the event if this was allowed
                if(CheckForbidden(newnode->id, forbiddendests)){
                    if(tools::globals::verbose) {cout << "Node " << newnode->id+1  << " is FORBIDDEN. Now selection new hopping destination." << endl; }
                    continue;
                }

                // if the new segment is unoccupied: jump; if not: add to forbidden list and choose new hopping destination
                if(newnode->occupied){
                    if(CheckSurrounded(affectedcarrier->getCurrentNode(), forbiddendests)){
                        if(tools::globals::verbose) {
                            cout << "Node " << affectedcarrier->getCurrentNodeId()+1  << " is SURROUNDED by forbidden destinations. "
                                    "Adding it to the list of forbidden nodes. After that: selection of a new escape node." << endl; 
                        }
                        AddtoForbiddenlist(affectedcarrier->getCurrentNodeId(), forbiddennodes);
                        break; // select new escape node (ends level 2 but without setting level1step to 1)
                    }
                    if(tools::globals::verbose) {cout << "Selected segment: " << newnode->id+1 << " is already OCCUPIED. Added to forbidden list." << endl << endl;}
                    AddtoForbiddenlist(newnode->id, forbiddendests);
                    if(tools::globals::verbose) {cout << "Now choosing different hopping destination." << endl; }
                    continue; // select new destination
                }
                else{
                    affectedcarrier->jumpfromCurrentNodetoNode(newnode);
                    affectedcarrier->dr_travelled +=event->dr;
                    AddtoJumplengthdistro(event,dt);
                    level1step = false;
                    if(tools::globals::verbose) {cout << "Charge has jumped to segment: " << newnode->id+1 << "." << endl;}
                    
                    break; // this ends LEVEL 2 , so that the time is updated and the next MC step started
                }

                if(tools::globals::verbose) {cout << "." << endl;}
            // END LEVEL 2
            }
        // END LEVEL 1
        }    
              
        //outputstuff
        
        if(step%diffusionresolution==0){     
            for(unsigned int i=0; i<_numberofcharges; i++){
                avgdiffusiontensor += (_carriers[i]->dr_travelled)|(_carriers[i]->dr_travelled);
            }
        }
<<<<<<< HEAD

        bool outputsteps=(!stopontime && step%outputstep==0);
        bool outputtime=(stopontime && simtime>nexttrajoutput);
        if(checkifoutput && (outputsteps || outputtime)){
            // write to trajectory file
            nexttrajoutput = simtime + _outputtime;
            traj << simtime << "\t";
            traj << step << "\t";
            for(unsigned int i=0; i<_numberofcharges; i++) {
                traj << startposition[i].getX() + _carriers[i]->dr_travelled.getX() << "\t";
                traj << startposition[i].getY() + _carriers[i]->dr_travelled.getY() << "\t";
                traj << startposition[i].getZ() + _carriers[i]->dr_travelled.getZ();
                if (i<_numberofcharges-1) {
                    traj << "\t";
                }
                else{
                    traj << endl;
                }
            }

            double currentenergy = 0;
            double currentmobility = 0;
            tools::vec dr_travelled_current = tools::vec (0,0,0);
            double dr_travelled_field=0.0;
            tools::vec avgvelocity_current = tools::vec(0,0,0);
            if(absolute_field != 0){
                for(unsigned int i=0; i<_numberofcharges; i++){
                    dr_travelled_current += _carriers[i]->dr_travelled;
                    currentenergy += _carriers[i]->getCurrentEnergy();
=======
        
        
        if(checkifoutput) { 
            bool outputsteps=(!stopontime && step%outputstep==0);
            bool outputtime=(stopontime && simtime>nexttrajoutput);
            if(outputsteps || outputtime){
                // write to trajectory file
                nexttrajoutput = simtime + _outputtime;
                traj << simtime << "\t";
                traj << step << "\t";
                for(unsigned int i=0; i<_numberofcharges; i++) {
                    traj << startposition[i].getX() + _carriers[i]->dr_travelled.getX() << "\t";
                    traj << startposition[i].getY() + _carriers[i]->dr_travelled.getY() << "\t";
                    traj << startposition[i].getZ() + _carriers[i]->dr_travelled.getZ();
                    if (i<_numberofcharges-1) {
                        traj << "\t";
                    }
                    else{
                        traj << endl;
                    }
                }
                
              
                double currentenergy = 0;
                double currentmobility = 0;
                tools::vec dr_travelled_current = tools::vec (0,0,0);
                double dr_travelled_field=0.0;
                tools::vec avgvelocity_current = tools::vec(0,0,0);
                if(absolute_field != 0){
                    for(unsigned int i=0; i<_numberofcharges; i++){
                        dr_travelled_current += _carriers[i]->dr_travelled;
                        currentenergy += _carriers[i]->getCurrentEnergy();
                    }
                    dr_travelled_current /= _numberofcharges;
                    currentenergy /= _numberofcharges;
                    avgvelocity_current = dr_travelled_current/simtime; 
                    currentmobility = (avgvelocity_current*_field) /absolute_field/absolute_field;
                    dr_travelled_field=(dr_travelled_current*_field)/absolute_field;
>>>>>>> 89d10f6c
                }
                
                tfile << simtime << "\t"<< step << "\t"<< currentenergy << "\t" << currentmobility << "\t" <<
                        dr_travelled_field << "\t" << tools::abs(dr_travelled_current)<<"\t"<< endl;
              
            }
<<<<<<< HEAD
            
            tfile << simtime << "\t"<< step << "\t"<< currentenergy << "\t" << currentmobility << "\t" <<
                    dr_travelled_field << "\t" << tools::abs(dr_travelled_current)<<"\t"<< endl;
=======
>>>>>>> 89d10f6c
        }
    }//KMC 
    
    if(checkifoutput)
    {   
        traj.close();
        tfile.close();
    }

    vector< ctp::Segment* >& seg = top->Segments();
    for (unsigned i = 0; i < seg.size(); i++) {
            double occupationprobability=_nodes[i]->occupationtime / simtime;
            seg[i]->setOcc(occupationprobability,_carriertype);
        }

    cout << endl << "finished KMC simulation after " << step << " steps." << endl;
    cout << "simulated time " << simtime << " seconds." << endl;
    cout << "runtime: ";
    cout << endl << endl;
    
    tools::vec avg_dr_travelled = tools::vec (0,0,0);
    for(unsigned int i=0; i<_numberofcharges; i++){
        cout << std::scientific << "    charge " << i+1 << ": " << _carriers[i]->dr_travelled/simtime << endl;
        avg_dr_travelled += _carriers[i]->dr_travelled;
    }
    avg_dr_travelled /= _numberofcharges;
    
    tools::vec avgvelocity = avg_dr_travelled/simtime; 
    cout << std::scientific << "  Overall average velocity (nm/s): " << avgvelocity << endl;

    cout << endl << "Distances travelled (nm): " << endl;
    for(unsigned int i=0; i<_numberofcharges; i++){
        cout << std::scientific << "    charge " << i+1 << ": " << _carriers[i]->dr_travelled << endl;
    }
    
    // calculate mobilities
   
    if (absolute_field != 0){
        double average_mobility = 0;
        cout << endl << "Mobilities (nm^2/Vs): " << endl;
        for(unsigned int i=0; i<_numberofcharges; i++){
            tools::vec velocity = _carriers[i]->dr_travelled/simtime;
            cout << std::scientific << "    charge " << i+1 << ": mu=" << (velocity*_field)/(absolute_field*absolute_field) << endl;
            average_mobility += (velocity*_field) /(absolute_field*absolute_field);
        }
        average_mobility /= _numberofcharges;
        cout << std::scientific << "  Overall average mobility in field direction <mu>=" << average_mobility << " nm^2/Vs  " << endl;
      }
    cout << endl;
    
    // calculate diffusion tensor
    unsigned long diffusionsteps=step/diffusionresolution;
    avgdiffusiontensor /= (diffusionsteps*2*simtime*_numberofcharges);
    cout<<endl<<"Diffusion tensor averaged over all carriers (nm^2/s):" << endl << avgdiffusiontensor << endl;
    
  

    tools::matrix::eigensystem_t diff_tensor_eigensystem;
    cout<<endl<<"Eigenvalues: "<<endl<<endl;
    avgdiffusiontensor.SolveEigensystem(diff_tensor_eigensystem);
    for(int i=0; i<=2; i++)
    {
        cout<<"Eigenvalue: "<<diff_tensor_eigensystem.eigenvalues[i]<<endl<<"Eigenvector: ";
               
        cout<<diff_tensor_eigensystem.eigenvecs[i].x()<<"   ";
        cout<<diff_tensor_eigensystem.eigenvecs[i].y()<<"   ";
        cout<<diff_tensor_eigensystem.eigenvecs[i].z()<<endl<<endl;
    }
    
    // calculate average mobility from the Einstein relation
    if (absolute_field == 0){
        cout << "The following value is calculated using the Einstein relation and assuming an isotropic medium" << endl;
       double avgD  = 1./3. * (diff_tensor_eigensystem.eigenvalues[0] + diff_tensor_eigensystem.eigenvalues[1] + diff_tensor_eigensystem.eigenvalues[2] );
       double average_mobility = std::abs(avgD / tools::conv::kB / _temperature);
       cout << std::scientific << "  Overall average mobility <mu>=" << average_mobility << " nm^2/Vs "  << endl;
    }
    
  PrintJumplengthdistro();
    

    
    return;
}




bool KMCMultiple::EvaluateFrame(ctp::Topology *top){

    std::cout << "-----------------------------------" << std::endl;      
    std::cout << "      KMC FOR MULTIPLE CHARGES" << std::endl;
    std::cout << "-----------------------------------" << std::endl << std::endl;      
 
    // Initialise random number generator
    if(tools::globals::verbose) { cout << endl << "Initialising random number generator" << endl; }
    srand(_seed); // srand expects any integer in order to initialise the random number generator
    _RandomVariable = new tools::Random2();
    _RandomVariable->init(rand(), rand(), rand(), rand());
    
    LoadGraph(top);
    
        
        if(_rates == "calculate")
        {
            cout << "Calculating rates (i.e. rates from state file are not used)." << endl;
            InitialRates();
        }
        else
        {
            cout << "Using rates from state file." << endl;
        }
    

    RunVSSM(top);

    return true;
}
    
    }
}<|MERGE_RESOLUTION|>--- conflicted
+++ resolved
@@ -266,37 +266,7 @@
                 avgdiffusiontensor += (_carriers[i]->dr_travelled)|(_carriers[i]->dr_travelled);
             }
         }
-<<<<<<< HEAD
-
-        bool outputsteps=(!stopontime && step%outputstep==0);
-        bool outputtime=(stopontime && simtime>nexttrajoutput);
-        if(checkifoutput && (outputsteps || outputtime)){
-            // write to trajectory file
-            nexttrajoutput = simtime + _outputtime;
-            traj << simtime << "\t";
-            traj << step << "\t";
-            for(unsigned int i=0; i<_numberofcharges; i++) {
-                traj << startposition[i].getX() + _carriers[i]->dr_travelled.getX() << "\t";
-                traj << startposition[i].getY() + _carriers[i]->dr_travelled.getY() << "\t";
-                traj << startposition[i].getZ() + _carriers[i]->dr_travelled.getZ();
-                if (i<_numberofcharges-1) {
-                    traj << "\t";
-                }
-                else{
-                    traj << endl;
-                }
-            }
-
-            double currentenergy = 0;
-            double currentmobility = 0;
-            tools::vec dr_travelled_current = tools::vec (0,0,0);
-            double dr_travelled_field=0.0;
-            tools::vec avgvelocity_current = tools::vec(0,0,0);
-            if(absolute_field != 0){
-                for(unsigned int i=0; i<_numberofcharges; i++){
-                    dr_travelled_current += _carriers[i]->dr_travelled;
-                    currentenergy += _carriers[i]->getCurrentEnergy();
-=======
+
         
         
         if(checkifoutput) { 
@@ -306,7 +276,7 @@
                 // write to trajectory file
                 nexttrajoutput = simtime + _outputtime;
                 traj << simtime << "\t";
-                traj << step << "\t";
+            traj << step << "\t";
                 for(unsigned int i=0; i<_numberofcharges; i++) {
                     traj << startposition[i].getX() + _carriers[i]->dr_travelled.getX() << "\t";
                     traj << startposition[i].getY() + _carriers[i]->dr_travelled.getY() << "\t";
@@ -335,21 +305,17 @@
                     avgvelocity_current = dr_travelled_current/simtime; 
                     currentmobility = (avgvelocity_current*_field) /absolute_field/absolute_field;
                     dr_travelled_field=(dr_travelled_current*_field)/absolute_field;
->>>>>>> 89d10f6c
                 }
                 
                 tfile << simtime << "\t"<< step << "\t"<< currentenergy << "\t" << currentmobility << "\t" <<
                         dr_travelled_field << "\t" << tools::abs(dr_travelled_current)<<"\t"<< endl;
               
             }
-<<<<<<< HEAD
-            
-            tfile << simtime << "\t"<< step << "\t"<< currentenergy << "\t" << currentmobility << "\t" <<
-                    dr_travelled_field << "\t" << tools::abs(dr_travelled_current)<<"\t"<< endl;
-=======
->>>>>>> 89d10f6c
-        }
+        }
+      
     }//KMC 
+    
+    
     
     if(checkifoutput)
     {   
@@ -357,6 +323,7 @@
         tfile.close();
     }
 
+    
     vector< ctp::Segment* >& seg = top->Segments();
     for (unsigned i = 0; i < seg.size(); i++) {
             double occupationprobability=_nodes[i]->occupationtime / simtime;
