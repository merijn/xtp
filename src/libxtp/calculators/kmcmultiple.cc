/*
 * Copyright 2009-2020 The VOTCA Development Team (http://www.votca.org)
 *
 * Licensed under the Apache License, Version 2.0 (the "License");
 * you may not use this file except in compliance with the License.
 * You may obtain a copy of the License at
 *
 *     http://www.apache.org/licenses/LICENSE-2.0
 *
 * Unless required by applicable law or agreed to in writing, software
 * distributed under the License is distributed on an "AS IS" BASIS,
 * WITHOUT WARRANTIES OR CONDITIONS OF ANY KIND, either express or implied.
 * See the License for the specific language governing permissions and
 * limitations under the License.
 *
 */

// Standard includes
#include <chrono>

// Third party includes
#include <boost/format.hpp>

// VOTCA includes
#include <votca/tools/constants.h>
#include <votca/tools/property.h>

// Local VOTCA includes
#include "votca/xtp/gnode.h"
#include "votca/xtp/qmstate.h"
#include "votca/xtp/topology.h"

// Local private VOTCA includes
#include "kmcmultiple.h"

namespace votca {
namespace xtp {
void KMCMultiple::ParseSpecificOptions(const tools::Property& options) {

  _runtime = options.get(".runtime").as<double>();
  _field = options.get(".field").as<Eigen::Vector3d>();
  double mtobohr = 1E9 * tools::conv::nm2bohr;
  _field *=
      (tools::conv::ev2hrt / mtobohr);  // Converting from V/m to Hartree/bohr

  _outputtime = options.get(".outputtime").as<double>();
  _timefile = options.ifExistsReturnElseReturnDefault<std::string>(".timefile",
                                                                   _timefile);

  std::string carriertype = options.get(".carriertype").as<std::string>();
  _carriertype = QMStateType(carriertype);
  if (!_carriertype.isKMCState()) {
    throw std::runtime_error("KMC cannot be run for state:" +
                             _carriertype.ToLongString());
  }

  _log.setReportLevel(Log::current_level);
  _log.setCommonPreface("\n ...");
}

void KMCMultiple::PrintDiffandMu(const Eigen::Matrix3d& avgdiffusiontensor,
                                 double simtime, unsigned long step) {
  double absolute_field = _field.norm();

  if (absolute_field == 0) {
    unsigned long diffusionsteps = step / _diffusionresolution;
    Eigen::Matrix3d result =
        avgdiffusiontensor /
        (double(diffusionsteps) * 2.0 * simtime * double(_numberofcarriers));
    XTP_LOG(Log::error, _log)
        << "\nStep: " << step
        << " Diffusion tensor averaged over all carriers (nm^2/s):\n"
        << result * tools::conv::bohr2nm * tools::conv::bohr2nm << std::flush;
  } else {
    double average_mobility = 0;
    double bohr2Hrts_to_nm2Vs =
        tools::conv::bohr2nm * tools::conv::bohr2nm / tools::conv::hrt2ev;
    XTP_LOG(Log::error, _log) << "\nMobilities (nm^2/Vs): " << std::flush;
    for (Index i = 0; i < _numberofcarriers; i++) {
      Eigen::Vector3d velocity = _carriers[i].get_dRtravelled() / simtime;
      double mobility =
          velocity.dot(_field) / (absolute_field * absolute_field);
      XTP_LOG(Log::error, _log)
          << std::scientific << "    carrier " << i + 1
          << ": mu=" << mobility * bohr2Hrts_to_nm2Vs << std::flush;
      average_mobility +=
          velocity.dot(_field) / (absolute_field * absolute_field);
    }
    average_mobility /= double(_numberofcarriers);
    XTP_LOG(Log::error, _log)
        << std::scientific
        << "  Overall average mobility in field direction <mu>="
        << average_mobility * bohr2Hrts_to_nm2Vs << " nm^2/Vs  " << std::flush;
  }
}

void KMCMultiple::WriteToTrajectory(std::fstream& traj,
                                    std::vector<Eigen::Vector3d>& startposition,
                                    double simtime, unsigned long step) const {
  traj << simtime << "\t";
  traj << step << "\t";
  for (Index i = 0; i < _numberofcarriers; i++) {
    Eigen::Vector3d pos = startposition[i] + _carriers[i].get_dRtravelled();
    traj << pos.x() * tools::conv::bohr2nm << "\t";
    traj << pos.y() * tools::conv::bohr2nm << "\t";
    traj << pos.z() * tools::conv::bohr2nm;
    if (i < _numberofcarriers - 1) {
      traj << "\t";
    } else {
      traj << std::endl;
    }
  }
}

void KMCMultiple::WriteToEnergyFile(std::fstream& tfile, double simtime,
                                    unsigned long step) const {
  double absolute_field = _field.norm();
  double currentenergy = 0;
  double currentmobility = 0;
  Eigen::Vector3d dr_travelled_current = Eigen::Vector3d::Zero();
  double dr_travelled_field = 0.0;
  Eigen::Vector3d avgvelocity_current = Eigen::Vector3d::Zero();
  if (absolute_field != 0) {
    for (const auto& carrier : _carriers) {
      dr_travelled_current += carrier.get_dRtravelled();
      currentenergy += carrier.getCurrentEnergy();
    }
    dr_travelled_current /= double(_numberofcarriers);
    currentenergy /= double(_numberofcarriers);
    avgvelocity_current = dr_travelled_current / simtime;
    currentmobility =
        avgvelocity_current.dot(_field) / (absolute_field * absolute_field);
    dr_travelled_field = dr_travelled_current.dot(_field) / absolute_field;
  }
  double bohr2Hrts_to_nm2Vs =
      tools::conv::bohr2nm * tools::conv::bohr2nm / tools::conv::hrt2ev;
  tfile << simtime << "\t" << step << "\t"
        << currentenergy * tools::conv::hrt2ev << "\t"
        << currentmobility * bohr2Hrts_to_nm2Vs << "\t"
        << dr_travelled_field * tools::conv::bohr2nm << "\t"
        << dr_travelled_current.norm() * tools::conv::bohr2nm << "\t"
        << std::endl;
}

void KMCMultiple::PrintDiagDandMu(const Eigen::Matrix3d& avgdiffusiontensor,
                                  double simtime, unsigned long step) {
  unsigned long diffusionsteps = step / _diffusionresolution;
  Eigen::Matrix3d result =
      avgdiffusiontensor /
      (double(diffusionsteps) * 2.0 * simtime * double(_numberofcarriers));

  Eigen::SelfAdjointEigenSolver<Eigen::Matrix3d> es;
  es.computeDirect(result);
  double bohr2_nm2 = tools::conv::bohr2nm * tools::conv::bohr2nm;
  XTP_LOG(Log::error, _log) << "\nEigenvalues:\n " << std::flush;
  for (Index i = 0; i < 3; i++) {
    XTP_LOG(Log::error, _log)
        << "Eigenvalue: " << es.eigenvalues()(i) * bohr2_nm2 << std::flush
        << "Eigenvector: " << es.eigenvectors().col(i).x() << "   "
        << es.eigenvectors().col(i).y() << "   " << es.eigenvectors().col(i).z()
        << "\n"
        << std::flush;
  }
  double bohr2Hrts_to_nm2Vs =
      tools::conv::bohr2nm * tools::conv::bohr2nm / tools::conv::hrt2ev;
  // calculate average mobility from the Einstein relation
  if (_field.norm() == 0) {
    XTP_LOG(Log::error, _log)
        << "The following value is calculated using the Einstein relation "
           "and assuming an isotropic medium"
        << std::flush;
    double avgD = 1. / 3. * es.eigenvalues().sum();
    double average_mobility = std::abs(avgD / _temperature);
    XTP_LOG(Log::error, _log)
        << std::scientific << "  Overall average mobility <mu>="
        << average_mobility * bohr2Hrts_to_nm2Vs << " nm^2/Vs " << std::flush;
  }
}

void KMCMultiple::PrintChargeVelocity(double simtime) {
  Eigen::Vector3d avg_dr_travelled = Eigen::Vector3d::Zero();
  for (Index i = 0; i < _numberofcarriers; i++) {
    XTP_LOG(Log::error, _log)
        << std::scientific << "    carrier " << i + 1 << ": "
        << _carriers[i].get_dRtravelled().transpose() / simtime *
               tools::conv::bohr2nm
        << std::flush;
    avg_dr_travelled += _carriers[i].get_dRtravelled();
  }
  avg_dr_travelled /= double(_numberofcarriers);

  Eigen::Vector3d avgvelocity = avg_dr_travelled / simtime;
  XTP_LOG(Log::error, _log)
      << std::scientific << "  Overall average velocity (nm/s): "
      << avgvelocity.transpose() * tools::conv::bohr2nm << std::flush;
}

void KMCMultiple::RunVSSM() {

  std::chrono::time_point<std::chrono::system_clock> realtime_start =
      std::chrono::system_clock::now();
  XTP_LOG(Log::error, _log)
      << "\nAlgorithm: VSSM for Multiple Charges" << std::flush;
  XTP_LOG(Log::error, _log)
      << "number of carriers: " << _numberofcarriers << std::flush;
  XTP_LOG(Log::error, _log)
      << "number of nodes: " << _nodes.size() << std::flush;

  bool checkifoutput = (_outputtime != 0);
  double nexttrajoutput = 0;
  unsigned long maxsteps = boost::numeric_cast<unsigned long>(_runtime);
  unsigned long outputstep = boost::numeric_cast<unsigned long>(_outputtime);
  bool stopontime = false;

  if (_runtime > 100) {
    XTP_LOG(Log::error, _log)
        << "stop condition: " << maxsteps << " steps." << std::flush;

    if (checkifoutput) {
      XTP_LOG(Log::error, _log) << "output frequency: ";
      XTP_LOG(Log::error, _log)
          << "every " << outputstep << " steps." << std::flush;
    }
  } else {
    stopontime = true;
    XTP_LOG(Log::error, _log)
        << "stop condition: " << _runtime << " seconds runtime." << std::flush;

    if (checkifoutput) {
      XTP_LOG(Log::error, _log) << "output frequency:\n "
                                   "every "
                                << _outputtime << " seconds." << std::flush;
    }
  }
  XTP_LOG(Log::error, _log)
      << "(If you specify runtimes larger than 100 kmcmultiple assumes that "
         "you are specifying the number of steps for both runtime and "
         "outputtime.)"
      << std::flush;

  if (!stopontime && _outputtime != 0 && floor(_outputtime) != _outputtime) {
    throw std::runtime_error(
        "ERROR in kmcmultiple: runtime was specified in steps (>100) and "
        "outputtime in seconds (not an integer). Please use the same units for "
        "both input parameters.");
  }

  if (_numberofcarriers > Index(_nodes.size())) {
    throw std::runtime_error(
        "ERROR in kmcmultiple: specified number of carriers is greater than "
        "the "
        "number of nodes. This conflicts with single occupation.");
  }

  std::fstream traj;
  std::fstream tfile;

  if (checkifoutput) {

    XTP_LOG(Log::error, _log)
        << "Writing trajectory to " << _trajectoryfile << "." << std::flush;
    traj.open(_trajectoryfile, std::fstream::out);

    traj << "time[s]\tsteps\t";
    for (Index i = 0; i < _numberofcarriers; i++) {
      traj << "carrier" << i + 1 << "_x\t";
      traj << "carrier" << i + 1 << "_y\t";
      traj << "carrier" << i + 1 << "_z";
      if (i < _numberofcarriers - 1) {
        traj << "'\t";
      }
    }
    traj << std::endl;
    if (!_timefile.empty()) {
      XTP_LOG(Log::error, _log)
          << "Writing time dependence of energy and mobility to " << _timefile
          << "." << std::flush;
      tfile.open(_timefile, std::fstream::out);
      tfile << "time[s]\t "
               "steps\tenergy_per_carrier[eV]\tmobility[nm**2/"
               "Vs]\tdistance_fielddirection[nm]\tdistance_absolute[nm]"
            << std::endl;
    }
  }
  RandomlyCreateCharges();
  std::vector<Eigen::Vector3d> startposition(_numberofcarriers,
                                             Eigen::Vector3d::Zero());
  for (Index i = 0; i < _numberofcarriers; i++) {
    startposition[i] = _carriers[i].getCurrentPosition();
  }

  traj << 0 << "\t";
  traj << 0 << "\t";
  for (Index i = 0; i < _numberofcarriers; i++) {
    traj << startposition[i].x() * tools::conv::bohr2nm << "\t";
    traj << startposition[i].y() * tools::conv::bohr2nm << "\t";
    traj << startposition[i].z() * tools::conv::bohr2nm;
    if (i < _numberofcarriers - 1) {
      traj << "\t";
    } else {
      traj << std::endl;
    }
  }

  std::vector<GNode*> forbiddennodes;
  std::vector<GNode*> forbiddendests;

  Eigen::Matrix3d avgdiffusiontensor = Eigen::Matrix3d::Zero();

  double simtime = 0.0;
  unsigned long step = 0;

  while (((stopontime && simtime < _runtime) ||
          (!stopontime && step < maxsteps))) {

    std::chrono::duration<double> elapsed_time =
        std::chrono::system_clock::now() - realtime_start;
    if (elapsed_time.count() > (_maxrealtime * 60. * 60.)) {
      XTP_LOG(Log::error, _log)
          << "\nReal time limit of " << _maxrealtime << " hours ("
          << Index(_maxrealtime * 60 * 60 + 0.5)
          << " seconds) has been reached. Stopping here.\n"
          << std::flush;
      break;
    }

    double cumulated_rate = 0;
    for (const auto& carrier : _carriers) {
      cumulated_rate += carrier.getCurrentEscapeRate();
    }
    if (cumulated_rate <= 0) {  // this should not happen: no possible jumps
                                // defined for a node
      throw std::runtime_error(
          "ERROR in kmcmultiple: Incorrect rates. All "
          "the escape rates for the current setting are 0.");
    }

    double dt = Promotetime(cumulated_rate);

    simtime += dt;
    step++;

    for (auto& carrier : _carriers) {
      carrier.updateOccupationtime(dt);
    }

    ResetForbiddenlist(forbiddennodes);
    bool level1step = true;
    while (level1step) {

      // determine which electron will escape
      GNode* newnode = nullptr;
      Chargecarrier* affectedcarrier = ChooseAffectedCarrier(cumulated_rate);

      if (CheckForbidden(affectedcarrier->getCurrentNode(), forbiddennodes)) {
        continue;
      }
      ResetForbiddenlist(forbiddendests);
      while (true) {
        // LEVEL 2

        const GLink& event =
            ChooseHoppingDest(affectedcarrier->getCurrentNode());
        newnode = event.getDestination();

        if (newnode == nullptr) {
          AddtoForbiddenlist(affectedcarrier->getCurrentNode(), forbiddennodes);
          break;  // select new escape node (ends level 2 but without setting
                  // level1step to 1)
        }

        // check after the event if this was allowed
        if (CheckForbidden(*newnode, forbiddendests)) {
          continue;
        }

        // if the new segment is unoccupied: jump; if not: add to forbidden
        // list and choose new hopping destination
        if (newnode->isOccupied()) {
          if (CheckSurrounded(affectedcarrier->getCurrentNode(),
                              forbiddendests)) {
            AddtoForbiddenlist(affectedcarrier->getCurrentNode(),
                               forbiddennodes);
            break;  // select new escape node (ends level 2 but without
                    // setting level1step to 1)
          }
          AddtoForbiddenlist(*newnode, forbiddendests);
          continue;  // select new destination
        } else {
          affectedcarrier->jumpAccordingEvent(event);
          level1step = false;
          break;  // this ends LEVEL 2 , so that the time is updated and the
                  // next MC step started
        }
        // END LEVEL 2
      }
      // END LEVEL 1
    }

    if (step % _diffusionresolution == 0) {
      for (const auto& carrier : _carriers) {
        avgdiffusiontensor += (carrier.get_dRtravelled()) *
                              (carrier.get_dRtravelled()).transpose();
      }
    }

    if (step != 0 && step % _intermediateoutput_frequency == 0) {
      PrintDiffandMu(avgdiffusiontensor, simtime, step);
    }

    if (checkifoutput) {
      bool outputsteps = (!stopontime && step % outputstep == 0);
      bool outputtime = (stopontime && simtime > nexttrajoutput);
      if (outputsteps || outputtime) {
        // write to trajectory file
        nexttrajoutput = simtime + _outputtime;
        WriteToTrajectory(traj, startposition, simtime, step);
        if (!_timefile.empty()) {
          WriteToEnergyFile(tfile, simtime, step);
        }
      }
    }
  }  // KMC

  if (checkifoutput) {
    traj.close();
    if (!_timefile.empty()) {
      tfile.close();
    }
  }

  WriteOccupationtoFile(simtime, _occfile);

  XTP_LOG(Log::error, _log) << "\nfinished KMC simulation after " << step
                            << " steps.\n"
                               "simulated time "
                            << simtime << " seconds.\n"
                            << std::flush;

  PrintChargeVelocity(simtime);

  XTP_LOG(Log::error, _log) << "\nDistances travelled (nm): " << std::flush;
  for (Index i = 0; i < _numberofcarriers; i++) {
    XTP_LOG(Log::error, _log)
        << std::scientific << "    carrier " << i + 1 << ": "
        << _carriers[i].get_dRtravelled().transpose() * tools::conv::bohr2nm
        << std::flush;
  }

  PrintDiffandMu(avgdiffusiontensor, simtime, step);
  PrintDiagDandMu(avgdiffusiontensor, simtime, step);

  return;
}

bool KMCMultiple::Evaluate(Topology& top) {

  XTP_LOG(Log::error, _log) << "\n-----------------------------------"
                               "\n      KMC FOR MULTIPLE CHARGES"
                               "\n-----------------------------------\n"
                            << std::flush;

  XTP_LOG(Log::info, _log) << "\nInitialising random number generator"
                           << std::flush;
  _RandomVariable.init(_seed);

  LoadGraph(top);
  RunVSSM();
<<<<<<< HEAD
  std::cout << _log << std::flush;
=======
  std::cout << _log;
>>>>>>> 1299cba5
  return true;
}

}  // namespace xtp
}  // namespace votca<|MERGE_RESOLUTION|>--- conflicted
+++ resolved
@@ -466,11 +466,7 @@
 
   LoadGraph(top);
   RunVSSM();
-<<<<<<< HEAD
-  std::cout << _log << std::flush;
-=======
   std::cout << _log;
->>>>>>> 1299cba5
   return true;
 }
 
