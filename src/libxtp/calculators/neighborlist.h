/*
 *            Copyright 2009-2020 The VOTCA Development Team
 *                       (http://www.votca.org)
 *
 *      Licensed under the Apache License, Version 2.0 (the "License")
 *
 * You may not use this file except in compliance with the License.
 * You may obtain a copy of the License at
 *
 *              http://www.apache.org/licenses/LICENSE-2.0
 *
 * Unless required by applicable law or agreed to in writing, software
 * distributed under the License is distributed on an "AS IS" BASIS,
 * WITHOUT WARRANTIES OR CONDITIONS OF ANY KIND, either express or implied.
 * See the License for the specific language governing permissions and
 * limitations under the License.
 *
 */

#pragma once
#ifndef VOTCA_XTP_NEIGHBORLIST_H
#define VOTCA_XTP_NEIGHBORLIST_H

// VOTCA includes
#include <votca/tools/globals.h>

// Local VOTCA includes
#include "votca/xtp/atom.h"
#include "votca/xtp/qmcalculator.h"
#include "votca/xtp/qmnblist.h"
#include "votca/xtp/topology.h"

namespace votca {
namespace xtp {

class Neighborlist final : public QMCalculator {
 public:
<<<<<<< HEAD
  std::string Identify() final { return "neighborlist"; }
  bool WriteToStateFile() const final { return true; }

 protected:
  void ParseOptions(const tools::Property& user_options) final;
  bool Evaluate(Topology& top) final;
=======
  std::string Identify() { return "neighborlist"; }
  bool WriteToStateFile() const { return true; }

 protected:
  void ParseOptions(const tools::Property& user_options);
  bool Evaluate(Topology& top);
>>>>>>> 00813b93

 private:
  Index DetClassicalPairs(Topology& top);

  std::vector<std::string> _included_segments;
  std::map<std::string, std::map<std::string, double> > _cutoffs;
  bool _useConstantCutoff;
  double _constantCutoff;
  bool _useExcitonCutoff;
  double _excitonqmCutoff;
};

}  // namespace xtp
}  // namespace votca

#endif  // VOTCA_XTP_NEIGHBORLIST_H<|MERGE_RESOLUTION|>--- conflicted
+++ resolved
@@ -35,21 +35,12 @@
 
 class Neighborlist final : public QMCalculator {
  public:
-<<<<<<< HEAD
-  std::string Identify() final { return "neighborlist"; }
-  bool WriteToStateFile() const final { return true; }
-
- protected:
-  void ParseOptions(const tools::Property& user_options) final;
-  bool Evaluate(Topology& top) final;
-=======
   std::string Identify() { return "neighborlist"; }
   bool WriteToStateFile() const { return true; }
 
  protected:
   void ParseOptions(const tools::Property& user_options);
   bool Evaluate(Topology& top);
->>>>>>> 00813b93
 
  private:
   Index DetClassicalPairs(Topology& top);
