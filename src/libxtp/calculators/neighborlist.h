/*
 *            Copyright 2009-2018 The VOTCA Development Team
 *                       (http://www.votca.org)
 *
 *      Licensed under the Apache License, Version 2.0 (the "License")
 *
 * You may not use this file except in compliance with the License.
 * You may obtain a copy of the License at
 *
 *              http://www.apache.org/licenses/LICENSE-2.0
 *
 * Unless required by applicable law or agreed to in writing, software
 * distributed under the License is distributed on an "AS IS" BASIS,
 * WITHOUT WARRANTIES OR CONDITIONS OF ANY KIND, either express or implied.
 * See the License for the specific language governing permissions and
 * limitations under the License.
 *
 */


#ifndef __VOTCA_XTP_NEIGHBORLIST_H
#define __VOTCA_XTP_NEIGHBORLIST_H

#include <votca/tools/globals.h>
#include <votca/xtp/qmcalculator.h>
#include <votca/xtp/qmpair.h>
#include <votca/xtp/qmnblist.h>
#include <votca/xtp/topology.h>
#include <votca/xtp/segment.h>
#include <votca/xtp/fragment.h>
#include <votca/xtp/atom.h>
#include <votca/tools/property.h>
#include <boost/progress.hpp>
#include <boost/format.hpp>

#ifdef _OPENMP
#include <omp.h>
#endif

<<<<<<< HEAD
namespace votca { namespace xtp {

class Neighborlist : public xtp::QMCalculator
{

public:

    Neighborlist() { };
   ~Neighborlist() {
       // cleanup the list of superexchange pair types
       for ( std::list<xtp::QMNBList::SuperExchangeType*>::iterator it = _superexchange.begin() ; it != _superexchange.end(); it++  ) {
           delete *it;
       }
    };

     std::string Identify() { return "neighborlist"; }
    
    void Initialize(tools::Property *options);
    bool EvaluateFrame(xtp::Topology *top);
    void GenerateFromFile(xtp::Topology *top,  std::string filename);
  

private:

    
    std::vector<std::string> _included_segments;
    std::map<  std::string,  std::map< std::string,double> > _cutoffs;
    bool                              _useConstantCutoff;
    double                            _constantCutoff;
    bool                              _useExcitonCutoff;
    double                            _excitonqmCutoff;
     std::string                            _generate_from;
    bool                              _generate_from_file;
    bool                              _generate_unsafe;
    bool                              _do_bridging;
    std::list<xtp::QMNBList::SuperExchangeType*>        _superexchange;

};
    

void Neighborlist::Initialize(tools::Property *options) {

    // update options with the VOTCASHARE defaults   
    UpdateWithDefaults( options, "xtp" );
    std::string key = "options." + Identify();
    
      
     std::list< tools::Property* > segs = options->Select(key+".segments");
     std::list< tools::Property* > ::iterator segsIt;

    for (segsIt = segs.begin();
         segsIt != segs.end();
         segsIt++) {

         std::string types = (*segsIt)->get("type").as< std::string>();
        double cutoff = (*segsIt)->get("cutoff").as<double>();

        tools::Tokenizer tok(types, " ");
         std::vector<  std::string > names;
        tok.ToVector(names);
        

        if (names.size() != 2) {
            std::cout << "ERROR: Faulty pair definition for cut-off's: "
                 << "Need two segment names separated by a space" << std::endl;
            throw std::runtime_error("Error in options file.");
        }
=======
namespace votca {
    namespace xtp {
>>>>>>> 6201e219

        class Neighborlist : public ctp::QMCalculator {
        public:

            std::string Identify() {
                return "neighborlist";
            }

<<<<<<< HEAD
    if (options->exists(key+".constant")) {
        _useConstantCutoff = true;
        _constantCutoff = options->get(key+".constant").as< double >();
    }
    else {
        _useConstantCutoff = false;
    }
    if (options->exists(key+".exciton_cutoff")) {
        _useExcitonCutoff = true;
        _excitonqmCutoff = options->get(key+".exciton_cutoff").as< double >();
    }
    else {
        _useExcitonCutoff = false;
    }
    if (options->exists(key+".generate_from")) {
        _generate_from_file = true;
        _generate_from = options->get(key+".generate_from").as<  std::string >();
    }
    else {
        _generate_from_file = false;
        _generate_from = "nofile";
    }
    
  
    
    // if superexchange is given
    if (options->exists(key + ".superexchange")) {
        _do_bridging = true;
    
    
    
         std::list< tools::Property* > _se = options->Select(key + ".superexchange");
         std::list< tools::Property* > ::iterator seIt;

        for (seIt = _se.begin(); seIt != _se.end(); seIt++) {
             std::string types = (*seIt)->get("type").as< std::string>();
            xtp::QMNBList::SuperExchangeType* _su = new xtp::QMNBList::SuperExchangeType(types);
            _superexchange.push_back(_su); 
        }
    }
    else{
       _do_bridging=false; 
    }
            
}

bool Neighborlist::EvaluateFrame(xtp::Topology *top) {
  
=======
            void Initialize(tools::Property *options);
            bool EvaluateFrame(ctp::Topology *top);
            void DetClassicalPairs(ctp::Topology* top);

            void GenerateFromFile(ctp::Topology *top, std::string filename);
>>>>>>> 6201e219


        private:

            std::vector<std::string> _included_segments;
            std::map< std::string, std::map< std::string, double> > _cutoffs;
            bool _useConstantCutoff;
            double _constantCutoff;
            bool _useExcitonCutoff;
            double _excitonqmCutoff;
            std::string _pairfilename;
            bool _generate_from_file;

        };

        void Neighborlist::Initialize(tools::Property *options) {

            // update options with the VOTCASHARE defaults   
            UpdateWithDefaults(options, "xtp");
            std::string key = "options." + Identify();

            std::list< tools::Property* > segs = options->Select(key + ".segments");

            for (tools::Property* segprop : segs) {
                std::string types = segprop->get("type").as< std::string>();
                double cutoff = segprop->get("cutoff").as<double>();

                tools::Tokenizer tok(types, " ");
                std::vector< std::string > names;
                tok.ToVector(names);

                if (names.size() != 2) {
                    throw std::runtime_error("ERROR: Faulty pair definition for cut-off's: Need two segment names separated by a space");
                }
                _cutoffs[names[0]][names[1]] = cutoff;
                _cutoffs[names[1]][names[0]] = cutoff;
                if (std::find(_included_segments.begin(), _included_segments.end(), names[0]) == _included_segments.end()) {
                    _included_segments.push_back(names[0]);
                }
                if (std::find(_included_segments.begin(), _included_segments.end(), names[1]) == _included_segments.end()) {
                    _included_segments.push_back(names[1]);
                }
            }

            if (options->exists(key + ".constant")) {
                _useConstantCutoff = true;
                _constantCutoff = options->get(key + ".constant").as< double >();
            } else {
                _useConstantCutoff = false;
            }
            if (options->exists(key + ".exciton_cutoff")) {
                _useExcitonCutoff = true;
                _excitonqmCutoff = options->get(key + ".exciton_cutoff").as< double >();
            } else {
                _useExcitonCutoff = false;
            }
            if (options->exists(key + ".generate_from")) {
                _generate_from_file = true;
                _pairfilename = options->get(key + ".generate_from").as< std::string >();
            } else {
                _generate_from_file = false;
                _pairfilename = "nofile";
            }

<<<<<<< HEAD
       
        if (tools::globals::verbose) {
            std::cout << std::endl <<  "... ..." << std::flush;
        }
        
        const tools::matrix box=top->getBox();
        double min=box.get(0,0);
        if(min>box.get(1,1)){min=box.get(1,1);}
        if(min>box.get(2,2)){min=box.get(2,2);}
    
        std::vector< xtp::Segment* > segs;
    
        for (std::vector< xtp::Segment* > ::iterator segit1 = top->Segments().begin();              
                    segit1 < top->Segments().end();++segit1) {
            xtp::Segment *seg1 = *segit1;
            if(_useConstantCutoff || std::find(_included_segments.begin(), _included_segments.end(), seg1->getName()) != _included_segments.end()){
                segs.push_back(seg1);
                seg1->calcPos();
                seg1->calcApproxSize();
            }    
        }
        std::cout<<std::endl;
        std::cout <<"Evaluating "<<segs.size()<<" segments for neighborlist. "<< top->Segments().size()-segs.size()<<" segments are not taken into account as specified"<< std::endl;
        if(!_useConstantCutoff){
        std::cout << "The following segments are used in the neigborlist creation"<<std::endl;      
        std::cout<<"\t"<<std::flush;        
        for(std::vector< std::string >::iterator st=_included_segments.begin();st!=_included_segments.end();++st){
            std::cout<<" "<<(*st)<<std::flush;
        }
        std::cout <<std::endl;
        }
        
        std::cout << "\r ... ... Evaluating " <<std::flush; 
        std::vector<std::string> skippedpairs;
       
        for (std::vector< xtp::Segment* > ::iterator segit1 = segs.begin();segit1 < segs.end();++segit1) {
                xtp::Segment *seg1 = *segit1;
                
                std::vector< xtp::Segment* > ::iterator segit2;
                std::vector< xtp::Fragment* > ::iterator fragit1;
                std::vector< xtp::Fragment* > ::iterator fragit2;
                double cutoff;
=======
        }

        void Neighborlist::DetClassicalPairs(ctp::Topology* top){
            std::cout << std::endl << " ... ... Determining classical pairs " << std::endl;
            for (ctp::QMPair* pair:top->NBList()) {
>>>>>>> 6201e219
                tools::vec r1;
                tools::vec r2;
                ctp::Segment* seg1=pair->Seg1();
                ctp::Segment* seg2=pair->Seg2();
                bool stopLoop = false;
                for (ctp::Fragment* frag1:seg1->Fragments()) {
                    if (stopLoop) {
                        break;
                    }
                    for (ctp::Fragment* frag2:seg2->Fragments()) {
                        r1 = frag1->getPos();
                        r2 = frag2->getPos();
                        if (tools::abs(top->PbShortestConnect(r1, r2)) > _excitonqmCutoff) {
                            pair->setType(3);
                            continue;
                        } else {
                            pair->setType(0);
                            stopLoop = true;
                            break;
                        }
                    } /* exit loop frag2 */
                } /* exit loop frag1 */
            } //Type 3 Exciton_classical approx
        }

        bool Neighborlist::EvaluateFrame(ctp::Topology *top) {
            top->NBList().Cleanup();

            if (_generate_from_file) {
                GenerateFromFile(top, _pairfilename);
            }
            else {
                if (tools::globals::verbose) {
                    std::cout << std::endl << "... ..." << std::flush;
                }

<<<<<<< HEAD
            for (segit2 = segit1 + 1;segit2 < segs.end();++segit2) {

                xtp::Segment *seg2 = *segit2;
=======
                const tools::matrix box = top->getBox();
                double min = box.get(0, 0);
                if (min > box.get(1, 1)) {
                    min = box.get(1, 1);
                }
                if (min > box.get(2, 2)) {
                    min = box.get(2, 2);
                }
>>>>>>> 6201e219

                std::vector< ctp::Segment* > segs;
                for (ctp::Segment* seg:top->Segments()) {
                    if (_useConstantCutoff || std::find(_included_segments.begin(), _included_segments.end(), seg->getName()) != _included_segments.end()) {
                        segs.push_back(seg);
                        seg->calcPos();
                        seg->calcApproxSize();
                    }
                }
                std::cout << std::endl;
                std::cout << "Evaluating " << segs.size() << " segments for neighborlist. " 
                        << top->Segments().size() - segs.size() << " segments are not taken into account as specified" << std::endl;
                if (!_useConstantCutoff) {
                    std::cout << "The following segments are used in the neigborlist creation" << std::endl;
                    std::cout << "\t" << std::flush;
                    for (const std::string& st:_included_segments) {
                        std::cout << " " << st << std::flush;
                    }
                    std::cout << std::endl;
                }

                std::cout << "\r ... ... Evaluating " << std::flush;
                std::vector<std::string> skippedpairs;

                for (std::vector< ctp::Segment* >::iterator segit1 = segs.begin(); segit1 < segs.end(); ++segit1) {
                    ctp::Segment *seg1 = *segit1;

                    std::vector< ctp::Segment* > ::iterator segit2;
                    double cutoff;
                    tools::vec r1;
                    tools::vec r2;

                    if (tools::globals::verbose) {
                        std::cout << "\r ... ... NB List Seg " << seg1->getId() << std::flush;
                    }

                    for (segit2 = segit1 + 1; segit2 < segs.end(); ++segit2) {
                        ctp::Segment *seg2 = *segit2;
                        if (!_useConstantCutoff) {
                            try {
                                cutoff = _cutoffs.at(seg1->getName())
                                        .at(seg2->getName());
                            } catch (const std::exception& out_of_range) {
                                std::string pairstring = seg1->getName() + "/" + seg2->getName();
                                if (std::find(skippedpairs.begin(), skippedpairs.end(), pairstring) == skippedpairs.end()) {
                                    skippedpairs.push_back(pairstring);
                                }
                                continue;
                            }
                        }
                        else {
                            cutoff = _constantCutoff;
                        }

                        if (cutoff > 0.5 * min) {
                            throw std::runtime_error((boost::format("Cutoff is larger than half the box size. Maximum allowed cutoff is %1$1.1f") % (0.5 * min)).str());
                        }
                        double cutoff2 = cutoff*cutoff;
                        tools::vec segdistance = top->PbShortestConnect(seg1->getPos(), seg2->getPos());
                        double segdistance2 = segdistance*segdistance;
                        double outside = cutoff + seg1->getApproxSize() + seg2->getApproxSize();

                        if (segdistance2 < cutoff2) {
                            top->NBList().Add(seg1, seg2);
                        } else if (segdistance2 > (outside * outside)) {
                            continue;
                        } else {
                            bool stopLoop = false;
                            for (ctp::Fragment* frag1:seg1->Fragments()) {
                                if (stopLoop) {
                                    break;
                                }
                                r1 = frag1->getPos();
                                for (ctp::Fragment* frag2:seg2->Fragments()) {
                                    r2 = frag2->getPos();
                                    tools::vec distance = top->PbShortestConnect(r1, r2);
                                    double dist2 = distance*distance;
                                    if (dist2 > cutoff2) {
                                        continue;
                                    } else {
                                        top->NBList().Add(seg1, seg2);
                                        stopLoop = true;
                                        break;
                                    }
                                } /* exit loop frag2 */
                            } /* exit loop frag1 */
                        }
                    } /* exit loop seg2 */
                } /* exit loop seg1 */

                if (skippedpairs.size() > 0) {
                    std::cout << "WARNING: No cut-off specified for segment pairs of type " << std::endl;
                    for (const std::string& st:skippedpairs) {
                        std::cout << st << std::endl;
                    }
                    std::cout << "pairs were skipped" << std::endl;
                }
<<<<<<< HEAD
                
                
            } /* exit loop seg2 */
                
               
           
        } /* exit loop seg1 */   
        
       
        
        
        if(skippedpairs.size()>0){
        std::cout << "WARNING: No cut-off specified for segment pairs of type "<<std::endl;              
        for(std::vector< std::string >::iterator st=skippedpairs.begin();st!=skippedpairs.end();++st){
            std::cout<<(*st)<<std::endl;
        }
        std::cout << "pairs were skipped"<<std::endl;
        }
        
    
    std::cout << std::endl << " ... ... Created " << top->NBList().size() << " direct pairs.";
    if(_useExcitonCutoff){
        std::cout << std::endl << " ... ... Determining classical pairs "<<std::endl;
        xtp::QMNBList &nblist = top->NBList();
        for (xtp::QMNBList::iterator pit = nblist.begin(); pit != nblist.end(); ++pit) {
            tools::vec r1;
            tools::vec r2;
             std::vector< xtp::Fragment* > ::iterator fragit1;
             std::vector< xtp::Fragment* > ::iterator fragit2;
            
            bool stopLoop = false;
                for (fragit1 =  (*pit)->Seg1()->Fragments().begin();
                        fragit1 <  (*pit)->Seg1()->Fragments().end();
                        fragit1 ++) {
                    if (stopLoop) { break; }

                    for (fragit2 =  (*pit)->Seg2()->Fragments().begin();
                            fragit2 <  (*pit)->Seg2()->Fragments().end();
                            fragit2++) {


                        r1 = (*fragit1)->getPos();
                        r2 = (*fragit2)->getPos();
                        if( abs( top->PbShortestConnect(r1, r2) ) > _excitonqmCutoff ) {
                            (*pit)->setType(3);
                            continue;
                        }
                        else {   
                            (*pit)->setType(0);
                            stopLoop = true;
                            break;
                        }                

                    } /* exit loop frag2 */
                } /* exit loop frag1 */          
            } //Type 3 Exciton_classical approx
        }        
    if (_do_bridging){
    // add superexchange pairs
    top->NBList().setSuperExchangeTypes(_superexchange);
    top->NBList().GenerateSuperExchange();
    
    // DEBUG output
    if (votca::tools::globals::verbose) {

	tools::Property bridges_summary;
        tools::Property *_bridges = &bridges_summary.add("bridges","");

        std::cout << "Bridged Pairs \n [idA:idB] com distance" << std::endl;
        for (xtp::QMNBList::iterator ipair = top->NBList().begin(); ipair != top->NBList().end(); ++ipair) {
                xtp::QMPair *pair = *ipair;
                xtp::Segment* segment1 = pair->Seg1PbCopy();
                xtp::Segment* segment2 = pair->Seg2PbCopy();
                
                std::cout << " [" << segment1->getId() << ":" << segment2->getId()<< "] " 
                             << pair->Dist()<< " bridges: " 
                             << (pair->getBridgingSegments()).size() 
                             << " type: " 
                             << pair->getType() 
                             << " | " << std::flush;
                
                std::vector<xtp::Segment*> bsegments = pair->getBridgingSegments();
 
                tools::Property *_pair_property = &_bridges->add("pair","");
                                   
                _pair_property->setAttribute("id1", segment1->getId());
                _pair_property->setAttribute("id2", segment2->getId());
                _pair_property->setAttribute("name1", segment1->getName());
                _pair_property->setAttribute("name2", segment2->getName());
                _pair_property->setAttribute("r12", pair->Dist());
                                    
                tools::Property *_bridge_property = &_pair_property->add("bridge","");

                for (  std::vector<xtp::Segment*>::iterator itb = bsegments.begin(); itb != bsegments.end(); itb++ ) {
                    std::cout << (*itb)->getId() << " " ;
                    _bridge_property->setAttribute("id", (*itb)->getId());
                }        
                
                std::cout << std::endl;
=======

                std::cout << std::endl << " ... ... Created " << top->NBList().size() << " direct pairs.";
                if (_useExcitonCutoff) {
                    DetClassicalPairs(top);
                }
            }
            return true;
>>>>>>> 6201e219
        }

        void Neighborlist::GenerateFromFile(ctp::Topology *top, std::string filename) {

            std::string line;
            std::ifstream intt;
            intt.open(filename.c_str());

            if (intt.is_open()) {
                while (intt.good()) {

<<<<<<< HEAD
void Neighborlist::GenerateFromFile(xtp::Topology *top,  std::string filename) {
    
    std::string line;
    std::ifstream intt;
    intt.open(filename.c_str());
    
    if (_generate_unsafe) {
        std::cout << std::endl << "... ... Generate unsafe = true ..." << std::flush;
    }

    if (intt.is_open() ) {
        while ( intt.good() ) {

            std::getline(intt, line);
             std::vector< std::string> split;
            tools::Tokenizer toker(line, " \t");
            toker.ToVector(split);

            if ( !split.size()      ||
                  split[0] == "!"   ||
                  split[0].substr(0,1) == "!" ) { continue; }
            
            int seg1id          = boost::lexical_cast<int>(split[1]);
            int seg2id          = boost::lexical_cast<int>(split[2]);
            
            xtp::Segment* seg1 = top->getSegment(seg1id);
            xtp::Segment* seg2 = top->getSegment(seg2id);
            
            if (not _generate_unsafe) {
                 std::string seg1name     = boost::lexical_cast<std::string>(split[7]);
                 std::string seg2name     = boost::lexical_cast<std::string>(split[8]);
                assert(seg1->getName() == seg1name);
                assert(seg2->getName() == seg2name);
            }        
            
            //QMPair* pair12 = 
	    (void)top->NBList().Add(seg1,seg2);
            
    
     /*       
     1  1000 1010 2.4292699e-03 1.61313482160154 -1.05173043628102 0.759048038980236 DCV DCV
     2  1000 1020 1.0551418e-03 1.4977782788484 -0.466982612402543 0.876438986736797 DCV DCV
     3  1000 1023 5.9645622e-03 1.51684342052626 0.189056522949882 0.763447935684869 DCV DCV
     4  1000 1027 2.1161184e-02 -0.121730375289917 0.483095637611721 0.078926185939622 DCV DCV
     5  1000 1034 1.5198626e-03 0.586534707442574 -1.59841490776642 0.695082730832308 DCV DCV
     6  1000 1048 1.0121481e-03 -0.296308693678482 -1.02535652660805 0.347373638982358 DCV DCV
     7  1000 1050 9.3073820e-04 1.34660870303278 -1.49037826725322 0.571647867949114 DCV DCV
     8  1000 1052 1.0803526e-03 -0.337469581935717 -0.853313051455695 0.592304403885553 DCV DCV
     9  1000 1065 4.6567327e-04 0.45481307817542 -1.44727391982856 1.05151722120202 DCV DCV
    10  1000 1073 5.7739082e-03 -0.388582683646161 -0.221439142589984 0.731973764170771 DCV DCV
    */            


        } /* Exit loop over lines */
    }
    else { std::cout << std::endl << "ERROR: No such file " << filename << std::endl;
           throw std::runtime_error("Supply input file."); }
    
}
=======
                    std::getline(intt, line);
                    std::vector< std::string> split;
                    tools::Tokenizer toker(line, " \t");
                    toker.ToVector(split);

                    if (!split.size() ||
                            split[0] == "!" ||
                            split[0].substr(0, 1) == "!") {
                        continue;
                    }

                    int seg1id = boost::lexical_cast<int>(split[1]);
                    int seg2id = boost::lexical_cast<int>(split[2]);
>>>>>>> 6201e219

                    std::string seg1name = boost::lexical_cast<std::string>(split[7]);
                    std::string seg2name = boost::lexical_cast<std::string>(split[8]);

                    ctp::Segment* seg1 = top->getSegment(seg1id);
                    ctp::Segment* seg2 = top->getSegment(seg2id);
                    if (seg1->getName() == seg1name && seg2->getName() == seg2name) {
                        top->NBList().Add(seg1, seg2);
                    } else {
                        throw std::runtime_error("Segment names in file do not match segments names in .sql file");
                    }

                    /*       
                    1  1000 1010 2.4292699e-03 1.61313482160154 -1.05173043628102 0.759048038980236 DCV DCV
                    2  1000 1020 1.0551418e-03 1.4977782788484 -0.466982612402543 0.876438986736797 DCV DCV
                    3  1000 1023 5.9645622e-03 1.51684342052626 0.189056522949882 0.763447935684869 DCV DCV
                    4  1000 1027 2.1161184e-02 -0.121730375289917 0.483095637611721 0.078926185939622 DCV DCV
                    5  1000 1034 1.5198626e-03 0.586534707442574 -1.59841490776642 0.695082730832308 DCV DCV
                    6  1000 1048 1.0121481e-03 -0.296308693678482 -1.02535652660805 0.347373638982358 DCV DCV
                    7  1000 1050 9.3073820e-04 1.34660870303278 -1.49037826725322 0.571647867949114 DCV DCV
                    8  1000 1052 1.0803526e-03 -0.337469581935717 -0.853313051455695 0.592304403885553 DCV DCV
                    9  1000 1065 4.6567327e-04 0.45481307817542 -1.44727391982856 1.05151722120202 DCV DCV
                   10  1000 1073 5.7739082e-03 -0.388582683646161 -0.221439142589984 0.731973764170771 DCV DCV
                     */


                } /* Exit loop over lines */
            } else {
                throw std::runtime_error("ERROR: No such file " + filename + " Supply input file.");
            }

        }



    }
}

#endif  /* __NEIGHBORLIST2_H */<|MERGE_RESOLUTION|>--- conflicted
+++ resolved
@@ -37,143 +37,21 @@
 #include <omp.h>
 #endif
 
-<<<<<<< HEAD
-namespace votca { namespace xtp {
-
-class Neighborlist : public xtp::QMCalculator
-{
-
-public:
-
-    Neighborlist() { };
-   ~Neighborlist() {
-       // cleanup the list of superexchange pair types
-       for ( std::list<xtp::QMNBList::SuperExchangeType*>::iterator it = _superexchange.begin() ; it != _superexchange.end(); it++  ) {
-           delete *it;
-       }
-    };
-
-     std::string Identify() { return "neighborlist"; }
-    
-    void Initialize(tools::Property *options);
-    bool EvaluateFrame(xtp::Topology *top);
-    void GenerateFromFile(xtp::Topology *top,  std::string filename);
-  
-
-private:
-
-    
-    std::vector<std::string> _included_segments;
-    std::map<  std::string,  std::map< std::string,double> > _cutoffs;
-    bool                              _useConstantCutoff;
-    double                            _constantCutoff;
-    bool                              _useExcitonCutoff;
-    double                            _excitonqmCutoff;
-     std::string                            _generate_from;
-    bool                              _generate_from_file;
-    bool                              _generate_unsafe;
-    bool                              _do_bridging;
-    std::list<xtp::QMNBList::SuperExchangeType*>        _superexchange;
-
-};
-    
-
-void Neighborlist::Initialize(tools::Property *options) {
-
-    // update options with the VOTCASHARE defaults   
-    UpdateWithDefaults( options, "xtp" );
-    std::string key = "options." + Identify();
-    
-      
-     std::list< tools::Property* > segs = options->Select(key+".segments");
-     std::list< tools::Property* > ::iterator segsIt;
-
-    for (segsIt = segs.begin();
-         segsIt != segs.end();
-         segsIt++) {
-
-         std::string types = (*segsIt)->get("type").as< std::string>();
-        double cutoff = (*segsIt)->get("cutoff").as<double>();
-
-        tools::Tokenizer tok(types, " ");
-         std::vector<  std::string > names;
-        tok.ToVector(names);
-        
-
-        if (names.size() != 2) {
-            std::cout << "ERROR: Faulty pair definition for cut-off's: "
-                 << "Need two segment names separated by a space" << std::endl;
-            throw std::runtime_error("Error in options file.");
-        }
-=======
 namespace votca {
     namespace xtp {
->>>>>>> 6201e219
-
-        class Neighborlist : public ctp::QMCalculator {
+
+        class Neighborlist : public xtp::QMCalculator {
         public:
 
             std::string Identify() {
                 return "neighborlist";
             }
 
-<<<<<<< HEAD
-    if (options->exists(key+".constant")) {
-        _useConstantCutoff = true;
-        _constantCutoff = options->get(key+".constant").as< double >();
-    }
-    else {
-        _useConstantCutoff = false;
-    }
-    if (options->exists(key+".exciton_cutoff")) {
-        _useExcitonCutoff = true;
-        _excitonqmCutoff = options->get(key+".exciton_cutoff").as< double >();
-    }
-    else {
-        _useExcitonCutoff = false;
-    }
-    if (options->exists(key+".generate_from")) {
-        _generate_from_file = true;
-        _generate_from = options->get(key+".generate_from").as<  std::string >();
-    }
-    else {
-        _generate_from_file = false;
-        _generate_from = "nofile";
-    }
-    
-  
-    
-    // if superexchange is given
-    if (options->exists(key + ".superexchange")) {
-        _do_bridging = true;
-    
-    
-    
-         std::list< tools::Property* > _se = options->Select(key + ".superexchange");
-         std::list< tools::Property* > ::iterator seIt;
-
-        for (seIt = _se.begin(); seIt != _se.end(); seIt++) {
-             std::string types = (*seIt)->get("type").as< std::string>();
-            xtp::QMNBList::SuperExchangeType* _su = new xtp::QMNBList::SuperExchangeType(types);
-            _superexchange.push_back(_su); 
-        }
-    }
-    else{
-       _do_bridging=false; 
-    }
-            
-}
-
-bool Neighborlist::EvaluateFrame(xtp::Topology *top) {
-  
-=======
             void Initialize(tools::Property *options);
-            bool EvaluateFrame(ctp::Topology *top);
-            void DetClassicalPairs(ctp::Topology* top);
-
-            void GenerateFromFile(ctp::Topology *top, std::string filename);
->>>>>>> 6201e219
-
+            bool EvaluateFrame(xtp::Topology *top);
+            void DetClassicalPairs(xtp::Topology* top);
+
+            void GenerateFromFile(xtp::Topology *top, std::string filename);
 
         private:
 
@@ -237,66 +115,21 @@
                 _pairfilename = "nofile";
             }
 
-<<<<<<< HEAD
-       
-        if (tools::globals::verbose) {
-            std::cout << std::endl <<  "... ..." << std::flush;
         }
-        
-        const tools::matrix box=top->getBox();
-        double min=box.get(0,0);
-        if(min>box.get(1,1)){min=box.get(1,1);}
-        if(min>box.get(2,2)){min=box.get(2,2);}
-    
-        std::vector< xtp::Segment* > segs;
-    
-        for (std::vector< xtp::Segment* > ::iterator segit1 = top->Segments().begin();              
-                    segit1 < top->Segments().end();++segit1) {
-            xtp::Segment *seg1 = *segit1;
-            if(_useConstantCutoff || std::find(_included_segments.begin(), _included_segments.end(), seg1->getName()) != _included_segments.end()){
-                segs.push_back(seg1);
-                seg1->calcPos();
-                seg1->calcApproxSize();
-            }    
-        }
-        std::cout<<std::endl;
-        std::cout <<"Evaluating "<<segs.size()<<" segments for neighborlist. "<< top->Segments().size()-segs.size()<<" segments are not taken into account as specified"<< std::endl;
-        if(!_useConstantCutoff){
-        std::cout << "The following segments are used in the neigborlist creation"<<std::endl;      
-        std::cout<<"\t"<<std::flush;        
-        for(std::vector< std::string >::iterator st=_included_segments.begin();st!=_included_segments.end();++st){
-            std::cout<<" "<<(*st)<<std::flush;
-        }
-        std::cout <<std::endl;
-        }
-        
-        std::cout << "\r ... ... Evaluating " <<std::flush; 
-        std::vector<std::string> skippedpairs;
-       
-        for (std::vector< xtp::Segment* > ::iterator segit1 = segs.begin();segit1 < segs.end();++segit1) {
-                xtp::Segment *seg1 = *segit1;
-                
-                std::vector< xtp::Segment* > ::iterator segit2;
-                std::vector< xtp::Fragment* > ::iterator fragit1;
-                std::vector< xtp::Fragment* > ::iterator fragit2;
-                double cutoff;
-=======
-        }
-
-        void Neighborlist::DetClassicalPairs(ctp::Topology* top){
+
+        void Neighborlist::DetClassicalPairs(xtp::Topology* top){
             std::cout << std::endl << " ... ... Determining classical pairs " << std::endl;
-            for (ctp::QMPair* pair:top->NBList()) {
->>>>>>> 6201e219
+            for (xtp::QMPair* pair:top->NBList()) {
                 tools::vec r1;
                 tools::vec r2;
-                ctp::Segment* seg1=pair->Seg1();
-                ctp::Segment* seg2=pair->Seg2();
+                xtp::Segment* seg1=pair->Seg1();
+                xtp::Segment* seg2=pair->Seg2();
                 bool stopLoop = false;
-                for (ctp::Fragment* frag1:seg1->Fragments()) {
+                for (xtp::Fragment* frag1:seg1->Fragments()) {
                     if (stopLoop) {
                         break;
                     }
-                    for (ctp::Fragment* frag2:seg2->Fragments()) {
+                    for (xtp::Fragment* frag2:seg2->Fragments()) {
                         r1 = frag1->getPos();
                         r2 = frag2->getPos();
                         if (tools::abs(top->PbShortestConnect(r1, r2)) > _excitonqmCutoff) {
@@ -312,7 +145,7 @@
             } //Type 3 Exciton_classical approx
         }
 
-        bool Neighborlist::EvaluateFrame(ctp::Topology *top) {
+        bool Neighborlist::EvaluateFrame(xtp::Topology *top) {
             top->NBList().Cleanup();
 
             if (_generate_from_file) {
@@ -323,11 +156,6 @@
                     std::cout << std::endl << "... ..." << std::flush;
                 }
 
-<<<<<<< HEAD
-            for (segit2 = segit1 + 1;segit2 < segs.end();++segit2) {
-
-                xtp::Segment *seg2 = *segit2;
-=======
                 const tools::matrix box = top->getBox();
                 double min = box.get(0, 0);
                 if (min > box.get(1, 1)) {
@@ -336,10 +164,9 @@
                 if (min > box.get(2, 2)) {
                     min = box.get(2, 2);
                 }
->>>>>>> 6201e219
-
-                std::vector< ctp::Segment* > segs;
-                for (ctp::Segment* seg:top->Segments()) {
+
+                std::vector< xtp::Segment* > segs;
+                for (xtp::Segment* seg:top->Segments()) {
                     if (_useConstantCutoff || std::find(_included_segments.begin(), _included_segments.end(), seg->getName()) != _included_segments.end()) {
                         segs.push_back(seg);
                         seg->calcPos();
@@ -361,10 +188,10 @@
                 std::cout << "\r ... ... Evaluating " << std::flush;
                 std::vector<std::string> skippedpairs;
 
-                for (std::vector< ctp::Segment* >::iterator segit1 = segs.begin(); segit1 < segs.end(); ++segit1) {
-                    ctp::Segment *seg1 = *segit1;
-
-                    std::vector< ctp::Segment* > ::iterator segit2;
+                for (std::vector< xtp::Segment* >::iterator segit1 = segs.begin(); segit1 < segs.end(); ++segit1) {
+                    xtp::Segment *seg1 = *segit1;
+
+                    std::vector< xtp::Segment* > ::iterator segit2;
                     double cutoff;
                     tools::vec r1;
                     tools::vec r2;
@@ -374,7 +201,7 @@
                     }
 
                     for (segit2 = segit1 + 1; segit2 < segs.end(); ++segit2) {
-                        ctp::Segment *seg2 = *segit2;
+                        xtp::Segment *seg2 = *segit2;
                         if (!_useConstantCutoff) {
                             try {
                                 cutoff = _cutoffs.at(seg1->getName())
@@ -405,12 +232,12 @@
                             continue;
                         } else {
                             bool stopLoop = false;
-                            for (ctp::Fragment* frag1:seg1->Fragments()) {
+                            for (xtp::Fragment* frag1:seg1->Fragments()) {
                                 if (stopLoop) {
                                     break;
                                 }
                                 r1 = frag1->getPos();
-                                for (ctp::Fragment* frag2:seg2->Fragments()) {
+                                for (xtp::Fragment* frag2:seg2->Fragments()) {
                                     r2 = frag2->getPos();
                                     tools::vec distance = top->PbShortestConnect(r1, r2);
                                     double dist2 = distance*distance;
@@ -434,107 +261,6 @@
                     }
                     std::cout << "pairs were skipped" << std::endl;
                 }
-<<<<<<< HEAD
-                
-                
-            } /* exit loop seg2 */
-                
-               
-           
-        } /* exit loop seg1 */   
-        
-       
-        
-        
-        if(skippedpairs.size()>0){
-        std::cout << "WARNING: No cut-off specified for segment pairs of type "<<std::endl;              
-        for(std::vector< std::string >::iterator st=skippedpairs.begin();st!=skippedpairs.end();++st){
-            std::cout<<(*st)<<std::endl;
-        }
-        std::cout << "pairs were skipped"<<std::endl;
-        }
-        
-    
-    std::cout << std::endl << " ... ... Created " << top->NBList().size() << " direct pairs.";
-    if(_useExcitonCutoff){
-        std::cout << std::endl << " ... ... Determining classical pairs "<<std::endl;
-        xtp::QMNBList &nblist = top->NBList();
-        for (xtp::QMNBList::iterator pit = nblist.begin(); pit != nblist.end(); ++pit) {
-            tools::vec r1;
-            tools::vec r2;
-             std::vector< xtp::Fragment* > ::iterator fragit1;
-             std::vector< xtp::Fragment* > ::iterator fragit2;
-            
-            bool stopLoop = false;
-                for (fragit1 =  (*pit)->Seg1()->Fragments().begin();
-                        fragit1 <  (*pit)->Seg1()->Fragments().end();
-                        fragit1 ++) {
-                    if (stopLoop) { break; }
-
-                    for (fragit2 =  (*pit)->Seg2()->Fragments().begin();
-                            fragit2 <  (*pit)->Seg2()->Fragments().end();
-                            fragit2++) {
-
-
-                        r1 = (*fragit1)->getPos();
-                        r2 = (*fragit2)->getPos();
-                        if( abs( top->PbShortestConnect(r1, r2) ) > _excitonqmCutoff ) {
-                            (*pit)->setType(3);
-                            continue;
-                        }
-                        else {   
-                            (*pit)->setType(0);
-                            stopLoop = true;
-                            break;
-                        }                
-
-                    } /* exit loop frag2 */
-                } /* exit loop frag1 */          
-            } //Type 3 Exciton_classical approx
-        }        
-    if (_do_bridging){
-    // add superexchange pairs
-    top->NBList().setSuperExchangeTypes(_superexchange);
-    top->NBList().GenerateSuperExchange();
-    
-    // DEBUG output
-    if (votca::tools::globals::verbose) {
-
-	tools::Property bridges_summary;
-        tools::Property *_bridges = &bridges_summary.add("bridges","");
-
-        std::cout << "Bridged Pairs \n [idA:idB] com distance" << std::endl;
-        for (xtp::QMNBList::iterator ipair = top->NBList().begin(); ipair != top->NBList().end(); ++ipair) {
-                xtp::QMPair *pair = *ipair;
-                xtp::Segment* segment1 = pair->Seg1PbCopy();
-                xtp::Segment* segment2 = pair->Seg2PbCopy();
-                
-                std::cout << " [" << segment1->getId() << ":" << segment2->getId()<< "] " 
-                             << pair->Dist()<< " bridges: " 
-                             << (pair->getBridgingSegments()).size() 
-                             << " type: " 
-                             << pair->getType() 
-                             << " | " << std::flush;
-                
-                std::vector<xtp::Segment*> bsegments = pair->getBridgingSegments();
- 
-                tools::Property *_pair_property = &_bridges->add("pair","");
-                                   
-                _pair_property->setAttribute("id1", segment1->getId());
-                _pair_property->setAttribute("id2", segment2->getId());
-                _pair_property->setAttribute("name1", segment1->getName());
-                _pair_property->setAttribute("name2", segment2->getName());
-                _pair_property->setAttribute("r12", pair->Dist());
-                                    
-                tools::Property *_bridge_property = &_pair_property->add("bridge","");
-
-                for (  std::vector<xtp::Segment*>::iterator itb = bsegments.begin(); itb != bsegments.end(); itb++ ) {
-                    std::cout << (*itb)->getId() << " " ;
-                    _bridge_property->setAttribute("id", (*itb)->getId());
-                }        
-                
-                std::cout << std::endl;
-=======
 
                 std::cout << std::endl << " ... ... Created " << top->NBList().size() << " direct pairs.";
                 if (_useExcitonCutoff) {
@@ -542,10 +268,9 @@
                 }
             }
             return true;
->>>>>>> 6201e219
         }
 
-        void Neighborlist::GenerateFromFile(ctp::Topology *top, std::string filename) {
+        void Neighborlist::GenerateFromFile(xtp::Topology *top, std::string filename) {
 
             std::string line;
             std::ifstream intt;
@@ -554,67 +279,6 @@
             if (intt.is_open()) {
                 while (intt.good()) {
 
-<<<<<<< HEAD
-void Neighborlist::GenerateFromFile(xtp::Topology *top,  std::string filename) {
-    
-    std::string line;
-    std::ifstream intt;
-    intt.open(filename.c_str());
-    
-    if (_generate_unsafe) {
-        std::cout << std::endl << "... ... Generate unsafe = true ..." << std::flush;
-    }
-
-    if (intt.is_open() ) {
-        while ( intt.good() ) {
-
-            std::getline(intt, line);
-             std::vector< std::string> split;
-            tools::Tokenizer toker(line, " \t");
-            toker.ToVector(split);
-
-            if ( !split.size()      ||
-                  split[0] == "!"   ||
-                  split[0].substr(0,1) == "!" ) { continue; }
-            
-            int seg1id          = boost::lexical_cast<int>(split[1]);
-            int seg2id          = boost::lexical_cast<int>(split[2]);
-            
-            xtp::Segment* seg1 = top->getSegment(seg1id);
-            xtp::Segment* seg2 = top->getSegment(seg2id);
-            
-            if (not _generate_unsafe) {
-                 std::string seg1name     = boost::lexical_cast<std::string>(split[7]);
-                 std::string seg2name     = boost::lexical_cast<std::string>(split[8]);
-                assert(seg1->getName() == seg1name);
-                assert(seg2->getName() == seg2name);
-            }        
-            
-            //QMPair* pair12 = 
-	    (void)top->NBList().Add(seg1,seg2);
-            
-    
-     /*       
-     1  1000 1010 2.4292699e-03 1.61313482160154 -1.05173043628102 0.759048038980236 DCV DCV
-     2  1000 1020 1.0551418e-03 1.4977782788484 -0.466982612402543 0.876438986736797 DCV DCV
-     3  1000 1023 5.9645622e-03 1.51684342052626 0.189056522949882 0.763447935684869 DCV DCV
-     4  1000 1027 2.1161184e-02 -0.121730375289917 0.483095637611721 0.078926185939622 DCV DCV
-     5  1000 1034 1.5198626e-03 0.586534707442574 -1.59841490776642 0.695082730832308 DCV DCV
-     6  1000 1048 1.0121481e-03 -0.296308693678482 -1.02535652660805 0.347373638982358 DCV DCV
-     7  1000 1050 9.3073820e-04 1.34660870303278 -1.49037826725322 0.571647867949114 DCV DCV
-     8  1000 1052 1.0803526e-03 -0.337469581935717 -0.853313051455695 0.592304403885553 DCV DCV
-     9  1000 1065 4.6567327e-04 0.45481307817542 -1.44727391982856 1.05151722120202 DCV DCV
-    10  1000 1073 5.7739082e-03 -0.388582683646161 -0.221439142589984 0.731973764170771 DCV DCV
-    */            
-
-
-        } /* Exit loop over lines */
-    }
-    else { std::cout << std::endl << "ERROR: No such file " << filename << std::endl;
-           throw std::runtime_error("Supply input file."); }
-    
-}
-=======
                     std::getline(intt, line);
                     std::vector< std::string> split;
                     tools::Tokenizer toker(line, " \t");
@@ -628,13 +292,12 @@
 
                     int seg1id = boost::lexical_cast<int>(split[1]);
                     int seg2id = boost::lexical_cast<int>(split[2]);
->>>>>>> 6201e219
 
                     std::string seg1name = boost::lexical_cast<std::string>(split[7]);
                     std::string seg2name = boost::lexical_cast<std::string>(split[8]);
 
-                    ctp::Segment* seg1 = top->getSegment(seg1id);
-                    ctp::Segment* seg2 = top->getSegment(seg2id);
+                    xtp::Segment* seg1 = top->getSegment(seg1id);
+                    xtp::Segment* seg2 = top->getSegment(seg2id);
                     if (seg1->getName() == seg1name && seg2->getName() == seg2name) {
                         top->NBList().Add(seg1, seg2);
                     } else {
