--- conflicted
+++ resolved
@@ -42,15 +42,6 @@
  public:
   EAnalyze() = default;
 
-<<<<<<< HEAD
-  ~EAnalyze() final = default;
-  bool WriteToStateFile() const final { return false; }
-  std::string Identify() final { return "eanalyze"; }
-
- protected:
-  void ParseOptions(const tools::Property &user_options) final;
-  bool Evaluate(Topology &top) final;
-=======
   ~EAnalyze() = default;
   bool WriteToStateFile() const { return false; }
   std::string Identify() { return "eanalyze"; }
@@ -58,7 +49,6 @@
  protected:
   void ParseOptions(const tools::Property &user_options);
   bool Evaluate(Topology &top);
->>>>>>> 00813b93
 
  private:
   void SiteHist(QMStateType state) const;
