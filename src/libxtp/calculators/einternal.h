--- conflicted
+++ resolved
@@ -228,12 +228,8 @@
 
 bool EInternal::EvaluateFrame(xtp::Topology *top) {
 
-<<<<<<< HEAD
-    std::vector< xtp::Segment* > ::iterator sit;
-=======
->>>>>>> 6201e219
     int count = 0;
-    for (ctp::Segment* seg:top->Segments()) {
+    for (xtp::Segment* seg:top->Segments()) {
 
         std::string segName = seg->getName();
         
