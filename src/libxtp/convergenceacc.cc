--- conflicted
+++ resolved
@@ -22,23 +22,12 @@
 namespace votca { namespace xtp {
 
   
-<<<<<<< HEAD
-  void ConvergenceAcc::setOverlap(AOOverlap* S,double etol){
-       _S=S;
-       Sminusahalf=S->Pseudo_InvSqrt(etol);
-       if(_opt.noisy){
-            XTP_LOG(logDEBUG, *_log) << TimeStamp() << " Smallest value of AOOverlap matrix is "<<_S->SmallestEigenValue() << std::flush;
-            XTP_LOG(logDEBUG, *_log) << TimeStamp() << " Removed "<<_S->Removedfunctions()<<" basisfunction from inverse overlap matrix" << std::flush;
-        }
-       Sonehalf=S->Sqrt();
-=======
   void ConvergenceAcc::setOverlap(AOOverlap& S,double etol){
        _S=&S;
        Sminusahalf=S.Pseudo_InvSqrt(etol);
        CTP_LOG(ctp::logDEBUG, *_log) << ctp::TimeStamp() << " Smallest value of AOOverlap matrix is "<<_S->SmallestEigenValue() << std::flush;
        CTP_LOG(ctp::logDEBUG, *_log) << ctp::TimeStamp() << " Removed "<<_S->Removedfunctions()<<" basisfunction from inverse overlap matrix" << std::flush;
        Sonehalf=S.Sqrt();
->>>>>>> cadb8dbb
        return;
    }
    
@@ -87,32 +76,17 @@
         if(_diiserror>_opt.diis_start || _totE.back()>0.9*_totE[_totE.size()-2]){
             coeffs=_adiis.CalcCoeff(_dmatHist,_mathist);
             diis_error=!_adiis.Info();
-<<<<<<< HEAD
-            if(_opt.noisy){
-            XTP_LOG(logDEBUG, *_log) << TimeStamp() << " Using ADIIS" << std::flush;
-            }
-=======
             CTP_LOG(ctp::logDEBUG, *_log) << ctp::TimeStamp() << " Using ADIIS for next guess" << std::flush;
 
->>>>>>> cadb8dbb
         }
         else{
              coeffs=_diis.CalcCoeff();
              diis_error=!_diis.Info();
-<<<<<<< HEAD
-             if(_opt.noisy){
-             XTP_LOG(logDEBUG, *_log) << TimeStamp() << " Using DIIS" << std::flush;
-             }
-        }
-        if(diis_error){
-          XTP_LOG(logDEBUG, *_log) << TimeStamp() << " DIIS failed using mixing instead" << std::flush;
-=======
              CTP_LOG(ctp::logDEBUG, *_log) << ctp::TimeStamp() << " Using DIIS for next guess" << std::flush;
 
         }
         if(diis_error){
           CTP_LOG(ctp::logDEBUG, *_log) << ctp::TimeStamp() << " (A)DIIS failed using mixing instead" << std::flush;
->>>>>>> cadb8dbb
           H_guess=H;
         }else{
         for (int i=0;i<coeffs.size();i++){  
@@ -133,13 +107,7 @@
     if(_diiserror>_opt.adiis_start ||!_opt.usediis || diis_error ||_mathist.size()<=2 ){
       _usedmixing=true;
       dmatout=_opt.mixingparameter*dmat+(1.0-_opt.mixingparameter)*dmatout;
-<<<<<<< HEAD
-      if(_opt.noisy){
-        XTP_LOG(logDEBUG, *_log) << TimeStamp() << " Using Mixing with alpha="<<_opt.mixingparameter << std::flush;
-      }
-=======
       CTP_LOG(ctp::logDEBUG, *_log) << ctp::TimeStamp() << " Using Mixing with alpha="<<_opt.mixingparameter << std::flush;
->>>>>>> cadb8dbb
     }else{
       _usedmixing=false;
     }
@@ -192,13 +160,7 @@
                         virt(i, i) = _opt.levelshift;
             }
 
-<<<<<<< HEAD
-        if(_opt.noisy){
         XTP_LOG(logDEBUG, *_log) << TimeStamp() << " Using levelshift:" << _opt.levelshift << " Hartree" << std::flush;
-        }
-=======
-        CTP_LOG(ctp::logDEBUG, *_log) << ctp::TimeStamp() << " Using levelshift:" << _opt.levelshift << " Hartree" << std::flush;
->>>>>>> cadb8dbb
         Eigen::MatrixXd vir=  MOsinv.transpose()*virt*MOsinv ; 
         H+=vir;   
           return;
