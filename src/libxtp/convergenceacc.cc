/*
 *            Copyright 2009-2018 The VOTCA Development Team
 *                       (http://www.votca.org)
 *
 *      Licensed under the Apache License, Version 2.0 (the "License")
 *
 * You may not use this file except in compliance with the License.
 * You may obtain a copy of the License at
 *
 *              http://www.apache.org/licenses/LICENSE-2.0
 *
 * Unless required by applicable law or agreed to in writing, software
 * distributed under the License is distributed on an "AS IS" BASIS,
 * WITHOUT WARRANTIES OR CONDITIONS OF ANY KIND, either express or implied.
 * See the License for the specific language governing permissions and
 * limitations under the License.
 *
 */
#include "votca/xtp/convergenceacc.h"
<<<<<<< HEAD
=======
#include "votca/xtp/aomatrix.h"
>>>>>>> d4744c08

namespace votca { namespace xtp {

  
<<<<<<< HEAD
  void ConvergenceAcc::setOverlap(const Eigen::MatrixXd* S,double etol){
       _S=S;
       Eigen::SelfAdjointEigenSolver<Eigen::MatrixXd> es(*_S);
       if(_noisy){
            CTP_LOG(ctp::logDEBUG, *_pLog) << ctp::TimeStamp() << " Smallest value of AOOverlap matrix is "<<es.eigenvalues()(0) << std::flush;
            }
      Eigen::VectorXd diagonal=Eigen::VectorXd::Zero(es.eigenvalues().size());
      int removedfunctions=0;
      for (int i=0;i<diagonal.size();++i){
          if(es.eigenvalues()(i)<etol){
              removedfunctions++;
          }else{
              diagonal(i)=1.0/std::sqrt(es.eigenvalues()(i));
          }
      }
      if(_noisy){
            CTP_LOG(ctp::logDEBUG, *_pLog) << ctp::TimeStamp() << " Removed "<<removedfunctions<<" basisfunction from inverse overlap matrix" << std::flush;
        }
       Sminusahalf =es.eigenvectors() * diagonal.asDiagonal() * es.eigenvectors().transpose();
       Sonehalf=es.operatorSqrt();
=======
  void ConvergenceAcc::setOverlap(AOOverlap* S,double etol){
       _S=S;
       Sminusahalf=S->Pseudo_InvSqrt(etol);
       if(_noisy){
            CTP_LOG(ctp::logDEBUG, *_pLog) << ctp::TimeStamp() << " Smallest value of AOOverlap matrix is "<<_S->SmallestEigenValue() << std::flush;
            CTP_LOG(ctp::logDEBUG, *_pLog) << ctp::TimeStamp() << " Removed "<<_S->Removedfunctions()<<" basisfunction from inverse overlap matrix" << std::flush;
        }
       Sonehalf=S->Sqrt();
>>>>>>> d4744c08
       return;
   }
   
   
    Eigen::MatrixXd ConvergenceAcc::Iterate(const Eigen::MatrixXd& dmat,Eigen::MatrixXd& H,Eigen::VectorXd &MOenergies,Eigen::MatrixXd &MOs,double totE){
      Eigen::MatrixXd H_guess=Eigen::MatrixXd::Zero(H.rows(),H.cols());    
    
      if(int(_mathist.size())>_histlength){
          delete _mathist[_maxerrorindex];
          delete _dmatHist[_maxerrorindex];
               _totE.erase(_totE.begin()+_maxerrorindex);
              _mathist.erase(_mathist.begin()+_maxerrorindex);
              _dmatHist.erase(_dmatHist.begin()+_maxerrorindex);
          }
          
      _totE.push_back(totE);
     if(_mode!=KSmode::fractional){ 
        double gap=MOenergies(_nocclevels)-MOenergies(_nocclevels-1);
        if((_diiserror>_levelshiftend && _levelshift>0.0) || gap<1e-6){
          Levelshift(H);
        }
      }
<<<<<<< HEAD
      
      Eigen::MatrixXd errormatrix=Sminusahalf.transpose()*(H*dmat*(*_S)-(*_S)*dmat*H)*Sminusahalf;
=======
      const Eigen::MatrixXd& S=_S->Matrix();
      Eigen::MatrixXd errormatrix=Sminusahalf.transpose()*(H*dmat*S-S*dmat*H)*Sminusahalf;
>>>>>>> d4744c08
      _diiserror=errormatrix.cwiseAbs().maxCoeff();
     
      Eigen::MatrixXd* old=new Eigen::MatrixXd;     
      *old=H;         
       _mathist.push_back(old);     
        Eigen::MatrixXd* dold=new Eigen::MatrixXd;     
      *dold=dmat;         
       _dmatHist.push_back(dold);
             
       if(_maxout){
        if (_diiserror>_maxerror){
            _maxerror=_diiserror;
            _maxerrorindex=_mathist.size();
        }
      } 
       
    _diis.Update(_maxerrorindex,errormatrix);
    bool diis_error=false; 
   
       
    if ((_diiserror<_adiis_start ||_diiserror<_diis_start) && _usediis && _mathist.size()>2){
        Eigen::VectorXd coeffs;
        //use ADIIs if energy has risen a lot in current iteration

        if(_diiserror>_diis_start || _totE[_totE.size()-1]>0.9*_totE[_totE.size()-2]){
            coeffs=_adiis.CalcCoeff(_dmatHist,_mathist);
            diis_error=!_adiis.Info();
            if(_noisy){
            CTP_LOG(ctp::logDEBUG, *_pLog) << ctp::TimeStamp() << " Using ADIIS" << std::flush;
            }
        }
        else{
             coeffs=_diis.CalcCoeff();
             diis_error=!_diis.Info();
             if(_noisy){
             CTP_LOG(ctp::logDEBUG, *_pLog) << ctp::TimeStamp() << " Using DIIS" << std::flush;
             }
        }
        if(diis_error){
          CTP_LOG(ctp::logDEBUG, *_pLog) << ctp::TimeStamp() << " DIIS failed using mixing instead" << std::flush;
          H_guess=H;
        }else{
        for (int i=0;i<coeffs.size();i++){  
            if(std::abs(coeffs(i))<1e-8){ continue;}
            H_guess+=coeffs(i)*(*_mathist[i]);
            }
        }
           
    }
    else{       
        H_guess=H;     
    }
      
    
    SolveFockmatrix( MOenergies,MOs,H_guess);
    Eigen::MatrixXd dmatout=DensityMatrix(MOs,MOenergies);
    
    
    if(_diiserror>_adiis_start ||!_usediis || diis_error ||_mathist.size()<=2 ){
      _usemixing=true;
      dmatout=_mixingparameter*dmat+(1.0-_mixingparameter)*dmatout;
      if(_noisy){
        CTP_LOG(ctp::logDEBUG, *_pLog) << ctp::TimeStamp() << " Using Mixing with alpha="<<_mixingparameter << std::flush;
        }
    }else{
      _usemixing=false;
    }
    return dmatout;
    }
      
    void ConvergenceAcc::SolveFockmatrix(Eigen::VectorXd& MOenergies,Eigen::MatrixXd& MOs,const Eigen::MatrixXd&H){
        //transform to orthogonal for
        Eigen::MatrixXd H_ortho=Sminusahalf.transpose()*H*Sminusahalf;
        Eigen::SelfAdjointEigenSolver<Eigen::MatrixXd> es(H_ortho);
        if(es.info()!=Eigen::ComputationInfo::Success){
          std::cerr<<"DiagInfo "<<es.info()<<std::endl;
          throw std::runtime_error("Matrix Diagonalisation failed");
        }
        
        MOsinv=es.eigenvectors().transpose()*Sonehalf;
        MOenergies=es.eigenvalues();
        
        MOs=Sminusahalf*es.eigenvectors();
        return;
    }
    
    void ConvergenceAcc::Levelshift(Eigen::MatrixXd& H) {
      if(_levelshift<1e-9){
        return;
      }
      if(MOsinv.rows()<1){
        throw std::runtime_error("ConvergenceAcc::Levelshift: Call SolveFockmatrix before Levelshift, MOsinv not initialized");
      }
        Eigen::MatrixXd virt = Eigen::MatrixXd::Zero(H.rows(),H.cols());
        for (int i = _nocclevels; i < H.rows(); i++) {
                        virt(i, i) = _levelshift; 
            }

        if(_noisy){
        CTP_LOG(ctp::logDEBUG, *_pLog) << ctp::TimeStamp() << " Using levelshift:" << _levelshift << " Hartree" << std::flush;
        }
        Eigen::MatrixXd vir=  MOsinv.transpose()*virt*MOsinv ; 
        H+=vir;
      
          return;
    }
    
    
    Eigen::MatrixXd ConvergenceAcc::DensityMatrix(const Eigen::MatrixXd& MOs, const Eigen::VectorXd& MOEnergies){
      Eigen::MatrixXd result;
      if(_mode== KSmode::closed){
        result=DensityMatrixGroundState( MOs);
      }else if(_mode==KSmode::open){
        result=DensityMatrixGroundState_unres( MOs);
      }else if(_mode==KSmode::fractional){
        result=DensityMatrixGroundState_frac(MOs, MOEnergies);
      }
      return result;
    }
    
    Eigen::MatrixXd ConvergenceAcc::DensityMatrixGroundState(const Eigen::MatrixXd& MOs){
          const Eigen::MatrixXd occstates=MOs.block(0,0,MOs.rows(),_nocclevels);
          Eigen::MatrixXd dmatGS = 2.0*occstates*occstates.transpose();
          return dmatGS;
        } 
    
    
    Eigen::MatrixXd ConvergenceAcc::DensityMatrixGroundState_unres(const Eigen::MatrixXd& MOs) {
            if (_nocclevels == 0) {
                return Eigen::MatrixXd::Zero(MOs.cols(),MOs.rows());
            }
            Eigen::MatrixXd occstates=MOs.block(0,0,MOs.rows(),_nocclevels);
            Eigen::MatrixXd dmatGS = occstates*occstates.transpose();
              return dmatGS;
        }

        Eigen::MatrixXd ConvergenceAcc::DensityMatrixGroundState_frac(const Eigen::MatrixXd& MOs, const Eigen::VectorXd& MOEnergies) {
            if (_numberofelectrons == 0) {
                return Eigen::MatrixXd::Zero(MOs.rows(),MOs.cols());
            }
            int numofelec=_numberofelectrons;
            Eigen::VectorXd occupation = Eigen::VectorXd::Zero(MOEnergies.size());

            std::vector< std::vector<int> > degeneracies;
            double buffer=1e-4;
            degeneracies.push_back(std::vector<int>{0});
            for (int i=1;i<occupation.size();i++){
              if(MOEnergies(i)<MOEnergies(degeneracies[degeneracies.size()-1][0])+buffer){
                degeneracies[degeneracies.size()-1].push_back(i);
              }
              else{
                degeneracies.push_back(std::vector<int>{i});
              }    
            }
            for (const std::vector<int>& deglevel:degeneracies){
              int numofpossibleelectrons=2*deglevel.size();
              if(numofpossibleelectrons<=numofelec){
                for (const int& i:deglevel){
                  occupation(i)=2;
                }
                numofelec-=numofpossibleelectrons;
              }else if(numofpossibleelectrons>numofelec){
                double occ=double(numofelec)/double(deglevel.size());
                for (const int& i:deglevel){
                  occupation(i)=occ;
                }
                break;
              }
            }
            Eigen::MatrixXd _dmatGS =MOs*occupation.asDiagonal()*MOs.transpose();
            return _dmatGS;
        }
    
    
    
      
  
      
          
      

}}<|MERGE_RESOLUTION|>--- conflicted
+++ resolved
@@ -17,36 +17,11 @@
  *
  */
 #include "votca/xtp/convergenceacc.h"
-<<<<<<< HEAD
-=======
 #include "votca/xtp/aomatrix.h"
->>>>>>> d4744c08
 
 namespace votca { namespace xtp {
 
   
-<<<<<<< HEAD
-  void ConvergenceAcc::setOverlap(const Eigen::MatrixXd* S,double etol){
-       _S=S;
-       Eigen::SelfAdjointEigenSolver<Eigen::MatrixXd> es(*_S);
-       if(_noisy){
-            CTP_LOG(ctp::logDEBUG, *_pLog) << ctp::TimeStamp() << " Smallest value of AOOverlap matrix is "<<es.eigenvalues()(0) << std::flush;
-            }
-      Eigen::VectorXd diagonal=Eigen::VectorXd::Zero(es.eigenvalues().size());
-      int removedfunctions=0;
-      for (int i=0;i<diagonal.size();++i){
-          if(es.eigenvalues()(i)<etol){
-              removedfunctions++;
-          }else{
-              diagonal(i)=1.0/std::sqrt(es.eigenvalues()(i));
-          }
-      }
-      if(_noisy){
-            CTP_LOG(ctp::logDEBUG, *_pLog) << ctp::TimeStamp() << " Removed "<<removedfunctions<<" basisfunction from inverse overlap matrix" << std::flush;
-        }
-       Sminusahalf =es.eigenvectors() * diagonal.asDiagonal() * es.eigenvectors().transpose();
-       Sonehalf=es.operatorSqrt();
-=======
   void ConvergenceAcc::setOverlap(AOOverlap* S,double etol){
        _S=S;
        Sminusahalf=S->Pseudo_InvSqrt(etol);
@@ -55,7 +30,6 @@
             CTP_LOG(ctp::logDEBUG, *_pLog) << ctp::TimeStamp() << " Removed "<<_S->Removedfunctions()<<" basisfunction from inverse overlap matrix" << std::flush;
         }
        Sonehalf=S->Sqrt();
->>>>>>> d4744c08
        return;
    }
    
@@ -78,13 +52,8 @@
           Levelshift(H);
         }
       }
-<<<<<<< HEAD
-      
-      Eigen::MatrixXd errormatrix=Sminusahalf.transpose()*(H*dmat*(*_S)-(*_S)*dmat*H)*Sminusahalf;
-=======
       const Eigen::MatrixXd& S=_S->Matrix();
       Eigen::MatrixXd errormatrix=Sminusahalf.transpose()*(H*dmat*S-S*dmat*H)*Sminusahalf;
->>>>>>> d4744c08
       _diiserror=errormatrix.cwiseAbs().maxCoeff();
      
       Eigen::MatrixXd* old=new Eigen::MatrixXd;     
