/*
 *            Copyright 2009-2020 The VOTCA Development Team
 *                       (http://www.votca.org)
 *
 *      Licensed under the Apache License, Version 2.0 (the "License")
 *
 * You may not use this file except in compliance with the License.
 * You may obtain a copy of the License at
 *
 *              http://www.apache.org/licenses/LICENSE-2.0
 *
 *Unless required by applicable law or agreed to in writing, software
 * distributed under the License is distributed on an "AS IS" BASIS,
 * WITHOUT WARRANTIES OR CONDITIONS OF ANY KIND, either express or implied.
 * See the License for the specific language governing permissions and
 * limitations under the License.
 *
 */

// Local VOTCA includes
#include "votca/xtp/ERIs.h"
#include "votca/xtp/aobasis.h"
#include "votca/xtp/make_libint_work.h"
#include "votca/xtp/symmetric_matrix.h"

// include libint last otherwise it overrides eigen
#include <libint2.hpp>
namespace votca {
namespace xtp {

void ERIs::Initialize(const AOBasis& dftbasis, const AOBasis& auxbasis) {
  _threecenter.Fill(auxbasis, dftbasis);
  return;
}

void ERIs::Initialize_4c(const AOBasis& dftbasis) {

  basis_ = dftbasis.GenerateLibintBasis();
  shellpairs_ = dftbasis.ComputeShellPairs();
  starts_ = dftbasis.getMapToBasisFunctions();
  maxnprim_ = dftbasis.getMaxNprim();
  maxL_ = dftbasis.getMaxL();

  shellpairdata_ = ComputeShellPairData(basis_, shellpairs_);

  schwarzscreen_ = ComputeSchwarzShells(dftbasis);
  return;
}

<<<<<<< HEAD
Eigen::MatrixXcd ERIs::ContractRightIndecesWithMatrix(const Eigen::MatrixXcd& mat) const {
  Index nthreads = OPENMP::getMaxThreads();
  std::vector<Eigen::MatrixXcd> ERIS_thread = std::vector<Eigen::MatrixXcd>(
      nthreads, Eigen::MatrixXcd::Zero(mat.rows(), mat.cols()));
#pragma omp parallel for schedule(dynamic)
  for (Index i = 0; i < _threecenter.size(); i++) {
    const Symmetric_Matrix& threecenter = _threecenter[i];
    // Trace over prod::DMAT,I(l)=componentwise product over
    const std::complex<double> factor = (threecenter.FullMatrix().cwiseProduct(mat)).sum();
    threecenter.AddtoEigenMatrix(ERIS_thread[OPENMP::getThreadId()], factor);
  }

  Eigen::MatrixXcd ERIs =
      std::accumulate(ERIS_thread.begin(), ERIS_thread.end(),
                      Eigen::MatrixXcd::Zero(mat.rows(), mat.cols()).eval());
  return ERIs;
}


Mat_p_Energy ERIs::CalculateEXX(const Eigen::MatrixXd& DMAT) const {
=======
Eigen::MatrixXd ERIs::ComputeSchwarzShells(const AOBasis& basis) const {
>>>>>>> 382563fb

  Index noshells = basis.getNumofShells();

  Eigen::MatrixXd result = Eigen::MatrixXd::Zero(noshells, noshells);
  Index nthreads = OPENMP::getMaxThreads();
  std::vector<libint2::Engine> engines(nthreads);
  double epsilon = 0.0;
  engines[0] = libint2::Engine(libint2::Operator::coulomb, basis.getMaxNprim(),
                               static_cast<int>(basis.getMaxL()), 0, epsilon);

  for (Index i = 1; i < nthreads; ++i) {
    engines[i] = engines[0];
  }

  std::vector<libint2::Shell> shells = basis.GenerateLibintBasis();
  using MatrixLibInt =
      Eigen::Matrix<double, Eigen::Dynamic, Eigen::Dynamic, Eigen::RowMajor>;

#pragma omp parallel for schedule(dynamic)
  for (Index s1 = 0l; s1 < basis.getNumofShells(); ++s1) {
    Index thread_id = OPENMP::getThreadId();
    libint2::Engine& engine = engines[thread_id];
    const libint2::Engine::target_ptr_vec& buf = engine.results();
    Index n1 = shells[s1].size();

<<<<<<< HEAD
Eigen::MatrixXcd ERIs::FourCenterTest(const Eigen::MatrixXcd& mat) const{

  Eigen::MatrixXcd ERIs2 = Eigen::MatrixXcd::Zero(mat.rows(), mat.cols());
  const Eigen::VectorXd& fourc_vector = _fourcenter.get_4c_vector();

  Index dftBasisSize = mat.rows();
  Index vectorSize = (dftBasisSize * (dftBasisSize + 1)) / 2;

  for (Index i = 0; i  < dftBasisSize; i++) {
    Index sum_i = (i*(i+1)) / 2;
    for(Index j = i; j<dftBasisSize; j++){
      Index index_ij = dftBasisSize * i - sum_i +j;
      Index index_ij_kl_a = vectorSize * index_ij - (index_ij * (index_ij + 1)) /2;
      for(Index k = 0; k < dftBasisSize; k++) {
        Index sum_k = (k * (k + 1)) / 2;
        for(Index l = k; l<dftBasisSize; l++){
          Index index_kl = dftBasisSize * k - sum_k + l;
          Index index_ij_kl = index_ij_kl_a + index_kl;
          if(index_ij>index_kl){
            index_ij_kl = vectorSize *index_kl - (index_kl * (index_kl + 1)) / 2 + index_ij;
          }
          // std::cout<<"size = "<<fourc_vector.size()<<std::endl;
          // std::cout<<"index = " << index_ij_kl<<std::endl;
          // std::cout<<"fourc_vector(index_ij_kl)="<<fourc_vector(index_ij_kl)<<std::endl;
          if(l == k){
            ERIs2(i,j)+= mat(k,l)*fourc_vector(index_ij_kl);
          } else {
            ERIs2(i,j) += (mat(k, l)+mat(l,k)) * fourc_vector(index_ij_kl);
            
          }
        }
      }
      ERIs2(j,i)=ERIs2(i,j);
    }
  }
  return ERIs2;
}


Mat_p_Energy ERIs::CalculateERIs_4c_small_molecule(
    const Eigen::MatrixXd& DMAT) const {
=======
    for (Index s2 = 0l; s2 <= s1; ++s2) {
      Index n2 = shells[s2].size();
      Index n12 = n1 * n2;
>>>>>>> 382563fb

      engines[thread_id]
          .compute2<libint2::Operator::coulomb, libint2::BraKet::xx_xx, 0>(
              shells[s1], shells[s2], shells[s1], shells[s2]);

      Eigen::Map<const MatrixLibInt> buf_mat(buf[0], n12, n12);

      result(s2, s1) = std::sqrt(buf_mat.cwiseAbs().maxCoeff());
    }
  }
  return result.selfadjointView<Eigen::Upper>();
}

std::vector<std::vector<libint2::ShellPair>> ERIs::ComputeShellPairData(
    const std::vector<libint2::Shell>& basis,
    const std::vector<std::vector<Index>>& shellpairs) const {
  std::vector<std::vector<libint2::ShellPair>> shellpairdata(basis.size());
  const double ln_max_engine_precision =
      std::log(std::numeric_limits<double>::epsilon() * 1e-10);

#pragma omp parallel for schedule(dynamic)
  for (Index s1 = 0; s1 < Index(shellpairs.size()); s1++) {
    for (Index s2 : shellpairs[s1]) {
      shellpairdata[s1].emplace_back(
          libint2::ShellPair(basis[s1], basis[s2], ln_max_engine_precision));
    }
  }
  return shellpairdata;
}

Eigen::MatrixXd ERIs::ComputeShellBlockNorm(const Eigen::MatrixXd& dmat) const {
  Eigen::MatrixXd result =
      Eigen::MatrixXd::Zero(starts_.size(), starts_.size());
#pragma omp parallel for schedule(dynamic)
  for (Index s1 = 0l; s1 < Index(basis_.size()); ++s1) {
    Index bf1 = starts_[s1];
    Index n1 = basis_[s1].size();
    for (Index s2 = 0l; s2 <= s1; ++s2) {
      Index bf2 = starts_[s2];
      Index n2 = basis_[s2].size();

      result(s2, s1) = dmat.block(bf2, bf1, n2, n1).cwiseAbs().maxCoeff();
    }
  }
  return result.selfadjointView<Eigen::Upper>();
}

template <bool with_exchange>
std::array<Eigen::MatrixXd, 2> ERIs::Compute4c(const Eigen::MatrixXd& dmat,
                                               double error) const {
  assert(schwarzscreen_.rows() > 0 && schwarzscreen_.cols() > 0 &&
         "Please call Initialize_4c before running this");
  Index nthreads = OPENMP::getMaxThreads();

  Eigen::MatrixXd hartree = Eigen::MatrixXd::Zero(dmat.rows(), dmat.cols());
  Eigen::MatrixXd exchange;
  if (with_exchange) {
    exchange = Eigen::MatrixXd::Zero(dmat.rows(), dmat.cols());
  }
  Eigen::MatrixXd dnorm_block = ComputeShellBlockNorm(dmat);
  double fock_precision = error;
  // engine precision controls primitive truncation, assume worst-case scenario
  // (all primitive combinations add up constructively)
  Index max_nprim4 = maxnprim_ * maxnprim_ * maxnprim_ * maxnprim_;
  double engine_precision = std::min(fock_precision / dnorm_block.maxCoeff(),
                                     std::numeric_limits<double>::epsilon()) /
                            double(max_nprim4);
  std::vector<libint2::Engine> engines(nthreads);
  engines[0] = libint2::Engine(libint2::Operator::coulomb, int(maxnprim_),
                               int(maxL_), 0);
  engines[0].set_precision(engine_precision);  // shellset-dependent precision
                                               // control will likely break
                                               // positive definiteness
                                               // stick with this simple recipe
  for (Index i = 1; i < nthreads; ++i) {
    engines[i] = engines[0];
  }
  Index nshells = basis_.size();

#pragma omp parallel for schedule(dynamic)reduction(+ : hartree)reduction(+: exchange)
  for (Index s1 = 0; s1 < nshells; ++s1) {
    Index thread_id = OPENMP::getThreadId();
    libint2::Engine& engine = engines[thread_id];
    const auto& buf = engine.results();
    Index start_1 = starts_[s1];
    const libint2::Shell& shell1 = basis_[s1];
    Index n1 = shell1.size();

    auto sp12_iter = shellpairdata_[s1].begin();
    for (Index s2 : shellpairs_[s1]) {
      Index start_2 = starts_[s2];
      const libint2::Shell& shell2 = basis_[s2];
      Index n2 = shell2.size();
      double dnorm_12 = dnorm_block(s1, s2);
      const libint2::ShellPair* sp12 = &(*sp12_iter);
      ++sp12_iter;

      for (Index s3 = 0; s3 <= s1; ++s3) {

        Index start_3 = starts_[s3];
        const libint2::Shell& shell3 = basis_[s3];
        Index n3 = shell3.size();
        auto sp34_iter = shellpairdata_[s3].begin();
        double dnorm_123 = std::max(dnorm_block(s1, s3),
                                    std::max(dnorm_block(s2, s3), dnorm_12));
        Index s4max = (s1 == s3) ? s2 : s3;
        for (Index s4 : shellpairs_[s3]) {
          if (s4 > s4max) {
            break;
          }  // for each s3, s4 are stored in monotonically increasing
             // order

          const libint2::ShellPair* sp34 = &(*sp34_iter);
          // must update the iter even if going to skip s4
          ++sp34_iter;
          double dnorm_1234 =
              std::max(dnorm_block(s1, s4),
                       std::max(dnorm_block(s2, s4),
                                std::max(dnorm_block(s3, s4), dnorm_123)));

          if (dnorm_1234 * schwarzscreen_(s1, s2) * schwarzscreen_(s3, s4) <
              fock_precision) {
            continue;
          }

          const libint2::Shell& shell4 = basis_[s4];
          engine
              .compute2<libint2::Operator::coulomb, libint2::BraKet::xx_xx, 0>(
                  shell1, shell2, shell3, shell4, sp12, sp34);
          const auto* buf_1234 = buf[0];
          if (buf_1234 == nullptr) {
            continue;  // if all integrals screened out, skip to next quartet
          }
          Index start_4 = starts_[s4];
          Index n4 = shell4.size();
          Index s12_deg = (s1 == s2) ? 1 : 2;
          Index s34_deg = (s3 == s4) ? 1 : 2;
          Index s12_34_deg = (s1 == s3) ? (s2 == s4 ? 1 : 2) : 2;
          Index s1234_deg = s12_deg * s34_deg * s12_34_deg;

          for (Index f1 = 0, f1234 = 0; f1 != n1; ++f1) {
            const Index bf1 = f1 + start_1;
            for (Index f2 = 0; f2 != n2; ++f2) {
              const Index bf2 = f2 + start_2;
              for (Index f3 = 0; f3 != n3; ++f3) {
                const Index bf3 = f3 + start_3;
                for (Index f4 = 0; f4 != n4; ++f4, ++f1234) {
                  const Index bf4 = f4 + start_4;

                  const double value = buf_1234[f1234];

                  const double value_scal_by_deg = value * double(s1234_deg);

                  hartree(bf1, bf2) += dmat(bf3, bf4) * value_scal_by_deg;
                  hartree(bf3, bf4) += dmat(bf1, bf2) * value_scal_by_deg;
                  if (with_exchange) {
                    exchange(bf1, bf3) -= dmat(bf2, bf4) * value_scal_by_deg;
                    exchange(bf2, bf3) -= dmat(bf1, bf4) * value_scal_by_deg;
                    exchange(bf2, bf4) -= dmat(bf1, bf3) * value_scal_by_deg;
                    exchange(bf1, bf4) -= dmat(bf2, bf3) * value_scal_by_deg;
                  }
                }
              }
            }
          }
        }
      }
    }
  }
  std::array<Eigen::MatrixXd, 2> result2;
  // 0.25=0.5(symmetrisation)*0.5(our dmat has a factor 2)
  result2[0] = 0.25 * (hartree + hartree.transpose());
  if (with_exchange) {
    // prefactor
    result2[1] = 0.125 * (exchange + exchange.transpose());
  }
  return result2;
}

template std::array<Eigen::MatrixXd, 2> ERIs::Compute4c<true>(
    const Eigen::MatrixXd& dmat, double error) const;
template std::array<Eigen::MatrixXd, 2> ERIs::Compute4c<false>(
    const Eigen::MatrixXd& dmat, double error) const;

Eigen::MatrixXd ERIs::CalculateERIs_3c(const Eigen::MatrixXd& DMAT) const {
  assert(_threecenter.size() > 0 &&
         "Please call Initialize before running this");
  Eigen::MatrixXd ERIs2 = Eigen::MatrixXd::Zero(DMAT.rows(), DMAT.cols());
  Symmetric_Matrix dmat_sym = Symmetric_Matrix(DMAT);
#pragma omp parallel for schedule(guided) reduction(+ : ERIs2)
  for (Index i = 0; i < _threecenter.size(); i++) {
    const Symmetric_Matrix& threecenter = _threecenter[i];
    // Trace over prod::DMAT,I(l)=componentwise product over
    const double factor = threecenter.TraceofProd(dmat_sym);
    Eigen::SelfAdjointView<Eigen::MatrixXd, Eigen::Upper> m =
        ERIs2.selfadjointView<Eigen::Upper>();
    threecenter.AddtoEigenUpperMatrix(m, factor);
  }

  return ERIs2.selfadjointView<Eigen::Upper>();
}

Eigen::MatrixXd ERIs::CalculateEXX_dmat(const Eigen::MatrixXd& DMAT) const {
  assert(_threecenter.size() > 0 &&
         "Please call Initialize before running this");
  Eigen::MatrixXd EXX = Eigen::MatrixXd::Zero(DMAT.rows(), DMAT.cols());

#pragma omp parallel for schedule(guided) reduction(+ : EXX)
  for (Index i = 0; i < _threecenter.size(); i++) {
    const Eigen::MatrixXd threecenter = _threecenter[i].UpperMatrix();
    EXX += threecenter.selfadjointView<Eigen::Upper>() * DMAT *
           threecenter.selfadjointView<Eigen::Upper>();
  }
  return EXX;
}

Eigen::MatrixXd ERIs::CalculateEXX_mos(const Eigen::MatrixXd& occMos) const {
  assert(_threecenter.size() > 0 &&
         "Please call Initialize before running this");
  Eigen::MatrixXd EXX = Eigen::MatrixXd::Zero(occMos.rows(), occMos.rows());

#pragma omp parallel for schedule(guided) reduction(+ : EXX)
  for (Index i = 0; i < _threecenter.size(); i++) {
    const Eigen::MatrixXd TCxMOs_T =
        occMos.transpose() *
        _threecenter[i].UpperMatrix().selfadjointView<Eigen::Upper>();
    EXX += TCxMOs_T.transpose() * TCxMOs_T;
  }
  return 2 * EXX;
}

}  // namespace xtp
}  // namespace votca
<|MERGE_RESOLUTION|>--- conflicted
+++ resolved
@@ -1,378 +1,371 @@
-/*
- *            Copyright 2009-2020 The VOTCA Development Team
- *                       (http://www.votca.org)
- *
- *      Licensed under the Apache License, Version 2.0 (the "License")
- *
- * You may not use this file except in compliance with the License.
- * You may obtain a copy of the License at
- *
- *              http://www.apache.org/licenses/LICENSE-2.0
- *
- *Unless required by applicable law or agreed to in writing, software
- * distributed under the License is distributed on an "AS IS" BASIS,
- * WITHOUT WARRANTIES OR CONDITIONS OF ANY KIND, either express or implied.
- * See the License for the specific language governing permissions and
- * limitations under the License.
- *
- */
-
-// Local VOTCA includes
-#include "votca/xtp/ERIs.h"
-#include "votca/xtp/aobasis.h"
-#include "votca/xtp/make_libint_work.h"
-#include "votca/xtp/symmetric_matrix.h"
-
-// include libint last otherwise it overrides eigen
-#include <libint2.hpp>
-namespace votca {
-namespace xtp {
-
-void ERIs::Initialize(const AOBasis& dftbasis, const AOBasis& auxbasis) {
-  _threecenter.Fill(auxbasis, dftbasis);
-  return;
-}
-
-void ERIs::Initialize_4c(const AOBasis& dftbasis) {
-
-  basis_ = dftbasis.GenerateLibintBasis();
-  shellpairs_ = dftbasis.ComputeShellPairs();
-  starts_ = dftbasis.getMapToBasisFunctions();
-  maxnprim_ = dftbasis.getMaxNprim();
-  maxL_ = dftbasis.getMaxL();
-
-  shellpairdata_ = ComputeShellPairData(basis_, shellpairs_);
-
-  schwarzscreen_ = ComputeSchwarzShells(dftbasis);
-  return;
-}
-
-<<<<<<< HEAD
-Eigen::MatrixXcd ERIs::ContractRightIndecesWithMatrix(const Eigen::MatrixXcd& mat) const {
-  Index nthreads = OPENMP::getMaxThreads();
-  std::vector<Eigen::MatrixXcd> ERIS_thread = std::vector<Eigen::MatrixXcd>(
-      nthreads, Eigen::MatrixXcd::Zero(mat.rows(), mat.cols()));
-#pragma omp parallel for schedule(dynamic)
-  for (Index i = 0; i < _threecenter.size(); i++) {
-    const Symmetric_Matrix& threecenter = _threecenter[i];
-    // Trace over prod::DMAT,I(l)=componentwise product over
-    const std::complex<double> factor = (threecenter.FullMatrix().cwiseProduct(mat)).sum();
-    threecenter.AddtoEigenMatrix(ERIS_thread[OPENMP::getThreadId()], factor);
-  }
-
-  Eigen::MatrixXcd ERIs =
-      std::accumulate(ERIS_thread.begin(), ERIS_thread.end(),
-                      Eigen::MatrixXcd::Zero(mat.rows(), mat.cols()).eval());
-  return ERIs;
-}
-
-
-Mat_p_Energy ERIs::CalculateEXX(const Eigen::MatrixXd& DMAT) const {
-=======
-Eigen::MatrixXd ERIs::ComputeSchwarzShells(const AOBasis& basis) const {
->>>>>>> 382563fb
-
-  Index noshells = basis.getNumofShells();
-
-  Eigen::MatrixXd result = Eigen::MatrixXd::Zero(noshells, noshells);
-  Index nthreads = OPENMP::getMaxThreads();
-  std::vector<libint2::Engine> engines(nthreads);
-  double epsilon = 0.0;
-  engines[0] = libint2::Engine(libint2::Operator::coulomb, basis.getMaxNprim(),
-                               static_cast<int>(basis.getMaxL()), 0, epsilon);
-
-  for (Index i = 1; i < nthreads; ++i) {
-    engines[i] = engines[0];
-  }
-
-  std::vector<libint2::Shell> shells = basis.GenerateLibintBasis();
-  using MatrixLibInt =
-      Eigen::Matrix<double, Eigen::Dynamic, Eigen::Dynamic, Eigen::RowMajor>;
-
-#pragma omp parallel for schedule(dynamic)
-  for (Index s1 = 0l; s1 < basis.getNumofShells(); ++s1) {
-    Index thread_id = OPENMP::getThreadId();
-    libint2::Engine& engine = engines[thread_id];
-    const libint2::Engine::target_ptr_vec& buf = engine.results();
-    Index n1 = shells[s1].size();
-
-<<<<<<< HEAD
-Eigen::MatrixXcd ERIs::FourCenterTest(const Eigen::MatrixXcd& mat) const{
-
-  Eigen::MatrixXcd ERIs2 = Eigen::MatrixXcd::Zero(mat.rows(), mat.cols());
-  const Eigen::VectorXd& fourc_vector = _fourcenter.get_4c_vector();
-
-  Index dftBasisSize = mat.rows();
-  Index vectorSize = (dftBasisSize * (dftBasisSize + 1)) / 2;
-
-  for (Index i = 0; i  < dftBasisSize; i++) {
-    Index sum_i = (i*(i+1)) / 2;
-    for(Index j = i; j<dftBasisSize; j++){
-      Index index_ij = dftBasisSize * i - sum_i +j;
-      Index index_ij_kl_a = vectorSize * index_ij - (index_ij * (index_ij + 1)) /2;
-      for(Index k = 0; k < dftBasisSize; k++) {
-        Index sum_k = (k * (k + 1)) / 2;
-        for(Index l = k; l<dftBasisSize; l++){
-          Index index_kl = dftBasisSize * k - sum_k + l;
-          Index index_ij_kl = index_ij_kl_a + index_kl;
-          if(index_ij>index_kl){
-            index_ij_kl = vectorSize *index_kl - (index_kl * (index_kl + 1)) / 2 + index_ij;
-          }
-          // std::cout<<"size = "<<fourc_vector.size()<<std::endl;
-          // std::cout<<"index = " << index_ij_kl<<std::endl;
-          // std::cout<<"fourc_vector(index_ij_kl)="<<fourc_vector(index_ij_kl)<<std::endl;
-          if(l == k){
-            ERIs2(i,j)+= mat(k,l)*fourc_vector(index_ij_kl);
-          } else {
-            ERIs2(i,j) += (mat(k, l)+mat(l,k)) * fourc_vector(index_ij_kl);
-            
-          }
-        }
-      }
-      ERIs2(j,i)=ERIs2(i,j);
-    }
-  }
-  return ERIs2;
-}
-
-
-Mat_p_Energy ERIs::CalculateERIs_4c_small_molecule(
-    const Eigen::MatrixXd& DMAT) const {
-=======
-    for (Index s2 = 0l; s2 <= s1; ++s2) {
-      Index n2 = shells[s2].size();
-      Index n12 = n1 * n2;
->>>>>>> 382563fb
-
-      engines[thread_id]
-          .compute2<libint2::Operator::coulomb, libint2::BraKet::xx_xx, 0>(
-              shells[s1], shells[s2], shells[s1], shells[s2]);
-
-      Eigen::Map<const MatrixLibInt> buf_mat(buf[0], n12, n12);
-
-      result(s2, s1) = std::sqrt(buf_mat.cwiseAbs().maxCoeff());
-    }
-  }
-  return result.selfadjointView<Eigen::Upper>();
-}
-
-std::vector<std::vector<libint2::ShellPair>> ERIs::ComputeShellPairData(
-    const std::vector<libint2::Shell>& basis,
-    const std::vector<std::vector<Index>>& shellpairs) const {
-  std::vector<std::vector<libint2::ShellPair>> shellpairdata(basis.size());
-  const double ln_max_engine_precision =
-      std::log(std::numeric_limits<double>::epsilon() * 1e-10);
-
-#pragma omp parallel for schedule(dynamic)
-  for (Index s1 = 0; s1 < Index(shellpairs.size()); s1++) {
-    for (Index s2 : shellpairs[s1]) {
-      shellpairdata[s1].emplace_back(
-          libint2::ShellPair(basis[s1], basis[s2], ln_max_engine_precision));
-    }
-  }
-  return shellpairdata;
-}
-
-Eigen::MatrixXd ERIs::ComputeShellBlockNorm(const Eigen::MatrixXd& dmat) const {
-  Eigen::MatrixXd result =
-      Eigen::MatrixXd::Zero(starts_.size(), starts_.size());
-#pragma omp parallel for schedule(dynamic)
-  for (Index s1 = 0l; s1 < Index(basis_.size()); ++s1) {
-    Index bf1 = starts_[s1];
-    Index n1 = basis_[s1].size();
-    for (Index s2 = 0l; s2 <= s1; ++s2) {
-      Index bf2 = starts_[s2];
-      Index n2 = basis_[s2].size();
-
-      result(s2, s1) = dmat.block(bf2, bf1, n2, n1).cwiseAbs().maxCoeff();
-    }
-  }
-  return result.selfadjointView<Eigen::Upper>();
-}
-
-template <bool with_exchange>
-std::array<Eigen::MatrixXd, 2> ERIs::Compute4c(const Eigen::MatrixXd& dmat,
-                                               double error) const {
-  assert(schwarzscreen_.rows() > 0 && schwarzscreen_.cols() > 0 &&
-         "Please call Initialize_4c before running this");
-  Index nthreads = OPENMP::getMaxThreads();
-
-  Eigen::MatrixXd hartree = Eigen::MatrixXd::Zero(dmat.rows(), dmat.cols());
-  Eigen::MatrixXd exchange;
-  if (with_exchange) {
-    exchange = Eigen::MatrixXd::Zero(dmat.rows(), dmat.cols());
-  }
-  Eigen::MatrixXd dnorm_block = ComputeShellBlockNorm(dmat);
-  double fock_precision = error;
-  // engine precision controls primitive truncation, assume worst-case scenario
-  // (all primitive combinations add up constructively)
-  Index max_nprim4 = maxnprim_ * maxnprim_ * maxnprim_ * maxnprim_;
-  double engine_precision = std::min(fock_precision / dnorm_block.maxCoeff(),
-                                     std::numeric_limits<double>::epsilon()) /
-                            double(max_nprim4);
-  std::vector<libint2::Engine> engines(nthreads);
-  engines[0] = libint2::Engine(libint2::Operator::coulomb, int(maxnprim_),
-                               int(maxL_), 0);
-  engines[0].set_precision(engine_precision);  // shellset-dependent precision
-                                               // control will likely break
-                                               // positive definiteness
-                                               // stick with this simple recipe
-  for (Index i = 1; i < nthreads; ++i) {
-    engines[i] = engines[0];
-  }
-  Index nshells = basis_.size();
-
-#pragma omp parallel for schedule(dynamic)reduction(+ : hartree)reduction(+: exchange)
-  for (Index s1 = 0; s1 < nshells; ++s1) {
-    Index thread_id = OPENMP::getThreadId();
-    libint2::Engine& engine = engines[thread_id];
-    const auto& buf = engine.results();
-    Index start_1 = starts_[s1];
-    const libint2::Shell& shell1 = basis_[s1];
-    Index n1 = shell1.size();
-
-    auto sp12_iter = shellpairdata_[s1].begin();
-    for (Index s2 : shellpairs_[s1]) {
-      Index start_2 = starts_[s2];
-      const libint2::Shell& shell2 = basis_[s2];
-      Index n2 = shell2.size();
-      double dnorm_12 = dnorm_block(s1, s2);
-      const libint2::ShellPair* sp12 = &(*sp12_iter);
-      ++sp12_iter;
-
-      for (Index s3 = 0; s3 <= s1; ++s3) {
-
-        Index start_3 = starts_[s3];
-        const libint2::Shell& shell3 = basis_[s3];
-        Index n3 = shell3.size();
-        auto sp34_iter = shellpairdata_[s3].begin();
-        double dnorm_123 = std::max(dnorm_block(s1, s3),
-                                    std::max(dnorm_block(s2, s3), dnorm_12));
-        Index s4max = (s1 == s3) ? s2 : s3;
-        for (Index s4 : shellpairs_[s3]) {
-          if (s4 > s4max) {
-            break;
-          }  // for each s3, s4 are stored in monotonically increasing
-             // order
-
-          const libint2::ShellPair* sp34 = &(*sp34_iter);
-          // must update the iter even if going to skip s4
-          ++sp34_iter;
-          double dnorm_1234 =
-              std::max(dnorm_block(s1, s4),
-                       std::max(dnorm_block(s2, s4),
-                                std::max(dnorm_block(s3, s4), dnorm_123)));
-
-          if (dnorm_1234 * schwarzscreen_(s1, s2) * schwarzscreen_(s3, s4) <
-              fock_precision) {
-            continue;
-          }
-
-          const libint2::Shell& shell4 = basis_[s4];
-          engine
-              .compute2<libint2::Operator::coulomb, libint2::BraKet::xx_xx, 0>(
-                  shell1, shell2, shell3, shell4, sp12, sp34);
-          const auto* buf_1234 = buf[0];
-          if (buf_1234 == nullptr) {
-            continue;  // if all integrals screened out, skip to next quartet
-          }
-          Index start_4 = starts_[s4];
-          Index n4 = shell4.size();
-          Index s12_deg = (s1 == s2) ? 1 : 2;
-          Index s34_deg = (s3 == s4) ? 1 : 2;
-          Index s12_34_deg = (s1 == s3) ? (s2 == s4 ? 1 : 2) : 2;
-          Index s1234_deg = s12_deg * s34_deg * s12_34_deg;
-
-          for (Index f1 = 0, f1234 = 0; f1 != n1; ++f1) {
-            const Index bf1 = f1 + start_1;
-            for (Index f2 = 0; f2 != n2; ++f2) {
-              const Index bf2 = f2 + start_2;
-              for (Index f3 = 0; f3 != n3; ++f3) {
-                const Index bf3 = f3 + start_3;
-                for (Index f4 = 0; f4 != n4; ++f4, ++f1234) {
-                  const Index bf4 = f4 + start_4;
-
-                  const double value = buf_1234[f1234];
-
-                  const double value_scal_by_deg = value * double(s1234_deg);
-
-                  hartree(bf1, bf2) += dmat(bf3, bf4) * value_scal_by_deg;
-                  hartree(bf3, bf4) += dmat(bf1, bf2) * value_scal_by_deg;
-                  if (with_exchange) {
-                    exchange(bf1, bf3) -= dmat(bf2, bf4) * value_scal_by_deg;
-                    exchange(bf2, bf3) -= dmat(bf1, bf4) * value_scal_by_deg;
-                    exchange(bf2, bf4) -= dmat(bf1, bf3) * value_scal_by_deg;
-                    exchange(bf1, bf4) -= dmat(bf2, bf3) * value_scal_by_deg;
-                  }
-                }
-              }
-            }
-          }
-        }
-      }
-    }
-  }
-  std::array<Eigen::MatrixXd, 2> result2;
-  // 0.25=0.5(symmetrisation)*0.5(our dmat has a factor 2)
-  result2[0] = 0.25 * (hartree + hartree.transpose());
-  if (with_exchange) {
-    // prefactor
-    result2[1] = 0.125 * (exchange + exchange.transpose());
-  }
-  return result2;
-}
-
-template std::array<Eigen::MatrixXd, 2> ERIs::Compute4c<true>(
-    const Eigen::MatrixXd& dmat, double error) const;
-template std::array<Eigen::MatrixXd, 2> ERIs::Compute4c<false>(
-    const Eigen::MatrixXd& dmat, double error) const;
-
-Eigen::MatrixXd ERIs::CalculateERIs_3c(const Eigen::MatrixXd& DMAT) const {
-  assert(_threecenter.size() > 0 &&
-         "Please call Initialize before running this");
-  Eigen::MatrixXd ERIs2 = Eigen::MatrixXd::Zero(DMAT.rows(), DMAT.cols());
-  Symmetric_Matrix dmat_sym = Symmetric_Matrix(DMAT);
-#pragma omp parallel for schedule(guided) reduction(+ : ERIs2)
-  for (Index i = 0; i < _threecenter.size(); i++) {
-    const Symmetric_Matrix& threecenter = _threecenter[i];
-    // Trace over prod::DMAT,I(l)=componentwise product over
-    const double factor = threecenter.TraceofProd(dmat_sym);
-    Eigen::SelfAdjointView<Eigen::MatrixXd, Eigen::Upper> m =
-        ERIs2.selfadjointView<Eigen::Upper>();
-    threecenter.AddtoEigenUpperMatrix(m, factor);
-  }
-
-  return ERIs2.selfadjointView<Eigen::Upper>();
-}
-
-Eigen::MatrixXd ERIs::CalculateEXX_dmat(const Eigen::MatrixXd& DMAT) const {
-  assert(_threecenter.size() > 0 &&
-         "Please call Initialize before running this");
-  Eigen::MatrixXd EXX = Eigen::MatrixXd::Zero(DMAT.rows(), DMAT.cols());
-
-#pragma omp parallel for schedule(guided) reduction(+ : EXX)
-  for (Index i = 0; i < _threecenter.size(); i++) {
-    const Eigen::MatrixXd threecenter = _threecenter[i].UpperMatrix();
-    EXX += threecenter.selfadjointView<Eigen::Upper>() * DMAT *
-           threecenter.selfadjointView<Eigen::Upper>();
-  }
-  return EXX;
-}
-
-Eigen::MatrixXd ERIs::CalculateEXX_mos(const Eigen::MatrixXd& occMos) const {
-  assert(_threecenter.size() > 0 &&
-         "Please call Initialize before running this");
-  Eigen::MatrixXd EXX = Eigen::MatrixXd::Zero(occMos.rows(), occMos.rows());
-
-#pragma omp parallel for schedule(guided) reduction(+ : EXX)
-  for (Index i = 0; i < _threecenter.size(); i++) {
-    const Eigen::MatrixXd TCxMOs_T =
-        occMos.transpose() *
-        _threecenter[i].UpperMatrix().selfadjointView<Eigen::Upper>();
-    EXX += TCxMOs_T.transpose() * TCxMOs_T;
-  }
-  return 2 * EXX;
-}
-
-}  // namespace xtp
-}  // namespace votca
+/*
+ *            Copyright 2009-2020 The VOTCA Development Team
+ *                       (http://www.votca.org)
+ *
+ *      Licensed under the Apache License, Version 2.0 (the "License")
+ *
+ * You may not use this file except in compliance with the License.
+ * You may obtain a copy of the License at
+ *
+ *              http://www.apache.org/licenses/LICENSE-2.0
+ *
+ *Unless required by applicable law or agreed to in writing, software
+ * distributed under the License is distributed on an "AS IS" BASIS,
+ * WITHOUT WARRANTIES OR CONDITIONS OF ANY KIND, either express or implied.
+ * See the License for the specific language governing permissions and
+ * limitations under the License.
+ *
+ */
+
+// Local VOTCA includes
+#include "votca/xtp/ERIs.h"
+#include "votca/xtp/aobasis.h"
+#include "votca/xtp/make_libint_work.h"
+#include "votca/xtp/symmetric_matrix.h"
+
+// include libint last otherwise it overrides eigen
+#include <libint2.hpp>
+namespace votca {
+namespace xtp {
+
+void ERIs::Initialize(const AOBasis& dftbasis, const AOBasis& auxbasis) {
+  _threecenter.Fill(auxbasis, dftbasis);
+  return;
+}
+
+void ERIs::Initialize_4c(const AOBasis& dftbasis) {
+
+  basis_ = dftbasis.GenerateLibintBasis();
+  shellpairs_ = dftbasis.ComputeShellPairs();
+  starts_ = dftbasis.getMapToBasisFunctions();
+  maxnprim_ = dftbasis.getMaxNprim();
+  maxL_ = dftbasis.getMaxL();
+
+  shellpairdata_ = ComputeShellPairData(basis_, shellpairs_);
+
+  schwarzscreen_ = ComputeSchwarzShells(dftbasis);
+  return;
+}
+
+Eigen::MatrixXcd ERIs::ContractRightIndecesWithMatrix(
+    const Eigen::MatrixXcd& mat) const {
+  Index nthreads = OPENMP::getMaxThreads();
+  std::vector<Eigen::MatrixXcd> ERIS_thread = std::vector<Eigen::MatrixXcd>(
+      nthreads, Eigen::MatrixXcd::Zero(mat.rows(), mat.cols()));
+#pragma omp parallel for schedule(dynamic)
+  for (Index i = 0; i < _threecenter.size(); i++) {
+    const Symmetric_Matrix& threecenter = _threecenter[i];
+    // Trace over prod::DMAT,I(l)=componentwise product over
+    const std::complex<double> factor =
+        (threecenter.FullMatrix().cwiseProduct(mat)).sum();
+    threecenter.AddtoEigenMatrix(ERIS_thread[OPENMP::getThreadId()], factor);
+  }
+
+  Eigen::MatrixXcd ERIs =
+      std::accumulate(ERIS_thread.begin(), ERIS_thread.end(),
+                      Eigen::MatrixXcd::Zero(mat.rows(), mat.cols()).eval());
+  return ERIs;
+}
+
+Eigen::MatrixXd ERIs::ComputeSchwarzShells(const AOBasis& basis) const {
+
+  Index noshells = basis.getNumofShells();
+
+  Eigen::MatrixXd result = Eigen::MatrixXd::Zero(noshells, noshells);
+  Index nthreads = OPENMP::getMaxThreads();
+  std::vector<libint2::Engine> engines(nthreads);
+  double epsilon = 0.0;
+  engines[0] = libint2::Engine(libint2::Operator::coulomb, basis.getMaxNprim(),
+                               static_cast<int>(basis.getMaxL()), 0, epsilon);
+
+  for (Index i = 1; i < nthreads; ++i) {
+    engines[i] = engines[0];
+  }
+
+  std::vector<libint2::Shell> shells = basis.GenerateLibintBasis();
+  using MatrixLibInt =
+      Eigen::Matrix<double, Eigen::Dynamic, Eigen::Dynamic, Eigen::RowMajor>;
+
+#pragma omp parallel for schedule(dynamic)
+  for (Index s1 = 0l; s1 < basis.getNumofShells(); ++s1) {
+    Index thread_id = OPENMP::getThreadId();
+    libint2::Engine& engine = engines[thread_id];
+    const libint2::Engine::target_ptr_vec& buf = engine.results();
+    Index n1 = shells[s1].size();
+
+    for (Index s2 = 0l; s2 <= s1; ++s2) {
+      Index n2 = shells[s2].size();
+      Index n12 = n1 * n2;
+
+      engines[thread_id]
+          .compute2<libint2::Operator::coulomb, libint2::BraKet::xx_xx, 0>(
+              shells[s1], shells[s2], shells[s1], shells[s2]);
+
+      Eigen::Map<const MatrixLibInt> buf_mat(buf[0], n12, n12);
+
+      result(s2, s1) = std::sqrt(buf_mat.cwiseAbs().maxCoeff());
+    }
+  }
+  return result.selfadjointView<Eigen::Upper>();
+}
+
+Eigen::MatrixXcd ERIs::FourCenterTest(const Eigen::MatrixXcd& mat) const {
+
+  Eigen::MatrixXcd ERIs2 = Eigen::MatrixXcd::Zero(mat.rows(), mat.cols());
+  const Eigen::VectorXd& fourc_vector = _fourcenter.get_4c_vector();
+
+  Index dftBasisSize = mat.rows();
+  Index vectorSize = (dftBasisSize * (dftBasisSize + 1)) / 2;
+
+  for (Index i = 0; i < dftBasisSize; i++) {
+    Index sum_i = (i * (i + 1)) / 2;
+    for (Index j = i; j < dftBasisSize; j++) {
+      Index index_ij = dftBasisSize * i - sum_i + j;
+      Index index_ij_kl_a =
+          vectorSize * index_ij - (index_ij * (index_ij + 1)) / 2;
+      for (Index k = 0; k < dftBasisSize; k++) {
+        Index sum_k = (k * (k + 1)) / 2;
+        for (Index l = k; l < dftBasisSize; l++) {
+          Index index_kl = dftBasisSize * k - sum_k + l;
+          Index index_ij_kl = index_ij_kl_a + index_kl;
+          if (index_ij > index_kl) {
+            index_ij_kl = vectorSize * index_kl -
+                          (index_kl * (index_kl + 1)) / 2 + index_ij;
+          }
+          // std::cout<<"size = "<<fourc_vector.size()<<std::endl;
+          // std::cout<<"index = " << index_ij_kl<<std::endl;
+          // std::cout<<"fourc_vector(index_ij_kl)="<<fourc_vector(index_ij_kl)<<std::endl;
+          if (l == k) {
+            ERIs2(i, j) += mat(k, l) * fourc_vector(index_ij_kl);
+          } else {
+            ERIs2(i, j) += (mat(k, l) + mat(l, k)) * fourc_vector(index_ij_kl);
+          }
+        }
+      }
+      ERIs2(j, i) = ERIs2(i, j);
+    }
+  }
+  return ERIs2;
+}
+
+std::vector<std::vector<libint2::ShellPair>> ERIs::ComputeShellPairData(
+    const std::vector<libint2::Shell>& basis,
+    const std::vector<std::vector<Index>>& shellpairs) const {
+  std::vector<std::vector<libint2::ShellPair>> shellpairdata(basis.size());
+  const double ln_max_engine_precision =
+      std::log(std::numeric_limits<double>::epsilon() * 1e-10);
+
+#pragma omp parallel for schedule(dynamic)
+  for (Index s1 = 0; s1 < Index(shellpairs.size()); s1++) {
+    for (Index s2 : shellpairs[s1]) {
+      shellpairdata[s1].emplace_back(
+          libint2::ShellPair(basis[s1], basis[s2], ln_max_engine_precision));
+    }
+  }
+  return shellpairdata;
+}
+
+Eigen::MatrixXd ERIs::ComputeShellBlockNorm(const Eigen::MatrixXd& dmat) const {
+  Eigen::MatrixXd result =
+      Eigen::MatrixXd::Zero(starts_.size(), starts_.size());
+#pragma omp parallel for schedule(dynamic)
+  for (Index s1 = 0l; s1 < Index(basis_.size()); ++s1) {
+    Index bf1 = starts_[s1];
+    Index n1 = basis_[s1].size();
+    for (Index s2 = 0l; s2 <= s1; ++s2) {
+      Index bf2 = starts_[s2];
+      Index n2 = basis_[s2].size();
+
+      result(s2, s1) = dmat.block(bf2, bf1, n2, n1).cwiseAbs().maxCoeff();
+    }
+  }
+  return result.selfadjointView<Eigen::Upper>();
+}
+
+template <bool with_exchange>
+std::array<Eigen::MatrixXd, 2> ERIs::Compute4c(const Eigen::MatrixXd& dmat,
+                                               double error) const {
+  assert(schwarzscreen_.rows() > 0 && schwarzscreen_.cols() > 0 &&
+         "Please call Initialize_4c before running this");
+  Index nthreads = OPENMP::getMaxThreads();
+
+  Eigen::MatrixXd hartree = Eigen::MatrixXd::Zero(dmat.rows(), dmat.cols());
+  Eigen::MatrixXd exchange;
+  if (with_exchange) {
+    exchange = Eigen::MatrixXd::Zero(dmat.rows(), dmat.cols());
+  }
+  Eigen::MatrixXd dnorm_block = ComputeShellBlockNorm(dmat);
+  double fock_precision = error;
+  // engine precision controls primitive truncation, assume worst-case
+  // scenario (all primitive combinations add up constructively)
+  Index max_nprim4 = maxnprim_ * maxnprim_ * maxnprim_ * maxnprim_;
+  double engine_precision = std::min(fock_precision / dnorm_block.maxCoeff(),
+                                     std::numeric_limits<double>::epsilon()) /
+                            double(max_nprim4);
+  std::vector<libint2::Engine> engines(nthreads);
+  engines[0] = libint2::Engine(libint2::Operator::coulomb, int(maxnprim_),
+                               int(maxL_), 0);
+  engines[0].set_precision(engine_precision);  // shellset-dependent precision
+                                               // control will likely break
+                                               // positive definiteness
+                                               // stick with this simple
+                                               // recipe
+  for (Index i = 1; i < nthreads; ++i) {
+    engines[i] = engines[0];
+  }
+  Index nshells = basis_.size();
+
+#pragma omp parallel for schedule(dynamic)reduction(+ : hartree)reduction(+: exchange)
+  for (Index s1 = 0; s1 < nshells; ++s1) {
+    Index thread_id = OPENMP::getThreadId();
+    libint2::Engine& engine = engines[thread_id];
+    const auto& buf = engine.results();
+    Index start_1 = starts_[s1];
+    const libint2::Shell& shell1 = basis_[s1];
+    Index n1 = shell1.size();
+
+    auto sp12_iter = shellpairdata_[s1].begin();
+    for (Index s2 : shellpairs_[s1]) {
+      Index start_2 = starts_[s2];
+      const libint2::Shell& shell2 = basis_[s2];
+      Index n2 = shell2.size();
+      double dnorm_12 = dnorm_block(s1, s2);
+      const libint2::ShellPair* sp12 = &(*sp12_iter);
+      ++sp12_iter;
+
+      for (Index s3 = 0; s3 <= s1; ++s3) {
+
+        Index start_3 = starts_[s3];
+        const libint2::Shell& shell3 = basis_[s3];
+        Index n3 = shell3.size();
+        auto sp34_iter = shellpairdata_[s3].begin();
+        double dnorm_123 = std::max(dnorm_block(s1, s3),
+                                    std::max(dnorm_block(s2, s3), dnorm_12));
+        Index s4max = (s1 == s3) ? s2 : s3;
+        for (Index s4 : shellpairs_[s3]) {
+          if (s4 > s4max) {
+            break;
+          }  // for each s3, s4 are stored in monotonically increasing
+             // order
+
+          const libint2::ShellPair* sp34 = &(*sp34_iter);
+          // must update the iter even if going to skip s4
+          ++sp34_iter;
+          double dnorm_1234 =
+              std::max(dnorm_block(s1, s4),
+                       std::max(dnorm_block(s2, s4),
+                                std::max(dnorm_block(s3, s4), dnorm_123)));
+
+          if (dnorm_1234 * schwarzscreen_(s1, s2) * schwarzscreen_(s3, s4) <
+              fock_precision) {
+            continue;
+          }
+
+          const libint2::Shell& shell4 = basis_[s4];
+          engine
+              .compute2<libint2::Operator::coulomb, libint2::BraKet::xx_xx, 0>(
+                  shell1, shell2, shell3, shell4, sp12, sp34);
+          const auto* buf_1234 = buf[0];
+          if (buf_1234 == nullptr) {
+            continue;  // if all integrals screened out, skip to next quartet
+          }
+          Index start_4 = starts_[s4];
+          Index n4 = shell4.size();
+          Index s12_deg = (s1 == s2) ? 1 : 2;
+          Index s34_deg = (s3 == s4) ? 1 : 2;
+          Index s12_34_deg = (s1 == s3) ? (s2 == s4 ? 1 : 2) : 2;
+          Index s1234_deg = s12_deg * s34_deg * s12_34_deg;
+
+          for (Index f1 = 0, f1234 = 0; f1 != n1; ++f1) {
+            const Index bf1 = f1 + start_1;
+            for (Index f2 = 0; f2 != n2; ++f2) {
+              const Index bf2 = f2 + start_2;
+              for (Index f3 = 0; f3 != n3; ++f3) {
+                const Index bf3 = f3 + start_3;
+                for (Index f4 = 0; f4 != n4; ++f4, ++f1234) {
+                  const Index bf4 = f4 + start_4;
+
+                  const double value = buf_1234[f1234];
+
+                  const double value_scal_by_deg = value * double(s1234_deg);
+
+                  hartree(bf1, bf2) += dmat(bf3, bf4) * value_scal_by_deg;
+                  hartree(bf3, bf4) += dmat(bf1, bf2) * value_scal_by_deg;
+                  if (with_exchange) {
+                    exchange(bf1, bf3) -= dmat(bf2, bf4) * value_scal_by_deg;
+                    exchange(bf2, bf3) -= dmat(bf1, bf4) * value_scal_by_deg;
+                    exchange(bf2, bf4) -= dmat(bf1, bf3) * value_scal_by_deg;
+                    exchange(bf1, bf4) -= dmat(bf2, bf3) * value_scal_by_deg;
+                  }
+                }
+              }
+            }
+          }
+        }
+      }
+    }
+  }
+  std::array<Eigen::MatrixXd, 2> result2;
+  // 0.25=0.5(symmetrisation)*0.5(our dmat has a factor 2)
+  result2[0] = 0.25 * (hartree + hartree.transpose());
+  if (with_exchange) {
+    // prefactor
+    result2[1] = 0.125 * (exchange + exchange.transpose());
+  }
+  return result2;
+}
+
+template std::array<Eigen::MatrixXd, 2> ERIs::Compute4c<true>(
+    const Eigen::MatrixXd& dmat, double error) const;
+template std::array<Eigen::MatrixXd, 2> ERIs::Compute4c<false>(
+    const Eigen::MatrixXd& dmat, double error) const;
+
+Eigen::MatrixXd ERIs::CalculateERIs_3c(const Eigen::MatrixXd& DMAT) const {
+  assert(_threecenter.size() > 0 &&
+         "Please call Initialize before running this");
+  Eigen::MatrixXd ERIs2 = Eigen::MatrixXd::Zero(DMAT.rows(), DMAT.cols());
+  Symmetric_Matrix dmat_sym = Symmetric_Matrix(DMAT);
+#pragma omp parallel for schedule(guided) reduction(+ : ERIs2)
+  for (Index i = 0; i < _threecenter.size(); i++) {
+    const Symmetric_Matrix& threecenter = _threecenter[i];
+    // Trace over prod::DMAT,I(l)=componentwise product over
+    const double factor = threecenter.TraceofProd(dmat_sym);
+    Eigen::SelfAdjointView<Eigen::MatrixXd, Eigen::Upper> m =
+        ERIs2.selfadjointView<Eigen::Upper>();
+    threecenter.AddtoEigenUpperMatrix(m, factor);
+  }
+
+  return ERIs2.selfadjointView<Eigen::Upper>();
+}
+
+Eigen::MatrixXd ERIs::CalculateEXX_dmat(const Eigen::MatrixXd& DMAT) const {
+  assert(_threecenter.size() > 0 &&
+         "Please call Initialize before running this");
+  Eigen::MatrixXd EXX = Eigen::MatrixXd::Zero(DMAT.rows(), DMAT.cols());
+
+#pragma omp parallel for schedule(guided) reduction(+ : EXX)
+  for (Index i = 0; i < _threecenter.size(); i++) {
+    const Eigen::MatrixXd threecenter = _threecenter[i].UpperMatrix();
+    EXX += threecenter.selfadjointView<Eigen::Upper>() * DMAT *
+           threecenter.selfadjointView<Eigen::Upper>();
+  }
+  return EXX;
+}
+
+Eigen::MatrixXd ERIs::CalculateEXX_mos(const Eigen::MatrixXd& occMos) const {
+  assert(_threecenter.size() > 0 &&
+         "Please call Initialize before running this");
+  Eigen::MatrixXd EXX = Eigen::MatrixXd::Zero(occMos.rows(), occMos.rows());
+
+#pragma omp parallel for schedule(guided) reduction(+ : EXX)
+  for (Index i = 0; i < _threecenter.size(); i++) {
+    const Eigen::MatrixXd TCxMOs_T =
+        occMos.transpose() *
+        _threecenter[i].UpperMatrix().selfadjointView<Eigen::Upper>();
+    EXX += TCxMOs_T.transpose() * TCxMOs_T;
+  }
+  return 2 * EXX;
+}
+
+}  // namespace xtp
+}  // namespace votca