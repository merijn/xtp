/*
 *            Copyright 2009-2018 The VOTCA Development Team
 *                       (http://www.votca.org)
 *
 *      Licensed under the Apache License, Version 2.0 (the "License")
 *
 * You may not use this file except in compliance with the License.
 * You may obtain a copy of the License at
 *
 *              http://www.apache.org/licenses/LICENSE-2.0
 *
 * Unless required by applicable law or agreed to in writing, software
 * distributed under the License is distributed on an "AS IS" BASIS,
 * WITHOUT WARRANTIES OR CONDITIONS OF ANY KIND, either express or implied.
 * See the License for the specific language governing permissions and
 * limitations under the License.
 *
 */

// Overload of uBLAS prod function with MKL/GSL implementations

#include "votca/xtp/aobasis.h"
#include "votca/xtp/qminterface.h"
#include "votca/xtp/qmatom.h"
#include <votca/xtp/dftengine.h>

#include <boost/format.hpp>
#include <boost/filesystem.hpp>
#include <votca/xtp/aomatrix.h>


#include <votca/xtp/qmpackagefactory.h>
#include <boost/math/constants/constants.hpp>
#include <votca/tools/constants.h>

#include <votca/tools/elements.h>

#include <votca/ctp/xinteractor.h>
#include <votca/ctp/logger.h>



using boost::format;
using namespace boost::filesystem;

namespace votca {
  namespace xtp {

    // +++++++++++++++++++++++++++++ //
    // DFTENGINE MEMBER FUNCTIONS        //
    // +++++++++++++++++++++++++++++ //

    void DFTENGINE::CleanUp() {

    }

    void DFTENGINE::Initialize(Property* options) {

      string key = Identify();

      // get OpenMP thread number

      _openmp_threads = options->ifExistsReturnElseReturnDefault<int>(key + ".openmp", 0);

      // basis sets
      _dftbasis_name = options->ifExistsReturnElseThrowRuntimeError<string>(key + ".dftbasis");

      if (options->exists(key + ".auxbasis")) {
        _auxbasis_name = options->get(key + ".auxbasis").as<string>();
        _with_RI = true;
      } else {
        _with_RI = false;
      }

      if (options->exists(key + ".ecp")) {
        _ecp_name = options->get(key + ".ecp").as<string>();
        _with_ecp = true;
      } else {
        _with_ecp = false;
      }
      _with_guess = options->ifExistsReturnElseReturnDefault<bool>(key + ".read_guess", false);
      _initial_guess = options->ifExistsReturnElseReturnDefault<string>(key + ".initial_guess", "atom");


      // numerical integrations
      _grid_name = options->ifExistsReturnElseReturnDefault<string>(key + ".integration_grid", "medium");
      _use_small_grid = options->ifExistsReturnElseReturnDefault<bool>(key + ".integration_grid_small", true);
      _grid_name_small = Choosesmallgrid(_grid_name);

      // exchange and correlation as in libXC

      _xc_functional_name = options->ifExistsReturnElseThrowRuntimeError<string>(key + ".xc_functional");

      _numofelectrons = 0;

      if (options->exists(key + ".convergence")) {

        _Econverged = options->ifExistsReturnElseReturnDefault<double>(key + ".convergence.energy", 1e-7);
        _error_converged = options->ifExistsReturnElseReturnDefault<double>(key + ".convergence.error", 1e-7);
        _max_iter = options->ifExistsReturnElseReturnDefault<int>(key + ".convergence.max_iterations", 100);

<<<<<<< HEAD
            _with_periodic_embedding = options->ifExistsReturnElseReturnDefault<bool>(key + ".embedding.periodic", false);


            return;
=======


        if (options->exists(key + ".convergence.method")) {
          string method = options->get(key + ".convergence.method").as<string>();
          if (method == "DIIS") {
            _usediis = true;
          } else if (method == "mixing") {
            _usediis = false;
          } else {
            cout << "WARNING method not known. Using Mixing" << endl;
            _usediis = false;
          }
        } else {
          _usediis = true;
>>>>>>> 21612300
        }
        if (!_usediis) {
          _histlength = 1;
          _maxout = false;
        }

        _mixingparameter= options->ifExistsReturnElseReturnDefault<double>(key + ".convergence.mixing",-10.0);
        _levelshift = options->ifExistsReturnElseReturnDefault<double>(key + ".convergence.levelshift", 0.0);
        _levelshiftend = options->ifExistsReturnElseReturnDefault<double>(key + ".convergence.levelshift_end", 0.8);
        _maxout = options->ifExistsReturnElseReturnDefault<bool>(key + ".convergence.DIIS_maxout", false);
        _histlength = options->ifExistsReturnElseReturnDefault<int>(key + ".convergence.DIIS_length", 10);
        _diis_start = options->ifExistsReturnElseReturnDefault<double>(key + ".convergence.DIIS_start", 0.01);
        _adiis_start = options->ifExistsReturnElseReturnDefault<double>(key + ".convergence.ADIIS_start", 2);

      } else {
        _Econverged = 1e-7;
        _error_converged = 1e-7;
        _maxout = false;
        _diis_start = 0.01;
        _adiis_start = 2;
        _histlength = 10;
        _mixingparameter = -10;
        _usediis = true;
        _max_iter = 100;
        _levelshift = 0.25;
        _levelshiftend = 0.8;
      }

      return;
    }

    /*
     *    Density Functional theory implementation
     *
     */




    bool DFTENGINE::Evaluate(Orbitals* _orbitals) {


      // set the parallelization
#ifdef _OPENMP

      omp_set_num_threads(_openmp_threads);

#endif
      /**** END OF PREPARATION ****/

      /**** Density-independent matrices ****/



      Eigen::VectorXd& MOEnergies = _orbitals->MOEnergies();
      Eigen::MatrixXd& MOCoeff = _orbitals->MOCoefficients();
      if (MOEnergies.size() != _dftbasis.AOBasisSize()) {
        MOEnergies.resize(_dftbasis.AOBasisSize());
      }
      if (MOCoeff.rows() != _dftbasis.AOBasisSize() || MOCoeff.cols() != _dftbasis.AOBasisSize()) {
        MOCoeff.conservativeResize(_dftbasis.AOBasisSize(), _dftbasis.AOBasisSize());
      }

      /**** Construct initial density  ****/

      Eigen::MatrixXd H0 = _dftAOkinetic.Matrix() + _dftAOESP.getNuclearpotential();

      CTP_LOG(ctp::logDEBUG, *_pLog) << ctp::TimeStamp() << " Constructed initial density " << flush;

<<<<<<< HEAD
            NuclearRepulsion();

=======
      NuclearRepulsion();
>>>>>>> 21612300

 

      if (_addexternalsites) {
        H0 += _dftAOESP.getExternalpotential();

        H0 += _dftAODipole_Potential.getExternalpotential();
        H0 += _dftAOQuadrupole_Potential.getExternalpotential();

        double estat = ExternalRepulsion();
        CTP_LOG(ctp::logDEBUG, *_pLog) << ctp::TimeStamp() << " E_electrostatic " << estat << flush;
        E_nucnuc += estat;

      }

      if (_do_externalfield) {
        CTP_LOG(ctp::logDEBUG, *_pLog) << ctp::TimeStamp() << " Integrated external potential on grid " << flush;
        double externalgrid_nucint = ExternalGridRepulsion(_externalgrid_nuc);
        CTP_LOG(ctp::logDEBUG, *_pLog) << ctp::TimeStamp() << " Nuclei external potential interaction " << externalgrid_nucint << " Hartree" << flush;
        H0 += _gridIntegration_ext.IntegrateExternalPotential(_externalgrid);
        E_nucnuc += externalgrid_nucint;
      }

      CTP_LOG(ctp::logDEBUG, *_pLog) << ctp::TimeStamp() << " Nuclear Repulsion Energy is " << E_nucnuc << flush;


<<<<<<< HEAD
            // if we have a guess we do not need this.
            if (_with_guess) {
                CTP_LOG(ctp::logDEBUG, *_pLog) << ctp::TimeStamp() << " Reading guess from orbitals object/file" << flush;
                _dftAOdmat = _orbitals->DensityMatrixGroundState();
            } else if (guess_set) {
                ConfigOrbfile(_orbitals);
                CTP_LOG(ctp::logDEBUG, *_pLog) << ctp::TimeStamp() << " Using starting guess from last iteration" << flush;
                _dftAOdmat = last_dmat;
            } else {
                CTP_LOG(ctp::logDEBUG, *_pLog) << ctp::TimeStamp() << " Setup Initial Guess using: " << _initial_guess << flush;
                // this temp is necessary because eigenvalues_general returns MO^T and not MO
                if (_initial_guess == "independent") {
                    ub::matrix<double> copy = H0;
                    _diis.SolveFockmatrix(MOEnergies, MOCoeff, copy);
                    _dftAOdmat = _orbitals->DensityMatrixGroundState();

                } else if (_initial_guess == "atom") {

                    _dftAOdmat = AtomicGuess(_orbitals);

                    if (_with_RI) {
                        _ERIs.CalculateERIs(_dftAOdmat);
                    } else {
                        _ERIs.CalculateERIs_4c_small_molecule(_dftAOdmat);
                    }
                    if (_use_small_grid) {
                        _orbitals->AOVxc() = _gridIntegration_small.IntegrateVXC(_dftAOdmat);
                        CTP_LOG(ctp::logDEBUG, *_pLog) << ctp::TimeStamp() << " Filled approximate DFT Vxc matrix " << flush;
                    } else {
                        _orbitals->AOVxc() = _gridIntegration.IntegrateVXC(_dftAOdmat);
                        CTP_LOG(ctp::logDEBUG, *_pLog) << ctp::TimeStamp() << " Filled DFT Vxc matrix " << flush;
                    }
                    ub::matrix<double> H = H0 + _ERIs.getERIs() + _orbitals->AOVxc();
                    _diis.SolveFockmatrix(MOEnergies, MOCoeff, H);
                    _dftAOdmat = _orbitals->DensityMatrixGroundState();
                    //cout<<_dftAOdmat<<endl;
                    //Have to do one full iteration here, levelshift needs MOs;
                    CTP_LOG(ctp::logDEBUG, *_pLog) << ctp::TimeStamp() << " Full atomic density Matrix gives N=" << std::setprecision(9) << linalg_traceofProd(_dftAOdmat, _dftAOoverlap.Matrix()) << " electrons." << flush;
                } else {
                    throw runtime_error("Initial guess method not known/implemented");
                }
=======
      // if we have a guess we do not need this.
      if (_with_guess) {
        CTP_LOG(ctp::logDEBUG, *_pLog) << ctp::TimeStamp() << " Reading guess from orbitals object/file" << flush;
        _dftAOdmat = _orbitals->DensityMatrixGroundState();
      } else if (guess_set) {
        ConfigOrbfile(_orbitals);
        CTP_LOG(ctp::logDEBUG, *_pLog) << ctp::TimeStamp() << " Using starting guess from last QM/MM iteration" << flush;
        _dftAOdmat = last_dmat;
      } else {
        CTP_LOG(ctp::logDEBUG, *_pLog) << ctp::TimeStamp() << " Setup Initial Guess using: " << _initial_guess << flush;
        if (_initial_guess == "independent") {
          conv_accelerator.SolveFockmatrix(MOEnergies, MOCoeff, H0);
          _dftAOdmat = _orbitals->DensityMatrixGroundState();
>>>>>>> 21612300

        } else if (_initial_guess == "atom") {

          _dftAOdmat = AtomicGuess(_orbitals);

          if (_with_RI) {
            _ERIs.CalculateERIs(_dftAOdmat);
          } else {
            _ERIs.CalculateERIs_4c_small_molecule(_dftAOdmat);
          }
          if (_use_small_grid) {
            _orbitals->AOVxc() = _gridIntegration_small.IntegrateVXC(_dftAOdmat);
            CTP_LOG(ctp::logDEBUG, *_pLog) << ctp::TimeStamp() << " Filled approximate DFT Vxc matrix " << flush;
          } else {
            _orbitals->AOVxc() = _gridIntegration.IntegrateVXC(_dftAOdmat);
            CTP_LOG(ctp::logDEBUG, *_pLog) << ctp::TimeStamp() << " Filled DFT Vxc matrix " << flush;
          }
          Eigen::MatrixXd H = H0 + _ERIs.getERIs() + _orbitals->AOVxc();
          conv_accelerator.SolveFockmatrix(MOEnergies, MOCoeff, H);
          _dftAOdmat = _orbitals->DensityMatrixGroundState();

          CTP_LOG(ctp::logDEBUG, *_pLog) << ctp::TimeStamp() << " Full atomic density Matrix gives N=" << std::setprecision(9) << _dftAOdmat.cwiseProduct(_dftAOoverlap.Matrix()).sum() << " electrons." << flush;
        } else {
          throw runtime_error("Initial guess method not known/implemented");
        }

      }


      _orbitals->setQMpackage("xtp");

      CTP_LOG(ctp::logDEBUG, *_pLog) << ctp::TimeStamp() << " STARTING SCF cycle" << flush;
      CTP_LOG(ctp::logDEBUG, *_pLog) << " --------------------------------------------------------------------------" << flush;

      double energyold = std::numeric_limits<double>::max();



<<<<<<< HEAD
            {
                // DFT AOOverlap matrix
                _dftAOoverlap.Fill(_dftbasis);
                CTP_LOG(ctp::logDEBUG, *_pLog) << ctp::TimeStamp() << " Filled DFT Overlap matrix of dimension: " << _dftAOoverlap.Dimension() << flush;

                if (_with_periodic_embedding) {
                    // needs to be replaced by proper kvector setup function
                    std::vector< vec > kvectors;
                    kvectors.push_back(vec(1.0, 2.0, 3.0));
                    kvectors.push_back(vec(-1.0, -2.0, -3.0));

                    // store sum_g (V(G)*<a|exp(ikG)|b>) in _temp_PW_matrix, 
                    // later store final result back into _AOPlanewave Matrix
                    ub::matrix<std::complex<double>> _temp_PW_matrix = ub::zero_matrix<std::complex<double>>(_dftbasis.AOBasisSize());
                    std::vector<vec>::iterator kit;

                    for (kit = kvectors.begin(); kit != kvectors.end(); ++kit) {
                        const vec k = *kit;
                        _dftAOplanewave.Fill(_dftbasis, k);
                        _temp_PW_matrix += _dftAOplanewave.Matrix(); // * fourier transform of potential
                    }
                    // now store final result
                    _dftAOplanewave.Matrix() = _temp_PW_matrix;
                    CTP_LOG(ctp::logDEBUG, *_pLog) << ctp::TimeStamp() << " Filled DFT Plane wave matrix of dimension: " << _dftAOplanewave.Dimension() << flush;
                }




                //cout<<"overlap"<<_dftAOoverlap.Matrix()<<endl;
                // check DFT basis for linear dependence
                linalg_eigenvalues(_dftAOoverlap.Matrix(), _eigenvalues, _eigenvectors);
=======
      for (int _this_iter = 0; _this_iter < _max_iter; _this_iter++) {
        CTP_LOG(ctp::logDEBUG, *_pLog) << flush;
        CTP_LOG(ctp::logDEBUG, *_pLog) << ctp::TimeStamp() << " Iteration " << _this_iter + 1 << " of " << _max_iter << flush;
>>>>>>> 21612300

        if (_with_RI) {
          _ERIs.CalculateERIs(_dftAOdmat);
        } else {
          _ERIs.CalculateERIs_4c_small_molecule(_dftAOdmat);
        }

        CTP_LOG(ctp::logDEBUG, *_pLog) << ctp::TimeStamp() << " Filled DFT Electron repulsion matrix of dimension: " << _ERIs.getSize1() << " x " << _ERIs.getSize2() << flush;
        double vxcenergy = 0.0;
        if (_use_small_grid && conv_accelerator.getDIIsError() > 1e-3) {
          _orbitals->AOVxc() = _gridIntegration_small.IntegrateVXC(_dftAOdmat);
          vxcenergy = _gridIntegration_small.getTotEcontribution();
          CTP_LOG(ctp::logDEBUG, *_pLog) << ctp::TimeStamp() << " Filled approximate DFT Vxc matrix " << flush;
        } else {
          _orbitals->AOVxc() = _gridIntegration.IntegrateVXC(_dftAOdmat);
          vxcenergy = _gridIntegration.getTotEcontribution();
          CTP_LOG(ctp::logDEBUG, *_pLog) << ctp::TimeStamp() << " Filled DFT Vxc matrix " << flush;
        }
        //cout<<_dftAOdmat<<endl;
        Eigen::MatrixXd H = H0 + _ERIs.getERIs() + _orbitals->AOVxc();
        //cout<<H0<<endl;
        //exit(0);
        double Eone = _dftAOdmat.cwiseProduct(H0).sum();
        double Etwo = 0.5 * _ERIs.getERIsenergy() + vxcenergy;
        double totenergy = Eone + E_nucnuc + Etwo;
        CTP_LOG(ctp::logDEBUG, *_pLog) << ctp::TimeStamp() << " Single particle energy " << std::setprecision(12) << Eone << flush;
        CTP_LOG(ctp::logDEBUG, *_pLog) << ctp::TimeStamp() << " Two particle energy " << std::setprecision(12) << Etwo << flush;
        CTP_LOG(ctp::logDEBUG, *_pLog) << ctp::TimeStamp() << std::setprecision(12) << " Exc contribution " << vxcenergy << flush;
        CTP_LOG(ctp::logDEBUG, *_pLog) << ctp::TimeStamp() << " Total Energy " << std::setprecision(12) << totenergy << flush;

        _dftAOdmat = conv_accelerator.Iterate(_dftAOdmat, H, MOEnergies, MOCoeff, totenergy);
        
        if (tools::globals::verbose) {
          for (int i = 0; i<int(MOEnergies.size()); i++) {
            if (i <= _numofelectrons / 2 - 1) {
              CTP_LOG(ctp::logDEBUG, *_pLog) << "\t\t" << i << " occ " << MOEnergies(i) << flush;
            } else {
              CTP_LOG(ctp::logDEBUG, *_pLog) << "\t\t" << i << " vir " << MOEnergies(i) << flush;

            }
          }
        }

<<<<<<< HEAD

            _dftAOkinetic.Fill(_dftbasis);
            CTP_LOG(ctp::logDEBUG, *_pLog) << ctp::TimeStamp() << " Filled DFT Kinetic energy matrix of dimension: " << _dftAOkinetic.Dimension() << flush;



            _dftAOESP.Fillnucpotential(_dftbasis, _atoms);
            CTP_LOG(ctp::logDEBUG, *_pLog) << ctp::TimeStamp() << " Filled DFT nuclear potential matrix of dimension: " << _dftAOESP.Dimension() << flush;

            if (_addexternalsites) {
                _dftAOESP.Fillextpotential(_dftbasis, _externalsites);
                CTP_LOG(ctp::logDEBUG, *_pLog) << ctp::TimeStamp() << " Filled DFT external pointcharge potential matrix of dimension: " << _dftAOESP.Dimension() << flush;

                _dftAODipole_Potential.Fillextpotential(_dftbasis, _externalsites);
                if (_dftAODipole_Potential.Dimension() > 0) {
                    CTP_LOG(ctp::logDEBUG, *_pLog) << ctp::TimeStamp() << " Filled DFT external dipole potential matrix of dimension: " << _dftAODipole_Potential.Dimension() << flush;
                }
                _dftAOQuadrupole_Potential.Fillextpotential(_dftbasis, _externalsites);
                if (_dftAOQuadrupole_Potential.Dimension()) {
                    CTP_LOG(ctp::logDEBUG, *_pLog) << ctp::TimeStamp() << " Filled DFT external quadrupole potential matrix of dimension: " << _dftAOQuadrupole_Potential.Dimension() << flush;
                }
                CTP_LOG(ctp::logDEBUG, *_pLog) << ctp::TimeStamp() << " External sites\t Name \t Coordinates \t charge \t dipole \t quadrupole" << flush;


                for (unsigned i = 0; i < _externalsites.size(); i++) {

                    vector<ctp::APolarSite*> ::iterator pit;
                    for (pit = _externalsites[i]->begin(); pit < _externalsites[i]->end(); ++pit) {

                        CTP_LOG(ctp::logDEBUG, *_pLog) << "\t\t " << (*pit)->getName() << " | " << (*pit)->getPos().getX()
                                << " " << (*pit)->getPos().getY() << " " << (*pit)->getPos().getZ() << " | " << (*pit)->getQ00();
                        if ((*pit)->getRank() > 0) {
                            tools::vec dipole = (*pit)->getQ1();
                            CTP_LOG(ctp::logDEBUG, *_pLog) << "\t\t " << " | " << dipole.getX()
                                    << " " << dipole.getY() << " " << dipole.getZ();
                        }
                        if ((*pit)->getRank() > 1) {
                            std::vector<double> quadrupole = (*pit)->getQ2();
                            CTP_LOG(ctp::logDEBUG, *_pLog) << "\t\t " << " | " << quadrupole[0] << " " << quadrupole[1] << " " << quadrupole[2] << " "
                                    << quadrupole[3] << " " << quadrupole[4];
                        }
                        CTP_LOG(ctp::logDEBUG, *_pLog) << flush;
                    }
                }
=======
        CTP_LOG(ctp::logDEBUG, *_pLog) << "\t\tGAP " << MOEnergies(_numofelectrons / 2) - MOEnergies(_numofelectrons / 2 - 1) << flush;

        if (std::abs(totenergy - energyold) < _Econverged && conv_accelerator.getDIIsError() < _error_converged) {
          CTP_LOG(ctp::logDEBUG, *_pLog) << ctp::TimeStamp() << " Total Energy has converged to " << std::setprecision(9) << std::abs(totenergy - energyold) << "[Ha] after " << _this_iter + 1 <<
                  " iterations. DIIS error is converged up to " << _error_converged << "[Ha]" << flush;
          CTP_LOG(ctp::logDEBUG, *_pLog) << ctp::TimeStamp() << " Final Single Point Energy " << std::setprecision(12) << totenergy << " Ha" << flush;
          CTP_LOG(ctp::logDEBUG, *_pLog) << ctp::TimeStamp() << " MO Energies  [Ha]" << flush;
          for (int i = 0; i<int(MOEnergies.size()); i++) {
            if (i <= _numofelectrons / 2 - 1) {
              CTP_LOG(ctp::logDEBUG, *_pLog) << "\t\t" << i << " occ " << std::setprecision(12) << MOEnergies(i) << flush;
            } else {
              CTP_LOG(ctp::logDEBUG, *_pLog) << "\t\t" << i << " vir " << std::setprecision(12) << MOEnergies(i) << flush;
>>>>>>> 21612300
            }
          }

          last_dmat = _dftAOdmat;
          guess_set = true;
          // orbitals saves total energies in [eV]
          _orbitals->setQMEnergy(totenergy * tools::conv::hrt2ev);
          break;
        } else {
          energyold = totenergy;
        }
        CTP_LOG(ctp::logDEBUG, *_pLog) << ctp::TimeStamp() << " Density Matrix gives N=" << std::setprecision(9) << _dftAOdmat.cwiseProduct(_dftAOoverlap.Matrix()).sum() << " electrons." << flush;

      }
      return true;
    }


<<<<<<< HEAD
            if (_with_ecp) {

                _dftAOECP.Fill(_dftbasis, vec(0, 0, 0), &_ecp);
                CTP_LOG(ctp::logDEBUG, *_pLog) << ctp::TimeStamp() << " Filled DFT ECP matrix of dimension: " << _dftAOECP.Dimension() << flush;
                _dftAOESP.getNuclearpotential() += _dftAOECP.Matrix();
            }
=======
>>>>>>> 21612300


    // SETUP INVARIANT AOMatrices

<<<<<<< HEAD
                AOCoulomb _auxAOcoulomb;

                _auxAOcoulomb.Fill(_auxbasis);

                CTP_LOG(ctp::logDEBUG, *_pLog) << ctp::TimeStamp() << " Filled AUX Coulomb matrix of dimension: " << _auxAOcoulomb.Dimension() << flush;

                int dimensions = _auxAOcoulomb.Invert_DFT();
=======
    void DFTENGINE::SetupInvariantMatrices() {

>>>>>>> 21612300

      // local variables for checks
      // check eigenvalues of overlap matrix, if too small basis might have linear dependencies


      {
        // DFT AOOverlap matrix
        _dftAOoverlap.Fill(_dftbasis);
        CTP_LOG(ctp::logDEBUG, *_pLog) << ctp::TimeStamp() << " Filled DFT Overlap matrix of dimension: " << _dftAOoverlap.Dimension() << flush;
        //cout<<"overlap"<<_dftAOoverlap.Matrix()<<endl;
     
      }


<<<<<<< HEAD
        ub::matrix<double> DFTENGINE::AtomicGuess(Orbitals* _orbitals) {
            ub::matrix<double> guess = ub::zero_matrix<double>(_dftbasis.AOBasisSize());

            std::vector<QMAtom*> uniqueelements;
            std::vector<QMAtom*>::const_iterator at;
            std::vector<QMAtom*>::iterator st;
            std::vector< ub::matrix<double> > uniqueatom_guesses;
            CTP_LOG(ctp::logDEBUG, *_pLog) << ctp::TimeStamp() << " Scanning molecule of size " << _atoms.size() << " for unique elements" << flush;
            for (at = _atoms.begin(); at < _atoms.end(); ++at) {
                bool exists = false;
                if (uniqueelements.size() == 0) {
                    exists = false;
                } else {
                    for (st = uniqueelements.begin(); st < uniqueelements.end(); ++st) {
                        if ((*at)->getType() == (*st)->getType()) {
                            exists = true;
                            break;
                        }
                    }
                }
                if (!exists) {
                    uniqueelements.push_back((*at));
                }
            }
            CTP_LOG(ctp::logDEBUG, *_pLog) << ctp::TimeStamp() << " " << uniqueelements.size() << " unique elements found" << flush;
            tools::Elements _elements;
            for (st = uniqueelements.begin(); st < uniqueelements.end(); ++st) {

                CTP_LOG(ctp::logDEBUG, *_pLog) << ctp::TimeStamp() << " Calculating atom density for " << (*st)->getType() << flush;
                bool with_ecp = _with_ecp;
                if ((*st)->getType() == "H" || (*st)->getType() == "He") {
                    with_ecp = false;
                }
                std::vector<QMAtom*> atom;
                atom.push_back(*st);

                AOBasis dftbasis;

                NumericalIntegration gridIntegration;
                dftbasis.AOBasisFill(&_dftbasisset, atom);
                AOBasis ecp;
                if (with_ecp) {
                    ecp.ECPFill(&_ecpbasisset, atom);
                }
                gridIntegration.GridSetup(_grid_name, atom, &dftbasis);
                gridIntegration.setXCfunctional(_xc_functional_name);
                int numofelectrons = (*st)->getNuccharge();
                int alpha_e = 0;
                int beta_e = 0;

                if ((numofelectrons % 2) != 0) {
                    alpha_e = numofelectrons / 2 + numofelectrons % 2;
                    beta_e = numofelectrons / 2;
                } else {
                    alpha_e = numofelectrons / 2;
                    beta_e = alpha_e;
                }

                AOOverlap dftAOoverlap;
                AOKinetic dftAOkinetic;
                AOESP dftAOESP;
                AOECP dftAOECP;
                ub::vector<double> eigenvalues;
                ub::matrix<double> eigenvectors;
                ub::matrix<double> Sminusonehalf;
                ERIs ERIs_atom;

                // DFT AOOverlap matrix

                dftAOoverlap.Fill(dftbasis);
                linalg_eigenvalues(dftAOoverlap.Matrix(), eigenvalues, eigenvectors);

                //Not brilliant but we need S-1/2 for DIIS and I do not want to calculate it each time
                ub::matrix<double> _diagS = ub::zero_matrix<double>(eigenvectors.size1(), eigenvectors.size1());
                for (unsigned _i = 0; _i < eigenvalues.size(); _i++) {

                    _diagS(_i, _i) = 1.0 / sqrt(eigenvalues[_i]);
                }
                ub::matrix<double> _temp = ub::prod(_diagS, ub::trans(eigenvectors));
                Sminusonehalf = ub::prod(eigenvectors, _temp);


                dftAOkinetic.Fill(dftbasis);


                dftAOESP.Fillnucpotential(dftbasis, atom);
                ERIs_atom.Initialize_4c_small_molecule(dftbasis);

                ub::vector<double>MOEnergies_alpha;
                ub::matrix<double>MOCoeff_alpha;
                ub::vector<double>MOEnergies_beta;
                ub::matrix<double>MOCoeff_beta;
                Diis diis_alpha;
                Diis diis_beta;
                double adiisstart = 0;
                double diisstart = 0.0001;
                Mixing Mix_alpha(true, 0.7, &dftAOoverlap.Matrix(), _pLog);
                Mixing Mix_beta(true, 0.7, &dftAOoverlap.Matrix(), _pLog);
                diis_alpha.Configure(true, false, 20, 0, "", adiisstart, diisstart, 0.1, 0.000, alpha_e);
                diis_alpha.setLogger(_pLog);
                diis_alpha.setOverlap(&dftAOoverlap.Matrix());
                diis_alpha.setSqrtOverlap(&Sminusonehalf);
                diis_beta.Configure(true, false, 20, 0, "", adiisstart, diisstart, 0.1, 0.000, beta_e);
                diis_beta.setLogger(_pLog);
                diis_beta.setOverlap(&dftAOoverlap.Matrix());
                diis_beta.setSqrtOverlap(&Sminusonehalf);
                /**** Construct initial density  ****/

                ub::matrix<double> H0 = dftAOkinetic.Matrix() + dftAOESP.getNuclearpotential();
                if (with_ecp) {
                    dftAOECP.Fill(dftbasis, vec(0, 0, 0), &ecp);
                    H0 += dftAOECP.Matrix();
                }
                ub::matrix<double> copy = H0;
                diis_alpha.SolveFockmatrix(MOEnergies_alpha, MOCoeff_alpha, copy);

                MOEnergies_beta = MOEnergies_alpha;
                MOCoeff_beta = MOCoeff_alpha;


                //ub::matrix<double>dftAOdmat_alpha = DensityMatrix_frac(MOCoeff_alpha,MOEnergies_alpha,alpha_e);
                //ub::matrix<double>dftAOdmat_beta = DensityMatrix_frac(MOCoeff_beta,MOEnergies_beta,beta_e);
                ub::matrix<double>dftAOdmat_alpha = DensityMatrix_unres(MOCoeff_alpha, alpha_e);
                if ((*st)->getType() == "H") {
                    uniqueatom_guesses.push_back(dftAOdmat_alpha);
                    CTP_LOG(ctp::logDEBUG, *_pLog) << ctp::TimeStamp() << " Atomic density Matrix for " << (*st)->getType() <<
                            " gives N=" << std::setprecision(9) << linalg_traceofProd(dftAOdmat_alpha, dftAOoverlap.Matrix()) << " electrons." << flush;
                    continue;
                }

                ub::matrix<double>dftAOdmat_beta = DensityMatrix_unres(MOCoeff_beta, beta_e);
                bool _HF = false;
                double energyold = 0;
                int maxiter = 50;
                for (int this_iter = 0; this_iter < maxiter; this_iter++) {

                    ERIs_atom.CalculateERIs_4c_small_molecule(dftAOdmat_alpha + dftAOdmat_beta);
                    double E_two_alpha = linalg_traceofProd(ERIs_atom.getERIs(), dftAOdmat_alpha);
                    double E_two_beta = linalg_traceofProd(ERIs_atom.getERIs(), dftAOdmat_beta);
                    ub::matrix<double> H_alpha = H0 + ERIs_atom.getERIs();
                    ub::matrix<double> H_beta = H0 + ERIs_atom.getERIs();
                    if (_HF) {
                        ERIs_atom.CalculateEXX_4c_small_molecule(dftAOdmat_alpha);
                        double E_exx_alpha = -linalg_traceofProd(ERIs_atom.getEXX(), dftAOdmat_alpha);
                        H_alpha -= ERIs_atom.getEXX();
                        E_two_alpha += E_exx_alpha;
                        ERIs_atom.CalculateEXX_4c_small_molecule(dftAOdmat_beta);
                        double E_exx_beta = -linalg_traceofProd(ERIs_atom.getEXX(), dftAOdmat_beta);
                        H_beta -= ERIs_atom.getEXX();
                        E_two_beta += E_exx_beta;

                    } else {
                        ub::matrix<double> AOVxc_alpha = gridIntegration.IntegrateVXC(dftAOdmat_alpha);
                        double E_vxc_alpha = gridIntegration.getTotEcontribution();
                        ub::matrix<double> AOVxc_beta = gridIntegration.IntegrateVXC(dftAOdmat_beta);
                        double E_vxc_beta = gridIntegration.getTotEcontribution();
                        H_alpha += AOVxc_alpha;
                        H_beta += AOVxc_beta;
                        E_two_alpha += E_vxc_alpha;
                        E_two_beta += E_vxc_beta;

                    }
                    double E_one_alpha = linalg_traceofProd(dftAOdmat_alpha, H0);
                    double E_one_beta = linalg_traceofProd(dftAOdmat_beta, H0);

                    double E_alpha = E_one_alpha + E_two_alpha;
                    double E_beta = E_one_beta + E_two_beta;

                    double totenergy = E_alpha + E_beta;
                    //evolve alpha
                    double diiserror_alpha = diis_alpha.Evolve(dftAOdmat_alpha, H_alpha, MOEnergies_alpha, MOCoeff_alpha, this_iter, E_alpha);

                    ub::matrix<double> dmatin_alpha = dftAOdmat_alpha;
                    dftAOdmat_alpha = DensityMatrix_unres(MOCoeff_alpha, alpha_e);

                    if (!(diiserror_alpha < 0.005 && this_iter > 2)) {
                        dftAOdmat_alpha = Mix_alpha.MixDmat(dmatin_alpha, dftAOdmat_alpha, false);
                        //cout<<"mixing_alpha"<<endl;
                    } else {
                        Mix_alpha.Updatemix(dmatin_alpha, dftAOdmat_alpha);
                    }
                    //evolve beta
                    double diiserror_beta = diis_beta.Evolve(dftAOdmat_beta, H_beta, MOEnergies_beta, MOCoeff_beta, this_iter, E_beta);
                    ub::matrix<double> dmatin_beta = dftAOdmat_beta;
                    dftAOdmat_beta = DensityMatrix_unres(MOCoeff_beta, beta_e);
                    //dftAOdmat_beta=DensityMatrix_frac(MOCoeff_beta,MOEnergies_beta,beta_e);
                    if (!(diiserror_beta < 0.005 && this_iter > 2)) {
                        dftAOdmat_beta = Mix_beta.MixDmat(dmatin_beta, dftAOdmat_beta, false);

                    } else {
                        Mix_beta.Updatemix(dmatin_beta, dftAOdmat_beta);
                    }


                    if (tools::globals::verbose) {
                        CTP_LOG(ctp::logDEBUG, *_pLog) << ctp::TimeStamp() << " Iter " << this_iter << " of " << maxiter
                                << " Etot " << totenergy << " diise_a " << diiserror_alpha << " diise_b " << diiserror_beta
                                << " a_gap " << MOEnergies_alpha(alpha_e) - MOEnergies_alpha(alpha_e - 1) << " b_gap " << MOEnergies_beta(beta_e) - MOEnergies_beta(beta_e - 1) << flush;
                    }
                    bool converged = (std::abs(totenergy - energyold) < _Econverged && diiserror_alpha < _error_converged && diiserror_beta < _error_converged);
                    if (converged || this_iter == maxiter - 1) {

                        if (converged) {
                            CTP_LOG(ctp::logDEBUG, *_pLog) << ctp::TimeStamp() << " Converged after " << this_iter + 1 << " iterations" << flush;
                        } else {
                            CTP_LOG(ctp::logDEBUG, *_pLog) << ctp::TimeStamp() << " Not converged after " << this_iter + 1 <<
                                    " iterations. Using unconverged density. DIIsError_alpha=" << diiserror_alpha << " DIIsError_beta=" << diiserror_beta << flush;
                        }


                        ub::matrix<double> avdmat = AverageShells(dftAOdmat_alpha + dftAOdmat_beta, dftbasis);
                        uniqueatom_guesses.push_back(avdmat);
                        CTP_LOG(ctp::logDEBUG, *_pLog) << ctp::TimeStamp() << " Atomic density Matrix for " << (*st)->getType() << " gives N="
                                << std::setprecision(9) << linalg_traceofProd(avdmat, dftAOoverlap.Matrix()) << " electrons." << flush;
                        break;

                    } else {
                        energyold = totenergy;
                    }
                }
            }
            unsigned start = 0;
            unsigned end = 0;

            for (at = _atoms.begin(); at < _atoms.end(); ++at) {
                unsigned index = 0;
                for (unsigned i = 0; i < uniqueelements.size(); i++) {
                    if ((*at)->getType() == uniqueelements[i]->getType()) {
                        index = i;
                        break;
                    }
                }
                end += _dftbasis.getFuncperAtom((*at)->getAtomID());
=======
      _dftAOkinetic.Fill(_dftbasis);
      CTP_LOG(ctp::logDEBUG, *_pLog) << ctp::TimeStamp() << " Filled DFT Kinetic energy matrix of dimension: " << _dftAOkinetic.Dimension() << flush;

>>>>>>> 21612300


      _dftAOESP.Fillnucpotential(_dftbasis, _atoms);
      CTP_LOG(ctp::logDEBUG, *_pLog) << ctp::TimeStamp() << " Filled DFT nuclear potential matrix of dimension: " << _dftAOESP.Dimension() << flush;

<<<<<<< HEAD
                start = end;
            }

            return guess;
=======
      if (_addexternalsites) {
        _dftAOESP.Fillextpotential(_dftbasis, _externalsites);
        CTP_LOG(ctp::logDEBUG, *_pLog) << ctp::TimeStamp() << " Filled DFT external pointcharge potential matrix of dimension: " << _dftAOESP.Dimension() << flush;

        _dftAODipole_Potential.Fillextpotential(_dftbasis, _externalsites);
        if (_dftAODipole_Potential.Dimension() > 0) {
          CTP_LOG(ctp::logDEBUG, *_pLog) << ctp::TimeStamp() << " Filled DFT external dipole potential matrix of dimension: " << _dftAODipole_Potential.Dimension() << flush;
        }
        _dftAOQuadrupole_Potential.Fillextpotential(_dftbasis, _externalsites);
        if (_dftAOQuadrupole_Potential.Dimension()) {
          CTP_LOG(ctp::logDEBUG, *_pLog) << ctp::TimeStamp() << " Filled DFT external quadrupole potential matrix of dimension: " << _dftAOQuadrupole_Potential.Dimension() << flush;
>>>>>>> 21612300
        }
        CTP_LOG(ctp::logDEBUG, *_pLog) << ctp::TimeStamp() << " External sites\t Name \t Coordinates \t charge \t dipole \t quadrupole" << flush;


        for (unsigned i = 0; i < _externalsites.size(); i++) {

<<<<<<< HEAD
            if (_with_guess) {
                if (_orbitals->hasECP() || _with_ecp) {
                    if (_orbitals->getECP() != _ecp_name) {
                        throw runtime_error((boost::format("ECPs in orb file: %1% and options %2% differ") % _orbitals->getECP() % _ecp_name).str());
                    }
                }
                if (_orbitals->getNumberOfElectrons() != _numofelectrons / 2) {
                    throw runtime_error((boost::format("Number of electron in guess orb file: %1% and in dftengine: %2% differ.") % _orbitals->getNumberOfElectrons() % (_numofelectrons / 2)).str());
                }
                if (_orbitals->getNumberOfLevels() != _dftbasis.AOBasisSize()) {
                    throw runtime_error((boost::format("Number of levels in guess orb file: %1% and in dftengine: %2% differ.") % _orbitals->getNumberOfLevels() % _dftbasis.AOBasisSize()).str());
                }
            } else {
                _orbitals->setNumberOfElectrons(_numofelectrons / 2);
                _orbitals->setNumberOfLevels(_numofelectrons / 2, _dftbasis.AOBasisSize() - _numofelectrons / 2);
=======
          vector<ctp::APolarSite*> ::iterator pit;
          for (pit = _externalsites[i]->begin(); pit < _externalsites[i]->end(); ++pit) {

            CTP_LOG(ctp::logDEBUG, *_pLog) << "\t\t " << (*pit)->getName() << " | " << (*pit)->getPos().getX()
                    << " " << (*pit)->getPos().getY() << " " << (*pit)->getPos().getZ() << " | " << (*pit)->getQ00();
            if ((*pit)->getRank() > 0) {
              tools::vec dipole = (*pit)->getQ1();
              CTP_LOG(ctp::logDEBUG, *_pLog) << "\t\t " << " | " << dipole.getX()
                      << " " << dipole.getY() << " " << dipole.getZ();
>>>>>>> 21612300
            }
            if ((*pit)->getRank() > 1) {
              std::vector<double> quadrupole = (*pit)->getQ2();
              CTP_LOG(ctp::logDEBUG, *_pLog) << "\t\t " << " | " << quadrupole[0] << " " << quadrupole[1] << " " << quadrupole[2] << " "
                      << quadrupole[3] << " " << quadrupole[4];
            }
            CTP_LOG(ctp::logDEBUG, *_pLog) << flush;
          }
        }
      }



<<<<<<< HEAD
        void DFTENGINE::Prepare(Orbitals* _orbitals) {
#ifdef _OPENMP
=======
>>>>>>> 21612300

      if (_with_ecp) {

        _dftAOECP.Fill(_dftbasis, vec(0, 0, 0), &_ecp);
        CTP_LOG(ctp::logDEBUG, *_pLog) << ctp::TimeStamp() << " Filled DFT ECP matrix of dimension: " << _dftAOECP.Dimension() << flush;
        _dftAOESP.getNuclearpotential() += _dftAOECP.Matrix();
      }

<<<<<<< HEAD
            if (_atoms.size() == 0) {
                _atoms = _orbitals->QMAtoms();
            }

            CTP_LOG(ctp::logDEBUG, *_pLog) << ctp::TimeStamp() << " Molecule Coordinates [A] " << flush;
            for (unsigned i = 0; i < _atoms.size(); i++) {
                CTP_LOG(ctp::logDEBUG, *_pLog) << "\t\t " << _atoms[i]->getType() << " " << _atoms[i]->getPos() * conv::bohr2ang << " " << flush;
            }

            // load and fill DFT basis set
            _dftbasisset.LoadBasisSet(_dftbasis_name);

            _dftbasis.AOBasisFill(&_dftbasisset, _atoms);
            CTP_LOG(ctp::logDEBUG, *_pLog) << ctp::TimeStamp() << " Loaded DFT Basis Set " << _dftbasis_name << flush;

            if (_with_RI) {
                // load and fill AUX basis set
                _auxbasisset.LoadBasisSet(_auxbasis_name);
                //_orbitals->setDFTbasis( _dftbasis_name );
                _auxbasis.AOBasisFill(&_auxbasisset, _atoms);
                CTP_LOG(ctp::logDEBUG, *_pLog) << ctp::TimeStamp() << " Loaded AUX Basis Set " << _auxbasis_name << flush;
            }
            if (_with_ecp) {
                // load ECP (element-wise information) from xml file
                _ecpbasisset.LoadPseudopotentialSet(_ecp_name);
                CTP_LOG(ctp::logDEBUG, *_pLog) << ctp::TimeStamp() << " Loaded ECP library " << _ecp_name << flush;

                // fill auxiliary ECP basis by going through all atoms
                _ecp.ECPFill(&_ecpbasisset, _atoms);
                CTP_LOG(ctp::logDEBUG, *_pLog) << ctp::TimeStamp() << " Filled ECP Basis of size " << _ecp.getNumofShells() << flush;
            }

            // setup numerical integration grid
            _gridIntegration.GridSetup(_grid_name, _atoms, &_dftbasis);
            _gridIntegration.setXCfunctional(_xc_functional_name);

            CTP_LOG(ctp::logDEBUG, *_pLog) << ctp::TimeStamp() << " Setup numerical integration grid " << _grid_name << " for vxc functional "
                    << _xc_functional_name << " with " << _gridIntegration.getGridSize() << " points" << flush;
            CTP_LOG(ctp::logDEBUG, *_pLog) << "\t\t " << " divided into " << _gridIntegration.getBoxesSize() << " boxes" << flush;
            if (_use_small_grid) {
                _gridIntegration_small.GridSetup(_grid_name_small, _atoms, &_dftbasis);
                _gridIntegration_small.setXCfunctional(_xc_functional_name);
                CTP_LOG(ctp::logDEBUG, *_pLog) << ctp::TimeStamp() << " Setup small numerical integration grid " << _grid_name_small << " for vxc functional "
                        << _xc_functional_name << " with " << _gridIntegration_small.getGridpoints().size() << " points" << flush;
                CTP_LOG(ctp::logDEBUG, *_pLog) << "\t\t " << " divided into " << _gridIntegration_small.getBoxesSize() << " boxes" << flush;
            }

            if (_do_externalfield) {
                _gridIntegration_ext.GridSetup(_grid_name_ext, _atoms, &_dftbasis);
                CTP_LOG(ctp::logDEBUG, *_pLog) << ctp::TimeStamp() << " Setup numerical integration grid " << _grid_name_ext
                        << " for external field with " << _gridIntegration_ext.getGridpoints().size() << " points" << flush;
            }

            for (auto& atom : _atoms) {
                _numofelectrons += atom->getNuccharge();
            }


            // here number of electrons is actually the total number, everywhere else in votca it is just alpha_electrons
=======
      conv_accelerator.Configure(ConvergenceAcc::KSmode::closed, _usediis,
              true, _histlength, _maxout, _adiis_start, _diis_start, _levelshift, _levelshiftend, _numofelectrons / 2, _mixingparameter);
      conv_accelerator.setLogger(_pLog);
      conv_accelerator.setOverlap(&_dftAOoverlap.Matrix(),1e-8);


      if (_with_RI) {

        AOCoulomb _auxAOcoulomb;

        _auxAOcoulomb.Fill(_auxbasis);
>>>>>>> 21612300

        CTP_LOG(ctp::logDEBUG, *_pLog) << ctp::TimeStamp() << " Filled AUX Coulomb matrix of dimension: " << _auxAOcoulomb.Dimension() << flush;

        Eigen::MatrixXd Inverse=_auxAOcoulomb.Pseudo_Invert(1e-8);

        CTP_LOG(ctp::logDEBUG, *_pLog) << ctp::TimeStamp() << " Inverted AUX Coulomb matrix, removed " << _auxAOcoulomb.Removedfunctions() << " functions from aux basis" << flush;


        // prepare invariant part of electron repulsion integrals
        _ERIs.Initialize(_dftbasis, _auxbasis,Inverse );
        CTP_LOG(ctp::logDEBUG, *_pLog) << ctp::TimeStamp() << " Setup invariant parts of Electron Repulsion integrals " << flush;
      } else {
        CTP_LOG(ctp::logDEBUG, *_pLog) << ctp::TimeStamp() << " Calculating 4c integrals. " << flush;
        _ERIs.Initialize_4c_small_molecule(_dftbasis);
        CTP_LOG(ctp::logDEBUG, *_pLog) << ctp::TimeStamp() << " Calculated 4c integrals. " << flush;
      }

      return;
    }

    Eigen::MatrixXd DFTENGINE::AtomicGuess(Orbitals* _orbitals) {
      Eigen::MatrixXd guess = Eigen::MatrixXd::Zero(_dftbasis.AOBasisSize(), _dftbasis.AOBasisSize());

      std::vector<QMAtom*> uniqueelements;
      std::vector<QMAtom*>::const_iterator at;
      std::vector<QMAtom*>::iterator st;
      std::vector< Eigen::MatrixXd > uniqueatom_guesses;
      CTP_LOG(ctp::logDEBUG, *_pLog) << ctp::TimeStamp() << " Scanning molecule of size " << _atoms.size() << " for unique elements" << flush;
      for (at = _atoms.begin(); at < _atoms.end(); ++at) {
        bool exists = false;
        if (uniqueelements.size() == 0) {
          exists = false;
        } else {
          for (st = uniqueelements.begin(); st < uniqueelements.end(); ++st) {
            if ((*at)->getType() == (*st)->getType()) {
              exists = true;
              break;
            }
          }
        }
        if (!exists) {
          uniqueelements.push_back((*at));
        }
      }
      CTP_LOG(ctp::logDEBUG, *_pLog) << ctp::TimeStamp() << " " << uniqueelements.size() << " unique elements found" << flush;
            tools::Elements _elements;
      for (st = uniqueelements.begin(); st < uniqueelements.end(); ++st) {

        CTP_LOG(ctp::logDEBUG, *_pLog) << ctp::TimeStamp() << " Calculating atom density for " << (*st)->getType() << flush;
        bool with_ecp = _with_ecp;
        if ((*st)->getType() == "H" || (*st)->getType() == "He") {
          with_ecp = false;
        }
        std::vector<QMAtom*> atom;
        atom.push_back(*st);

        AOBasis dftbasis;

        NumericalIntegration gridIntegration;
        dftbasis.AOBasisFill(&_dftbasisset, atom);
        AOBasis ecp;
        if (with_ecp) {
          ecp.ECPFill(&_ecpbasisset, atom);
        }
        gridIntegration.GridSetup(_grid_name, atom, &dftbasis);
        gridIntegration.setXCfunctional(_xc_functional_name);
        int numofelectrons = (*st)->getNuccharge();
        int alpha_e = 0;
        int beta_e = 0;

        if ((numofelectrons % 2) != 0) {
          alpha_e = numofelectrons / 2 + numofelectrons % 2;
          beta_e = numofelectrons / 2;
        } else {
          alpha_e = numofelectrons / 2;
          beta_e = alpha_e;
        }

        AOOverlap dftAOoverlap;
        AOKinetic dftAOkinetic;
        AOESP dftAOESP;
        AOECP dftAOECP;
        ERIs ERIs_atom;

        // DFT AOOverlap matrix

        dftAOoverlap.Fill(dftbasis);
        dftAOkinetic.Fill(dftbasis);


        dftAOESP.Fillnucpotential(dftbasis, atom);
        ERIs_atom.Initialize_4c_small_molecule(dftbasis);

        Eigen::VectorXd MOEnergies_alpha;
        Eigen::MatrixXd MOCoeff_alpha;
        Eigen::VectorXd MOEnergies_beta;
        Eigen::MatrixXd MOCoeff_beta;
        ConvergenceAcc Convergence_alpha;

        ConvergenceAcc Convergence_beta;
        double adiisstart = 0;
        double diisstart = 0;

        Convergence_alpha.Configure(ConvergenceAcc::KSmode::open, true, false, 20, 0, adiisstart, diisstart, 0.1, diisstart, alpha_e, -1);
        Convergence_alpha.setLogger(_pLog);
        Convergence_alpha.setOverlap(&dftAOoverlap.Matrix(),1e-8);      
        Convergence_beta.Configure(ConvergenceAcc::KSmode::open, true, false, 20, 0, adiisstart, diisstart, 0.1, diisstart, beta_e, -1);
        Convergence_beta.setLogger(_pLog);
        Convergence_beta.setOverlap(&dftAOoverlap.Matrix(),1e-8);
        /**** Construct initial density  ****/

        Eigen::MatrixXd H0 = dftAOkinetic.Matrix() + dftAOESP.getNuclearpotential();
        if (with_ecp) {
          dftAOECP.Fill(dftbasis, vec(0, 0, 0), &ecp);
          H0 += dftAOECP.Matrix();
        }
        Convergence_alpha.SolveFockmatrix(MOEnergies_alpha, MOCoeff_alpha,H0);

        Eigen::MatrixXd dftAOdmat_alpha = Convergence_alpha.DensityMatrix(MOCoeff_alpha, MOEnergies_alpha);
        if ((*st)->getType() == "H") {
          uniqueatom_guesses.push_back(dftAOdmat_alpha);
          CTP_LOG(ctp::logDEBUG, *_pLog) << ctp::TimeStamp() << " Atomic density Matrix for " << (*st)->getType() <<
                  " gives N=" << std::setprecision(9) << dftAOdmat_alpha.cwiseProduct(dftAOoverlap.Matrix()).sum() << " electrons." << flush;
          continue;
        }
        Convergence_beta.SolveFockmatrix(MOEnergies_beta, MOCoeff_beta,H0);
        Eigen::MatrixXd dftAOdmat_beta = Convergence_beta.DensityMatrix(MOCoeff_beta, MOEnergies_beta);

        bool _HF = false;
        double energyold = 0;
        int maxiter = 50;
        for (int this_iter = 0; this_iter < maxiter; this_iter++) {
          ERIs_atom.CalculateERIs_4c_small_molecule(dftAOdmat_alpha + dftAOdmat_beta);
          double E_two_alpha = ERIs_atom.getERIs().cwiseProduct(dftAOdmat_alpha).sum();
          double E_two_beta = ERIs_atom.getERIs().cwiseProduct(dftAOdmat_beta).sum();
          Eigen::MatrixXd H_alpha = H0 + ERIs_atom.getERIs();
          Eigen::MatrixXd H_beta = H0 + ERIs_atom.getERIs();
          if (_HF) {
            ERIs_atom.CalculateEXX_4c_small_molecule(dftAOdmat_alpha);
            double E_exx_alpha = -ERIs_atom.getEXX().cwiseProduct(dftAOdmat_alpha).sum();
            H_alpha -= ERIs_atom.getEXX();
            E_two_alpha += E_exx_alpha;
            ERIs_atom.CalculateEXX_4c_small_molecule(dftAOdmat_beta);
            double E_exx_beta = -ERIs_atom.getEXX().cwiseProduct(dftAOdmat_beta).sum();
            H_beta -= ERIs_atom.getEXX();
            E_two_beta += E_exx_beta;

          } else {
            Eigen::MatrixXd AOVxc_alpha = gridIntegration.IntegrateVXC(dftAOdmat_alpha);
            double E_vxc_alpha = gridIntegration.getTotEcontribution();

            Eigen::MatrixXd AOVxc_beta = gridIntegration.IntegrateVXC(dftAOdmat_beta);
            double E_vxc_beta = gridIntegration.getTotEcontribution();
            H_alpha += AOVxc_alpha;
            H_beta += AOVxc_beta;
            E_two_alpha += E_vxc_alpha;
            E_two_beta += E_vxc_beta;

          }
          
          double E_one_alpha = dftAOdmat_alpha.cwiseProduct(H0).sum();
          double E_one_beta = dftAOdmat_beta.cwiseProduct(H0).sum();        
          double E_alpha = E_one_alpha + E_two_alpha;
          double E_beta = E_one_beta + E_two_beta;
          double totenergy = E_alpha + E_beta;
          //evolve alpha
          dftAOdmat_alpha = Convergence_alpha.Iterate(dftAOdmat_alpha, H_alpha, MOEnergies_alpha, MOCoeff_alpha, E_alpha);
          //evolve beta
          dftAOdmat_beta = Convergence_beta.Iterate(dftAOdmat_beta, H_beta, MOEnergies_beta, MOCoeff_beta, E_beta);

          if (tools::globals::verbose) {
            CTP_LOG(ctp::logDEBUG, *_pLog) << ctp::TimeStamp() << " Iter " << this_iter << " of " << maxiter
                    << " Etot " << totenergy << " diise_a " << Convergence_alpha.getDIIsError() << " diise_b " << Convergence_beta.getDIIsError()
                    << " a_gap " << MOEnergies_alpha(alpha_e) - MOEnergies_alpha(alpha_e - 1) << " b_gap " << MOEnergies_beta(beta_e) - MOEnergies_beta(beta_e - 1) << flush;
          }
          bool converged = (std::abs(totenergy - energyold) < _Econverged && 
                            Convergence_alpha.getDIIsError() < _error_converged && 
                            Convergence_beta.getDIIsError() < _error_converged);
          if (converged || this_iter == maxiter - 1) {

            if (converged) {
              CTP_LOG(ctp::logDEBUG, *_pLog) << ctp::TimeStamp() << " Converged after " << this_iter + 1 << " iterations" << flush;
            } else {
              CTP_LOG(ctp::logDEBUG, *_pLog) << ctp::TimeStamp() << " Not converged after " << this_iter + 1 <<
                      " iterations. Using unconverged density. DIIsError_alpha=" << Convergence_alpha.getDIIsError()
                      << " DIIsError_beta=" << Convergence_beta.getDIIsError()<< flush;
            }


            Eigen::MatrixXd avdmat = AverageShells(dftAOdmat_alpha + dftAOdmat_beta, dftbasis);
            uniqueatom_guesses.push_back(avdmat);
            CTP_LOG(ctp::logDEBUG, *_pLog) << ctp::TimeStamp() << " Atomic density Matrix for " << (*st)->getType() << " gives N="
                    << std::setprecision(9) << avdmat.cwiseProduct(dftAOoverlap.Matrix()).sum() << " electrons." << flush;
            break;

          } else {
            energyold = totenergy;
          }
        }
      }
      unsigned start = 0;


      for (at = _atoms.begin(); at < _atoms.end(); ++at) {
        unsigned index = 0;
        for (unsigned i = 0; i < uniqueelements.size(); i++) {
          if ((*at)->getType() == uniqueelements[i]->getType()) {
            index = i;
            break;
          }
        }
        double size = _dftbasis.getFuncperAtom((*at)->getAtomID());
        guess.block(start, start, size, size) = uniqueatom_guesses[index];

<<<<<<< HEAD
        double DFTENGINE::ExternalRepulsion(ctp::Topology* top) {

=======
        start += size;
      }
>>>>>>> 21612300

      return guess;
    }

    void DFTENGINE::ConfigOrbfile(Orbitals* _orbitals) {
      if (_with_guess) {

<<<<<<< HEAD
            ctp::PolarSeg::iterator pes;
            for (unsigned i = 0; i < nuclei.size(); ++i) {
                ctp::APolarSite* nucleus = nuclei[i];
                nucleus->setIsoP(0.0);
                double Q = _atoms[i]->getNuccharge();
                nucleus->setQ00(Q, 0);
            }
            ctp::XInteractor actor;
            actor.ResetEnergy();
            nuclei.CalcPos();
            double E_ext = 0.0;
            for (ctp::PolarSeg* seg : _externalsites) {
                seg->CalcPos();
                tools::vec s = tools::vec(0.0);
                if (top == NULL) {
                    s = nuclei.getPos() - seg->getPos();
                } else {
                    s = top->PbShortestConnect(nuclei.getPos(), seg->getPos()) + nuclei.getPos() - seg->getPos();
                }

                for (auto nucleus : nuclei) {
                    for (auto site : (*seg)) {
                        actor.BiasIndu(*nucleus, *site, s);
                        nucleus->Depolarize();
                        E_ext += actor.E_f(*nucleus, *site);


                    }
                }
            }
            return E_ext * tools::conv::int2eV * tools::conv::ev2hrt;
=======
        if (_orbitals->hasDFTbasis()) {
          if (_orbitals->getDFTbasis() != _dftbasis_name) {
            throw runtime_error((boost::format("Basisset Name in guess orb file and in dftengine option file differ %1% vs %2%") % _orbitals->getDFTbasis() % _dftbasis_name).str());
          }
        } else {
          CTP_LOG(ctp::logDEBUG, *_pLog) << ctp::TimeStamp() << " WARNING: Orbital file has no basisset information,using it as a guess might work or not for calculation with " << _dftbasis_name << flush;
        }
      }
      _orbitals->setDFTbasis(_dftbasis_name);
      _orbitals->setBasisSetSize(_dftbasis.AOBasisSize());
      if (_with_ecp) {
        _orbitals->setECP(_ecp_name);
      }
      if(_with_RI){
        _orbitals->setAuxbasis(_auxbasis_name);
      }

      if (_with_guess) {
        if (_orbitals->hasECP() || _with_ecp) {
          if (_orbitals->getECP() != _ecp_name) {
            throw runtime_error((boost::format("ECPs in orb file: %1% and options %2% differ") % _orbitals->getECP() % _ecp_name).str());
          }
        }
        if (_orbitals->getNumberOfElectrons() != _numofelectrons / 2) {
          throw runtime_error((boost::format("Number of electron in guess orb file: %1% and in dftengine: %2% differ.") % _orbitals->getNumberOfElectrons() % (_numofelectrons / 2)).str());
        }
        if (_orbitals->getNumberOfLevels() != _dftbasis.AOBasisSize()) {
          throw runtime_error((boost::format("Number of levels in guess orb file: %1% and in dftengine: %2% differ.") % _orbitals->getNumberOfLevels() % _dftbasis.AOBasisSize()).str());
>>>>>>> 21612300
        }
      } else {
        _orbitals->setNumberOfElectrons(_numofelectrons / 2);
        _orbitals->setNumberOfLevels(_numofelectrons / 2, _dftbasis.AOBasisSize() - _numofelectrons / 2);
      }
      return;
    }


    // PREPARATION

    void DFTENGINE::Prepare(Orbitals* _orbitals) {
#ifdef _OPENMP

      omp_set_num_threads(_openmp_threads);
      CTP_LOG(ctp::logDEBUG, *_pLog) << ctp::TimeStamp() << " Using " << omp_get_max_threads() << " threads" << flush;

#endif

      if (_atoms.size() == 0) {
        _atoms = _orbitals->QMAtoms();
      }

      CTP_LOG(ctp::logDEBUG, *_pLog) << ctp::TimeStamp() << " Molecule Coordinates [A] " << flush;
      for (unsigned i = 0; i < _atoms.size(); i++) {
        CTP_LOG(ctp::logDEBUG, *_pLog) << "\t\t " << _atoms[i]->getType() << " " << _atoms[i]->getPos() * conv::bohr2ang << " " << flush;
      }

      // load and fill DFT basis set
      _dftbasisset.LoadBasisSet(_dftbasis_name);

      _dftbasis.AOBasisFill(&_dftbasisset, _atoms);
      CTP_LOG(ctp::logDEBUG, *_pLog) << ctp::TimeStamp() << " Loaded DFT Basis Set " << _dftbasis_name << flush;

      if (_with_RI) {
        // load and fill AUX basis set
        _auxbasisset.LoadBasisSet(_auxbasis_name);
        //_orbitals->setDFTbasis( _dftbasis_name );
        _auxbasis.AOBasisFill(&_auxbasisset, _atoms);
        CTP_LOG(ctp::logDEBUG, *_pLog) << ctp::TimeStamp() << " Loaded AUX Basis Set " << _auxbasis_name << flush;
      }
      if (_with_ecp) {
        // load ECP (element-wise information) from xml file
        _ecpbasisset.LoadPseudopotentialSet(_ecp_name);
        CTP_LOG(ctp::logDEBUG, *_pLog) << ctp::TimeStamp() << " Loaded ECP library " << _ecp_name << flush;

        // fill auxiliary ECP basis by going through all atoms
        _ecp.ECPFill(&_ecpbasisset, _atoms);
        CTP_LOG(ctp::logDEBUG, *_pLog) << ctp::TimeStamp() << " Filled ECP Basis of size " << _ecp.getNumofShells() << flush;
      }

      // setup numerical integration grid
      _gridIntegration.GridSetup(_grid_name, _atoms, &_dftbasis);
      _gridIntegration.setXCfunctional(_xc_functional_name);

      CTP_LOG(ctp::logDEBUG, *_pLog) << ctp::TimeStamp() << " Setup numerical integration grid " << _grid_name << " for vxc functional "
              << _xc_functional_name << " with " << _gridIntegration.getGridSize() << " points" << flush;
      CTP_LOG(ctp::logDEBUG, *_pLog) << "\t\t " << " divided into " << _gridIntegration.getBoxesSize() << " boxes" << flush;
      if (_use_small_grid) {
        _gridIntegration_small.GridSetup(_grid_name_small, _atoms, &_dftbasis);
        _gridIntegration_small.setXCfunctional(_xc_functional_name);
        CTP_LOG(ctp::logDEBUG, *_pLog) << ctp::TimeStamp() << " Setup small numerical integration grid " << _grid_name_small << " for vxc functional "
                << _xc_functional_name << " with " << _gridIntegration_small.getGridpoints().size() << " points" << flush;
        CTP_LOG(ctp::logDEBUG, *_pLog) << "\t\t " << " divided into " << _gridIntegration_small.getBoxesSize() << " boxes" << flush;
      }

      if (_do_externalfield) {
        _gridIntegration_ext.GridSetup(_grid_name_ext, _atoms, &_dftbasis);
        CTP_LOG(ctp::logDEBUG, *_pLog) << ctp::TimeStamp() << " Setup numerical integration grid " << _grid_name_ext
                << " for external field with " << _gridIntegration_ext.getGridpoints().size() << " points" << flush;
      }

      for (auto& atom : _atoms) {
        _numofelectrons += atom->getNuccharge();
      }


      // here number of electrons is actually the total number, everywhere else in votca it is just alpha_electrons

      CTP_LOG(ctp::logDEBUG, *_pLog) << ctp::TimeStamp() << " Total number of electrons: " << _numofelectrons << flush;

      ConfigOrbfile(_orbitals);
      SetupInvariantMatrices();
      return;
    }

    void DFTENGINE::NuclearRepulsion() {
      E_nucnuc = 0.0;

      for (unsigned i = 0; i < _atoms.size(); i++) {
        const tools::vec& r1 = _atoms[i]->getPos();
        double charge1 = _atoms[i]->getNuccharge();
        for (unsigned j = 0; j < i; j++) {
          const tools::vec& r2 = _atoms[j]->getPos();
          double charge2 = _atoms[j]->getNuccharge();
          E_nucnuc += charge1 * charge2 / (abs(r1 - r2));
        }
      }
      return;
    }

    double DFTENGINE::ExternalRepulsion(ctp::Topology* top) {


      if (_externalsites.size() == 0) {
        return 0;
      }

      QMMInterface qmminter;
      ctp::PolarSeg nuclei = qmminter.Convert(_atoms);

      ctp::PolarSeg::iterator pes;
      for (unsigned i = 0; i < nuclei.size(); ++i) {
        ctp::APolarSite* nucleus = nuclei[i];
        nucleus->setIsoP(0.0);
        double Q = _atoms[i]->getNuccharge();
        nucleus->setQ00(Q, 0);
      }
      ctp::XInteractor actor;
      actor.ResetEnergy();
      nuclei.CalcPos();
      double E_ext = 0.0;
      for (ctp::PolarSeg* seg : _externalsites) {
        seg->CalcPos();
        tools::vec s = tools::vec(0.0);
        if (top == NULL) {
          s = nuclei.getPos() - seg->getPos();
        } else {
          s = top->PbShortestConnect(nuclei.getPos(), seg->getPos()) + nuclei.getPos() - seg->getPos();
        }

        for (auto nucleus : nuclei) {
          for (auto site : (*seg)) {
            actor.BiasIndu(*nucleus, *site, s);
            nucleus->Depolarize();
            E_ext += actor.E_f(*nucleus, *site);


          }
        }
      }
      return E_ext * tools::conv::int2eV * tools::conv::ev2hrt;
    }

    double DFTENGINE::ExternalGridRepulsion(std::vector<double> externalpotential_nuc) {
      double E_ext = 0.0;
      if (!_do_externalfield) {
        return 0;
      }
      for (unsigned i = 0; i < _atoms.size(); i++) {
        double Q = _atoms[i]->getNuccharge();
        E_ext += Q * externalpotential_nuc[i];
      }
      return E_ext;
    }

    string DFTENGINE::Choosesmallgrid(string largegrid) {
      string smallgrid;

      if (largegrid == "xfine") {
        smallgrid = "fine";
      } else if (largegrid == "fine") {
        smallgrid = "medium";
      } else if (largegrid == "medium") {
        _use_small_grid = false;
        smallgrid = "medium";
      } else if (largegrid == "coarse") {
        _use_small_grid = false;
        smallgrid = "coarse";
      } else if (largegrid == "xcoarse") {
        _use_small_grid = false;
        smallgrid = "xcoarse";
      } else {
        throw runtime_error("Grid name for Vxc integration not known.");
      }

      return smallgrid;
    }


    //average atom densities matrices, for SP and other combined shells average each subshell separately.

    Eigen::MatrixXd DFTENGINE::AverageShells(const Eigen::MatrixXd& dmat, AOBasis& dftbasis) {
      Eigen::MatrixXd avdmat = Eigen::MatrixXd::Zero(dmat.rows(), dmat.cols());
      AOBasis::AOShellIterator it;
      int start = 0.0;
      std::vector<int> starts;
      std::vector<int> ends;
      for (it = dftbasis.firstShell(); it < dftbasis.lastShell(); ++it) {
        const AOShell* shell = dftbasis.getShell(it);
        int end = shell->getNumFunc() + start;

        if (shell->getLmax() != shell->getLmin()) {
          std::vector<int> temp = NumFuncSubShell(shell->getType());
          int numfunc = start;
          for (unsigned i = 0; i < temp.size(); i++) {

            starts.push_back(numfunc);
            numfunc += temp[i];
            ends.push_back(numfunc);
          }
        } else {
          starts.push_back(start);
          ends.push_back(end);
        }
        start = end;
      }
      for (unsigned k = 0; k < starts.size(); k++) {
        int s1 = starts[k];
        int e1 = ends[k];
        int len1 = e1 - s1;
        for (unsigned l = 0; l < starts.size(); l++) {
          int s2 = starts[l];
          int e2 = ends[l];
          int len2 = e2 - s2;
          double diag = 0.0;
          double offdiag = 0.0;
          for (int i = 0; i < len1; ++i) {
            for (int j = 0; j < len2; ++j) {
              if (i == j) {
                diag += dmat(s1 + i, s2 + j);
              } else {
                offdiag += dmat(s1 + i, s2 + j);
              }
            }
          }
          if (len1 == len2) {
            diag = diag / double(len1);
            offdiag = offdiag / double(len1 * (len1 - 1));
          } else {
            double avg = (diag + offdiag) / double(len1 * len2);
            diag = avg;
            offdiag = avg;
          }
          for (int i = 0; i < len1; ++i) {
            for (int j = 0; j < len2; ++j) {
              if (i == j) {
                avdmat(s1 + i, s2 + j) = diag;
              } else {
                avdmat(s1 + i, s2 + j) = offdiag;
              }
            }
          }
        }
      }

      return avdmat;
    }
  }
}<|MERGE_RESOLUTION|>--- conflicted
+++ resolved
@@ -99,12 +99,6 @@
         _error_converged = options->ifExistsReturnElseReturnDefault<double>(key + ".convergence.error", 1e-7);
         _max_iter = options->ifExistsReturnElseReturnDefault<int>(key + ".convergence.max_iterations", 100);
 
-<<<<<<< HEAD
-            _with_periodic_embedding = options->ifExistsReturnElseReturnDefault<bool>(key + ".embedding.periodic", false);
-
-
-            return;
-=======
 
 
         if (options->exists(key + ".convergence.method")) {
@@ -119,7 +113,6 @@
           }
         } else {
           _usediis = true;
->>>>>>> 21612300
         }
         if (!_usediis) {
           _histlength = 1;
@@ -148,6 +141,9 @@
         _levelshiftend = 0.8;
       }
 
+            _with_periodic_embedding = options->ifExistsReturnElseReturnDefault<bool>(key + ".embedding.periodic", false);
+
+
       return;
     }
 
@@ -189,12 +185,7 @@
 
       CTP_LOG(ctp::logDEBUG, *_pLog) << ctp::TimeStamp() << " Constructed initial density " << flush;
 
-<<<<<<< HEAD
-            NuclearRepulsion();
-
-=======
       NuclearRepulsion();
->>>>>>> 21612300
 
  
 
@@ -221,49 +212,6 @@
       CTP_LOG(ctp::logDEBUG, *_pLog) << ctp::TimeStamp() << " Nuclear Repulsion Energy is " << E_nucnuc << flush;
 
 
-<<<<<<< HEAD
-            // if we have a guess we do not need this.
-            if (_with_guess) {
-                CTP_LOG(ctp::logDEBUG, *_pLog) << ctp::TimeStamp() << " Reading guess from orbitals object/file" << flush;
-                _dftAOdmat = _orbitals->DensityMatrixGroundState();
-            } else if (guess_set) {
-                ConfigOrbfile(_orbitals);
-                CTP_LOG(ctp::logDEBUG, *_pLog) << ctp::TimeStamp() << " Using starting guess from last iteration" << flush;
-                _dftAOdmat = last_dmat;
-            } else {
-                CTP_LOG(ctp::logDEBUG, *_pLog) << ctp::TimeStamp() << " Setup Initial Guess using: " << _initial_guess << flush;
-                // this temp is necessary because eigenvalues_general returns MO^T and not MO
-                if (_initial_guess == "independent") {
-                    ub::matrix<double> copy = H0;
-                    _diis.SolveFockmatrix(MOEnergies, MOCoeff, copy);
-                    _dftAOdmat = _orbitals->DensityMatrixGroundState();
-
-                } else if (_initial_guess == "atom") {
-
-                    _dftAOdmat = AtomicGuess(_orbitals);
-
-                    if (_with_RI) {
-                        _ERIs.CalculateERIs(_dftAOdmat);
-                    } else {
-                        _ERIs.CalculateERIs_4c_small_molecule(_dftAOdmat);
-                    }
-                    if (_use_small_grid) {
-                        _orbitals->AOVxc() = _gridIntegration_small.IntegrateVXC(_dftAOdmat);
-                        CTP_LOG(ctp::logDEBUG, *_pLog) << ctp::TimeStamp() << " Filled approximate DFT Vxc matrix " << flush;
-                    } else {
-                        _orbitals->AOVxc() = _gridIntegration.IntegrateVXC(_dftAOdmat);
-                        CTP_LOG(ctp::logDEBUG, *_pLog) << ctp::TimeStamp() << " Filled DFT Vxc matrix " << flush;
-                    }
-                    ub::matrix<double> H = H0 + _ERIs.getERIs() + _orbitals->AOVxc();
-                    _diis.SolveFockmatrix(MOEnergies, MOCoeff, H);
-                    _dftAOdmat = _orbitals->DensityMatrixGroundState();
-                    //cout<<_dftAOdmat<<endl;
-                    //Have to do one full iteration here, levelshift needs MOs;
-                    CTP_LOG(ctp::logDEBUG, *_pLog) << ctp::TimeStamp() << " Full atomic density Matrix gives N=" << std::setprecision(9) << linalg_traceofProd(_dftAOdmat, _dftAOoverlap.Matrix()) << " electrons." << flush;
-                } else {
-                    throw runtime_error("Initial guess method not known/implemented");
-                }
-=======
       // if we have a guess we do not need this.
       if (_with_guess) {
         CTP_LOG(ctp::logDEBUG, *_pLog) << ctp::TimeStamp() << " Reading guess from orbitals object/file" << flush;
@@ -277,7 +225,6 @@
         if (_initial_guess == "independent") {
           conv_accelerator.SolveFockmatrix(MOEnergies, MOCoeff, H0);
           _dftAOdmat = _orbitals->DensityMatrixGroundState();
->>>>>>> 21612300
 
         } else if (_initial_guess == "atom") {
 
@@ -316,44 +263,9 @@
 
 
 
-<<<<<<< HEAD
-            {
-                // DFT AOOverlap matrix
-                _dftAOoverlap.Fill(_dftbasis);
-                CTP_LOG(ctp::logDEBUG, *_pLog) << ctp::TimeStamp() << " Filled DFT Overlap matrix of dimension: " << _dftAOoverlap.Dimension() << flush;
-
-                if (_with_periodic_embedding) {
-                    // needs to be replaced by proper kvector setup function
-                    std::vector< vec > kvectors;
-                    kvectors.push_back(vec(1.0, 2.0, 3.0));
-                    kvectors.push_back(vec(-1.0, -2.0, -3.0));
-
-                    // store sum_g (V(G)*<a|exp(ikG)|b>) in _temp_PW_matrix, 
-                    // later store final result back into _AOPlanewave Matrix
-                    ub::matrix<std::complex<double>> _temp_PW_matrix = ub::zero_matrix<std::complex<double>>(_dftbasis.AOBasisSize());
-                    std::vector<vec>::iterator kit;
-
-                    for (kit = kvectors.begin(); kit != kvectors.end(); ++kit) {
-                        const vec k = *kit;
-                        _dftAOplanewave.Fill(_dftbasis, k);
-                        _temp_PW_matrix += _dftAOplanewave.Matrix(); // * fourier transform of potential
-                    }
-                    // now store final result
-                    _dftAOplanewave.Matrix() = _temp_PW_matrix;
-                    CTP_LOG(ctp::logDEBUG, *_pLog) << ctp::TimeStamp() << " Filled DFT Plane wave matrix of dimension: " << _dftAOplanewave.Dimension() << flush;
-                }
-
-
-
-
-                //cout<<"overlap"<<_dftAOoverlap.Matrix()<<endl;
-                // check DFT basis for linear dependence
-                linalg_eigenvalues(_dftAOoverlap.Matrix(), _eigenvalues, _eigenvectors);
-=======
       for (int _this_iter = 0; _this_iter < _max_iter; _this_iter++) {
         CTP_LOG(ctp::logDEBUG, *_pLog) << flush;
         CTP_LOG(ctp::logDEBUG, *_pLog) << ctp::TimeStamp() << " Iteration " << _this_iter + 1 << " of " << _max_iter << flush;
->>>>>>> 21612300
 
         if (_with_RI) {
           _ERIs.CalculateERIs(_dftAOdmat);
@@ -397,52 +309,6 @@
           }
         }
 
-<<<<<<< HEAD
-
-            _dftAOkinetic.Fill(_dftbasis);
-            CTP_LOG(ctp::logDEBUG, *_pLog) << ctp::TimeStamp() << " Filled DFT Kinetic energy matrix of dimension: " << _dftAOkinetic.Dimension() << flush;
-
-
-
-            _dftAOESP.Fillnucpotential(_dftbasis, _atoms);
-            CTP_LOG(ctp::logDEBUG, *_pLog) << ctp::TimeStamp() << " Filled DFT nuclear potential matrix of dimension: " << _dftAOESP.Dimension() << flush;
-
-            if (_addexternalsites) {
-                _dftAOESP.Fillextpotential(_dftbasis, _externalsites);
-                CTP_LOG(ctp::logDEBUG, *_pLog) << ctp::TimeStamp() << " Filled DFT external pointcharge potential matrix of dimension: " << _dftAOESP.Dimension() << flush;
-
-                _dftAODipole_Potential.Fillextpotential(_dftbasis, _externalsites);
-                if (_dftAODipole_Potential.Dimension() > 0) {
-                    CTP_LOG(ctp::logDEBUG, *_pLog) << ctp::TimeStamp() << " Filled DFT external dipole potential matrix of dimension: " << _dftAODipole_Potential.Dimension() << flush;
-                }
-                _dftAOQuadrupole_Potential.Fillextpotential(_dftbasis, _externalsites);
-                if (_dftAOQuadrupole_Potential.Dimension()) {
-                    CTP_LOG(ctp::logDEBUG, *_pLog) << ctp::TimeStamp() << " Filled DFT external quadrupole potential matrix of dimension: " << _dftAOQuadrupole_Potential.Dimension() << flush;
-                }
-                CTP_LOG(ctp::logDEBUG, *_pLog) << ctp::TimeStamp() << " External sites\t Name \t Coordinates \t charge \t dipole \t quadrupole" << flush;
-
-
-                for (unsigned i = 0; i < _externalsites.size(); i++) {
-
-                    vector<ctp::APolarSite*> ::iterator pit;
-                    for (pit = _externalsites[i]->begin(); pit < _externalsites[i]->end(); ++pit) {
-
-                        CTP_LOG(ctp::logDEBUG, *_pLog) << "\t\t " << (*pit)->getName() << " | " << (*pit)->getPos().getX()
-                                << " " << (*pit)->getPos().getY() << " " << (*pit)->getPos().getZ() << " | " << (*pit)->getQ00();
-                        if ((*pit)->getRank() > 0) {
-                            tools::vec dipole = (*pit)->getQ1();
-                            CTP_LOG(ctp::logDEBUG, *_pLog) << "\t\t " << " | " << dipole.getX()
-                                    << " " << dipole.getY() << " " << dipole.getZ();
-                        }
-                        if ((*pit)->getRank() > 1) {
-                            std::vector<double> quadrupole = (*pit)->getQ2();
-                            CTP_LOG(ctp::logDEBUG, *_pLog) << "\t\t " << " | " << quadrupole[0] << " " << quadrupole[1] << " " << quadrupole[2] << " "
-                                    << quadrupole[3] << " " << quadrupole[4];
-                        }
-                        CTP_LOG(ctp::logDEBUG, *_pLog) << flush;
-                    }
-                }
-=======
         CTP_LOG(ctp::logDEBUG, *_pLog) << "\t\tGAP " << MOEnergies(_numofelectrons / 2) - MOEnergies(_numofelectrons / 2 - 1) << flush;
 
         if (std::abs(totenergy - energyold) < _Econverged && conv_accelerator.getDIIsError() < _error_converged) {
@@ -455,7 +321,6 @@
               CTP_LOG(ctp::logDEBUG, *_pLog) << "\t\t" << i << " occ " << std::setprecision(12) << MOEnergies(i) << flush;
             } else {
               CTP_LOG(ctp::logDEBUG, *_pLog) << "\t\t" << i << " vir " << std::setprecision(12) << MOEnergies(i) << flush;
->>>>>>> 21612300
             }
           }
 
@@ -474,295 +339,24 @@
     }
 
 
-<<<<<<< HEAD
-            if (_with_ecp) {
-
-                _dftAOECP.Fill(_dftbasis, vec(0, 0, 0), &_ecp);
-                CTP_LOG(ctp::logDEBUG, *_pLog) << ctp::TimeStamp() << " Filled DFT ECP matrix of dimension: " << _dftAOECP.Dimension() << flush;
-                _dftAOESP.getNuclearpotential() += _dftAOECP.Matrix();
-            }
-=======
->>>>>>> 21612300
 
 
     // SETUP INVARIANT AOMatrices
 
-<<<<<<< HEAD
-                AOCoulomb _auxAOcoulomb;
-
-                _auxAOcoulomb.Fill(_auxbasis);
-
-                CTP_LOG(ctp::logDEBUG, *_pLog) << ctp::TimeStamp() << " Filled AUX Coulomb matrix of dimension: " << _auxAOcoulomb.Dimension() << flush;
-
-                int dimensions = _auxAOcoulomb.Invert_DFT();
-=======
     void DFTENGINE::SetupInvariantMatrices() {
-
->>>>>>> 21612300
-
-      // local variables for checks
-      // check eigenvalues of overlap matrix, if too small basis might have linear dependencies
-
-
-      {
+      
         // DFT AOOverlap matrix
         _dftAOoverlap.Fill(_dftbasis);
         CTP_LOG(ctp::logDEBUG, *_pLog) << ctp::TimeStamp() << " Filled DFT Overlap matrix of dimension: " << _dftAOoverlap.Dimension() << flush;
-        //cout<<"overlap"<<_dftAOoverlap.Matrix()<<endl;
-     
-      }
-
-
-<<<<<<< HEAD
-        ub::matrix<double> DFTENGINE::AtomicGuess(Orbitals* _orbitals) {
-            ub::matrix<double> guess = ub::zero_matrix<double>(_dftbasis.AOBasisSize());
-
-            std::vector<QMAtom*> uniqueelements;
-            std::vector<QMAtom*>::const_iterator at;
-            std::vector<QMAtom*>::iterator st;
-            std::vector< ub::matrix<double> > uniqueatom_guesses;
-            CTP_LOG(ctp::logDEBUG, *_pLog) << ctp::TimeStamp() << " Scanning molecule of size " << _atoms.size() << " for unique elements" << flush;
-            for (at = _atoms.begin(); at < _atoms.end(); ++at) {
-                bool exists = false;
-                if (uniqueelements.size() == 0) {
-                    exists = false;
-                } else {
-                    for (st = uniqueelements.begin(); st < uniqueelements.end(); ++st) {
-                        if ((*at)->getType() == (*st)->getType()) {
-                            exists = true;
-                            break;
-                        }
-                    }
-                }
-                if (!exists) {
-                    uniqueelements.push_back((*at));
-                }
-            }
-            CTP_LOG(ctp::logDEBUG, *_pLog) << ctp::TimeStamp() << " " << uniqueelements.size() << " unique elements found" << flush;
-            tools::Elements _elements;
-            for (st = uniqueelements.begin(); st < uniqueelements.end(); ++st) {
-
-                CTP_LOG(ctp::logDEBUG, *_pLog) << ctp::TimeStamp() << " Calculating atom density for " << (*st)->getType() << flush;
-                bool with_ecp = _with_ecp;
-                if ((*st)->getType() == "H" || (*st)->getType() == "He") {
-                    with_ecp = false;
-                }
-                std::vector<QMAtom*> atom;
-                atom.push_back(*st);
-
-                AOBasis dftbasis;
-
-                NumericalIntegration gridIntegration;
-                dftbasis.AOBasisFill(&_dftbasisset, atom);
-                AOBasis ecp;
-                if (with_ecp) {
-                    ecp.ECPFill(&_ecpbasisset, atom);
-                }
-                gridIntegration.GridSetup(_grid_name, atom, &dftbasis);
-                gridIntegration.setXCfunctional(_xc_functional_name);
-                int numofelectrons = (*st)->getNuccharge();
-                int alpha_e = 0;
-                int beta_e = 0;
-
-                if ((numofelectrons % 2) != 0) {
-                    alpha_e = numofelectrons / 2 + numofelectrons % 2;
-                    beta_e = numofelectrons / 2;
-                } else {
-                    alpha_e = numofelectrons / 2;
-                    beta_e = alpha_e;
-                }
-
-                AOOverlap dftAOoverlap;
-                AOKinetic dftAOkinetic;
-                AOESP dftAOESP;
-                AOECP dftAOECP;
-                ub::vector<double> eigenvalues;
-                ub::matrix<double> eigenvectors;
-                ub::matrix<double> Sminusonehalf;
-                ERIs ERIs_atom;
-
-                // DFT AOOverlap matrix
-
-                dftAOoverlap.Fill(dftbasis);
-                linalg_eigenvalues(dftAOoverlap.Matrix(), eigenvalues, eigenvectors);
-
-                //Not brilliant but we need S-1/2 for DIIS and I do not want to calculate it each time
-                ub::matrix<double> _diagS = ub::zero_matrix<double>(eigenvectors.size1(), eigenvectors.size1());
-                for (unsigned _i = 0; _i < eigenvalues.size(); _i++) {
-
-                    _diagS(_i, _i) = 1.0 / sqrt(eigenvalues[_i]);
-                }
-                ub::matrix<double> _temp = ub::prod(_diagS, ub::trans(eigenvectors));
-                Sminusonehalf = ub::prod(eigenvectors, _temp);
-
-
-                dftAOkinetic.Fill(dftbasis);
-
-
-                dftAOESP.Fillnucpotential(dftbasis, atom);
-                ERIs_atom.Initialize_4c_small_molecule(dftbasis);
-
-                ub::vector<double>MOEnergies_alpha;
-                ub::matrix<double>MOCoeff_alpha;
-                ub::vector<double>MOEnergies_beta;
-                ub::matrix<double>MOCoeff_beta;
-                Diis diis_alpha;
-                Diis diis_beta;
-                double adiisstart = 0;
-                double diisstart = 0.0001;
-                Mixing Mix_alpha(true, 0.7, &dftAOoverlap.Matrix(), _pLog);
-                Mixing Mix_beta(true, 0.7, &dftAOoverlap.Matrix(), _pLog);
-                diis_alpha.Configure(true, false, 20, 0, "", adiisstart, diisstart, 0.1, 0.000, alpha_e);
-                diis_alpha.setLogger(_pLog);
-                diis_alpha.setOverlap(&dftAOoverlap.Matrix());
-                diis_alpha.setSqrtOverlap(&Sminusonehalf);
-                diis_beta.Configure(true, false, 20, 0, "", adiisstart, diisstart, 0.1, 0.000, beta_e);
-                diis_beta.setLogger(_pLog);
-                diis_beta.setOverlap(&dftAOoverlap.Matrix());
-                diis_beta.setSqrtOverlap(&Sminusonehalf);
-                /**** Construct initial density  ****/
-
-                ub::matrix<double> H0 = dftAOkinetic.Matrix() + dftAOESP.getNuclearpotential();
-                if (with_ecp) {
-                    dftAOECP.Fill(dftbasis, vec(0, 0, 0), &ecp);
-                    H0 += dftAOECP.Matrix();
-                }
-                ub::matrix<double> copy = H0;
-                diis_alpha.SolveFockmatrix(MOEnergies_alpha, MOCoeff_alpha, copy);
-
-                MOEnergies_beta = MOEnergies_alpha;
-                MOCoeff_beta = MOCoeff_alpha;
-
-
-                //ub::matrix<double>dftAOdmat_alpha = DensityMatrix_frac(MOCoeff_alpha,MOEnergies_alpha,alpha_e);
-                //ub::matrix<double>dftAOdmat_beta = DensityMatrix_frac(MOCoeff_beta,MOEnergies_beta,beta_e);
-                ub::matrix<double>dftAOdmat_alpha = DensityMatrix_unres(MOCoeff_alpha, alpha_e);
-                if ((*st)->getType() == "H") {
-                    uniqueatom_guesses.push_back(dftAOdmat_alpha);
-                    CTP_LOG(ctp::logDEBUG, *_pLog) << ctp::TimeStamp() << " Atomic density Matrix for " << (*st)->getType() <<
-                            " gives N=" << std::setprecision(9) << linalg_traceofProd(dftAOdmat_alpha, dftAOoverlap.Matrix()) << " electrons." << flush;
-                    continue;
-                }
-
-                ub::matrix<double>dftAOdmat_beta = DensityMatrix_unres(MOCoeff_beta, beta_e);
-                bool _HF = false;
-                double energyold = 0;
-                int maxiter = 50;
-                for (int this_iter = 0; this_iter < maxiter; this_iter++) {
-
-                    ERIs_atom.CalculateERIs_4c_small_molecule(dftAOdmat_alpha + dftAOdmat_beta);
-                    double E_two_alpha = linalg_traceofProd(ERIs_atom.getERIs(), dftAOdmat_alpha);
-                    double E_two_beta = linalg_traceofProd(ERIs_atom.getERIs(), dftAOdmat_beta);
-                    ub::matrix<double> H_alpha = H0 + ERIs_atom.getERIs();
-                    ub::matrix<double> H_beta = H0 + ERIs_atom.getERIs();
-                    if (_HF) {
-                        ERIs_atom.CalculateEXX_4c_small_molecule(dftAOdmat_alpha);
-                        double E_exx_alpha = -linalg_traceofProd(ERIs_atom.getEXX(), dftAOdmat_alpha);
-                        H_alpha -= ERIs_atom.getEXX();
-                        E_two_alpha += E_exx_alpha;
-                        ERIs_atom.CalculateEXX_4c_small_molecule(dftAOdmat_beta);
-                        double E_exx_beta = -linalg_traceofProd(ERIs_atom.getEXX(), dftAOdmat_beta);
-                        H_beta -= ERIs_atom.getEXX();
-                        E_two_beta += E_exx_beta;
-
-                    } else {
-                        ub::matrix<double> AOVxc_alpha = gridIntegration.IntegrateVXC(dftAOdmat_alpha);
-                        double E_vxc_alpha = gridIntegration.getTotEcontribution();
-                        ub::matrix<double> AOVxc_beta = gridIntegration.IntegrateVXC(dftAOdmat_beta);
-                        double E_vxc_beta = gridIntegration.getTotEcontribution();
-                        H_alpha += AOVxc_alpha;
-                        H_beta += AOVxc_beta;
-                        E_two_alpha += E_vxc_alpha;
-                        E_two_beta += E_vxc_beta;
-
-                    }
-                    double E_one_alpha = linalg_traceofProd(dftAOdmat_alpha, H0);
-                    double E_one_beta = linalg_traceofProd(dftAOdmat_beta, H0);
-
-                    double E_alpha = E_one_alpha + E_two_alpha;
-                    double E_beta = E_one_beta + E_two_beta;
-
-                    double totenergy = E_alpha + E_beta;
-                    //evolve alpha
-                    double diiserror_alpha = diis_alpha.Evolve(dftAOdmat_alpha, H_alpha, MOEnergies_alpha, MOCoeff_alpha, this_iter, E_alpha);
-
-                    ub::matrix<double> dmatin_alpha = dftAOdmat_alpha;
-                    dftAOdmat_alpha = DensityMatrix_unres(MOCoeff_alpha, alpha_e);
-
-                    if (!(diiserror_alpha < 0.005 && this_iter > 2)) {
-                        dftAOdmat_alpha = Mix_alpha.MixDmat(dmatin_alpha, dftAOdmat_alpha, false);
-                        //cout<<"mixing_alpha"<<endl;
-                    } else {
-                        Mix_alpha.Updatemix(dmatin_alpha, dftAOdmat_alpha);
-                    }
-                    //evolve beta
-                    double diiserror_beta = diis_beta.Evolve(dftAOdmat_beta, H_beta, MOEnergies_beta, MOCoeff_beta, this_iter, E_beta);
-                    ub::matrix<double> dmatin_beta = dftAOdmat_beta;
-                    dftAOdmat_beta = DensityMatrix_unres(MOCoeff_beta, beta_e);
-                    //dftAOdmat_beta=DensityMatrix_frac(MOCoeff_beta,MOEnergies_beta,beta_e);
-                    if (!(diiserror_beta < 0.005 && this_iter > 2)) {
-                        dftAOdmat_beta = Mix_beta.MixDmat(dmatin_beta, dftAOdmat_beta, false);
-
-                    } else {
-                        Mix_beta.Updatemix(dmatin_beta, dftAOdmat_beta);
-                    }
-
-
-                    if (tools::globals::verbose) {
-                        CTP_LOG(ctp::logDEBUG, *_pLog) << ctp::TimeStamp() << " Iter " << this_iter << " of " << maxiter
-                                << " Etot " << totenergy << " diise_a " << diiserror_alpha << " diise_b " << diiserror_beta
-                                << " a_gap " << MOEnergies_alpha(alpha_e) - MOEnergies_alpha(alpha_e - 1) << " b_gap " << MOEnergies_beta(beta_e) - MOEnergies_beta(beta_e - 1) << flush;
-                    }
-                    bool converged = (std::abs(totenergy - energyold) < _Econverged && diiserror_alpha < _error_converged && diiserror_beta < _error_converged);
-                    if (converged || this_iter == maxiter - 1) {
-
-                        if (converged) {
-                            CTP_LOG(ctp::logDEBUG, *_pLog) << ctp::TimeStamp() << " Converged after " << this_iter + 1 << " iterations" << flush;
-                        } else {
-                            CTP_LOG(ctp::logDEBUG, *_pLog) << ctp::TimeStamp() << " Not converged after " << this_iter + 1 <<
-                                    " iterations. Using unconverged density. DIIsError_alpha=" << diiserror_alpha << " DIIsError_beta=" << diiserror_beta << flush;
-                        }
-
-
-                        ub::matrix<double> avdmat = AverageShells(dftAOdmat_alpha + dftAOdmat_beta, dftbasis);
-                        uniqueatom_guesses.push_back(avdmat);
-                        CTP_LOG(ctp::logDEBUG, *_pLog) << ctp::TimeStamp() << " Atomic density Matrix for " << (*st)->getType() << " gives N="
-                                << std::setprecision(9) << linalg_traceofProd(avdmat, dftAOoverlap.Matrix()) << " electrons." << flush;
-                        break;
-
-                    } else {
-                        energyold = totenergy;
-                    }
-                }
-            }
-            unsigned start = 0;
-            unsigned end = 0;
-
-            for (at = _atoms.begin(); at < _atoms.end(); ++at) {
-                unsigned index = 0;
-                for (unsigned i = 0; i < uniqueelements.size(); i++) {
-                    if ((*at)->getType() == uniqueelements[i]->getType()) {
-                        index = i;
-                        break;
-                    }
-                }
-                end += _dftbasis.getFuncperAtom((*at)->getAtomID());
-=======
+
       _dftAOkinetic.Fill(_dftbasis);
       CTP_LOG(ctp::logDEBUG, *_pLog) << ctp::TimeStamp() << " Filled DFT Kinetic energy matrix of dimension: " << _dftAOkinetic.Dimension() << flush;
 
->>>>>>> 21612300
 
 
       _dftAOESP.Fillnucpotential(_dftbasis, _atoms);
       CTP_LOG(ctp::logDEBUG, *_pLog) << ctp::TimeStamp() << " Filled DFT nuclear potential matrix of dimension: " << _dftAOESP.Dimension() << flush;
 
-<<<<<<< HEAD
-                start = end;
-            }
-
-            return guess;
-=======
       if (_addexternalsites) {
         _dftAOESP.Fillextpotential(_dftbasis, _externalsites);
         CTP_LOG(ctp::logDEBUG, *_pLog) << ctp::TimeStamp() << " Filled DFT external pointcharge potential matrix of dimension: " << _dftAOESP.Dimension() << flush;
@@ -774,30 +368,12 @@
         _dftAOQuadrupole_Potential.Fillextpotential(_dftbasis, _externalsites);
         if (_dftAOQuadrupole_Potential.Dimension()) {
           CTP_LOG(ctp::logDEBUG, *_pLog) << ctp::TimeStamp() << " Filled DFT external quadrupole potential matrix of dimension: " << _dftAOQuadrupole_Potential.Dimension() << flush;
->>>>>>> 21612300
         }
         CTP_LOG(ctp::logDEBUG, *_pLog) << ctp::TimeStamp() << " External sites\t Name \t Coordinates \t charge \t dipole \t quadrupole" << flush;
 
 
         for (unsigned i = 0; i < _externalsites.size(); i++) {
 
-<<<<<<< HEAD
-            if (_with_guess) {
-                if (_orbitals->hasECP() || _with_ecp) {
-                    if (_orbitals->getECP() != _ecp_name) {
-                        throw runtime_error((boost::format("ECPs in orb file: %1% and options %2% differ") % _orbitals->getECP() % _ecp_name).str());
-                    }
-                }
-                if (_orbitals->getNumberOfElectrons() != _numofelectrons / 2) {
-                    throw runtime_error((boost::format("Number of electron in guess orb file: %1% and in dftengine: %2% differ.") % _orbitals->getNumberOfElectrons() % (_numofelectrons / 2)).str());
-                }
-                if (_orbitals->getNumberOfLevels() != _dftbasis.AOBasisSize()) {
-                    throw runtime_error((boost::format("Number of levels in guess orb file: %1% and in dftengine: %2% differ.") % _orbitals->getNumberOfLevels() % _dftbasis.AOBasisSize()).str());
-                }
-            } else {
-                _orbitals->setNumberOfElectrons(_numofelectrons / 2);
-                _orbitals->setNumberOfLevels(_numofelectrons / 2, _dftbasis.AOBasisSize() - _numofelectrons / 2);
-=======
           vector<ctp::APolarSite*> ::iterator pit;
           for (pit = _externalsites[i]->begin(); pit < _externalsites[i]->end(); ++pit) {
 
@@ -807,7 +383,6 @@
               tools::vec dipole = (*pit)->getQ1();
               CTP_LOG(ctp::logDEBUG, *_pLog) << "\t\t " << " | " << dipole.getX()
                       << " " << dipole.getY() << " " << dipole.getZ();
->>>>>>> 21612300
             }
             if ((*pit)->getRank() > 1) {
               std::vector<double> quadrupole = (*pit)->getQ2();
@@ -821,11 +396,6 @@
 
 
 
-<<<<<<< HEAD
-        void DFTENGINE::Prepare(Orbitals* _orbitals) {
-#ifdef _OPENMP
-=======
->>>>>>> 21612300
 
       if (_with_ecp) {
 
@@ -834,67 +404,6 @@
         _dftAOESP.getNuclearpotential() += _dftAOECP.Matrix();
       }
 
-<<<<<<< HEAD
-            if (_atoms.size() == 0) {
-                _atoms = _orbitals->QMAtoms();
-            }
-
-            CTP_LOG(ctp::logDEBUG, *_pLog) << ctp::TimeStamp() << " Molecule Coordinates [A] " << flush;
-            for (unsigned i = 0; i < _atoms.size(); i++) {
-                CTP_LOG(ctp::logDEBUG, *_pLog) << "\t\t " << _atoms[i]->getType() << " " << _atoms[i]->getPos() * conv::bohr2ang << " " << flush;
-            }
-
-            // load and fill DFT basis set
-            _dftbasisset.LoadBasisSet(_dftbasis_name);
-
-            _dftbasis.AOBasisFill(&_dftbasisset, _atoms);
-            CTP_LOG(ctp::logDEBUG, *_pLog) << ctp::TimeStamp() << " Loaded DFT Basis Set " << _dftbasis_name << flush;
-
-            if (_with_RI) {
-                // load and fill AUX basis set
-                _auxbasisset.LoadBasisSet(_auxbasis_name);
-                //_orbitals->setDFTbasis( _dftbasis_name );
-                _auxbasis.AOBasisFill(&_auxbasisset, _atoms);
-                CTP_LOG(ctp::logDEBUG, *_pLog) << ctp::TimeStamp() << " Loaded AUX Basis Set " << _auxbasis_name << flush;
-            }
-            if (_with_ecp) {
-                // load ECP (element-wise information) from xml file
-                _ecpbasisset.LoadPseudopotentialSet(_ecp_name);
-                CTP_LOG(ctp::logDEBUG, *_pLog) << ctp::TimeStamp() << " Loaded ECP library " << _ecp_name << flush;
-
-                // fill auxiliary ECP basis by going through all atoms
-                _ecp.ECPFill(&_ecpbasisset, _atoms);
-                CTP_LOG(ctp::logDEBUG, *_pLog) << ctp::TimeStamp() << " Filled ECP Basis of size " << _ecp.getNumofShells() << flush;
-            }
-
-            // setup numerical integration grid
-            _gridIntegration.GridSetup(_grid_name, _atoms, &_dftbasis);
-            _gridIntegration.setXCfunctional(_xc_functional_name);
-
-            CTP_LOG(ctp::logDEBUG, *_pLog) << ctp::TimeStamp() << " Setup numerical integration grid " << _grid_name << " for vxc functional "
-                    << _xc_functional_name << " with " << _gridIntegration.getGridSize() << " points" << flush;
-            CTP_LOG(ctp::logDEBUG, *_pLog) << "\t\t " << " divided into " << _gridIntegration.getBoxesSize() << " boxes" << flush;
-            if (_use_small_grid) {
-                _gridIntegration_small.GridSetup(_grid_name_small, _atoms, &_dftbasis);
-                _gridIntegration_small.setXCfunctional(_xc_functional_name);
-                CTP_LOG(ctp::logDEBUG, *_pLog) << ctp::TimeStamp() << " Setup small numerical integration grid " << _grid_name_small << " for vxc functional "
-                        << _xc_functional_name << " with " << _gridIntegration_small.getGridpoints().size() << " points" << flush;
-                CTP_LOG(ctp::logDEBUG, *_pLog) << "\t\t " << " divided into " << _gridIntegration_small.getBoxesSize() << " boxes" << flush;
-            }
-
-            if (_do_externalfield) {
-                _gridIntegration_ext.GridSetup(_grid_name_ext, _atoms, &_dftbasis);
-                CTP_LOG(ctp::logDEBUG, *_pLog) << ctp::TimeStamp() << " Setup numerical integration grid " << _grid_name_ext
-                        << " for external field with " << _gridIntegration_ext.getGridpoints().size() << " points" << flush;
-            }
-
-            for (auto& atom : _atoms) {
-                _numofelectrons += atom->getNuccharge();
-            }
-
-
-            // here number of electrons is actually the total number, everywhere else in votca it is just alpha_electrons
-=======
       conv_accelerator.Configure(ConvergenceAcc::KSmode::closed, _usediis,
               true, _histlength, _maxout, _adiis_start, _diis_start, _levelshift, _levelshiftend, _numofelectrons / 2, _mixingparameter);
       conv_accelerator.setLogger(_pLog);
@@ -906,7 +415,6 @@
         AOCoulomb _auxAOcoulomb;
 
         _auxAOcoulomb.Fill(_auxbasis);
->>>>>>> 21612300
 
         CTP_LOG(ctp::logDEBUG, *_pLog) << ctp::TimeStamp() << " Filled AUX Coulomb matrix of dimension: " << _auxAOcoulomb.Dimension() << flush;
 
@@ -1121,13 +629,8 @@
         double size = _dftbasis.getFuncperAtom((*at)->getAtomID());
         guess.block(start, start, size, size) = uniqueatom_guesses[index];
 
-<<<<<<< HEAD
-        double DFTENGINE::ExternalRepulsion(ctp::Topology* top) {
-
-=======
         start += size;
       }
->>>>>>> 21612300
 
       return guess;
     }
@@ -1135,39 +638,6 @@
     void DFTENGINE::ConfigOrbfile(Orbitals* _orbitals) {
       if (_with_guess) {
 
-<<<<<<< HEAD
-            ctp::PolarSeg::iterator pes;
-            for (unsigned i = 0; i < nuclei.size(); ++i) {
-                ctp::APolarSite* nucleus = nuclei[i];
-                nucleus->setIsoP(0.0);
-                double Q = _atoms[i]->getNuccharge();
-                nucleus->setQ00(Q, 0);
-            }
-            ctp::XInteractor actor;
-            actor.ResetEnergy();
-            nuclei.CalcPos();
-            double E_ext = 0.0;
-            for (ctp::PolarSeg* seg : _externalsites) {
-                seg->CalcPos();
-                tools::vec s = tools::vec(0.0);
-                if (top == NULL) {
-                    s = nuclei.getPos() - seg->getPos();
-                } else {
-                    s = top->PbShortestConnect(nuclei.getPos(), seg->getPos()) + nuclei.getPos() - seg->getPos();
-                }
-
-                for (auto nucleus : nuclei) {
-                    for (auto site : (*seg)) {
-                        actor.BiasIndu(*nucleus, *site, s);
-                        nucleus->Depolarize();
-                        E_ext += actor.E_f(*nucleus, *site);
-
-
-                    }
-                }
-            }
-            return E_ext * tools::conv::int2eV * tools::conv::ev2hrt;
-=======
         if (_orbitals->hasDFTbasis()) {
           if (_orbitals->getDFTbasis() != _dftbasis_name) {
             throw runtime_error((boost::format("Basisset Name in guess orb file and in dftengine option file differ %1% vs %2%") % _orbitals->getDFTbasis() % _dftbasis_name).str());
@@ -1196,7 +666,6 @@
         }
         if (_orbitals->getNumberOfLevels() != _dftbasis.AOBasisSize()) {
           throw runtime_error((boost::format("Number of levels in guess orb file: %1% and in dftengine: %2% differ.") % _orbitals->getNumberOfLevels() % _dftbasis.AOBasisSize()).str());
->>>>>>> 21612300
         }
       } else {
         _orbitals->setNumberOfElectrons(_numofelectrons / 2);
