--- conflicted
+++ resolved
@@ -1,1004 +1,998 @@
-/*
- *            Copyright 2009-2018 The VOTCA Development Team
- *                       (http://www.votca.org)
- *
- *      Licensed under the Apache License, Version 2.0 (the "License")
- *
- * You may not use this file except in compliance with the License.
- * You may obtain a copy of the License at
- *
- *              http://www.apache.org/licenses/LICENSE-2.0
- *
- * Unless required by applicable law or agreed to in writing, software
- * distributed under the License is distributed on an "AS IS" BASIS,
- * WITHOUT WARRANTIES OR CONDITIONS OF ANY KIND, either express or implied.
- * See the License for the specific language governing permissions and
- * limitations under the License.
- *
- */
-
-#include "votca/xtp/aobasis.h"
-#include "votca/xtp/qmmolecule.h"
-#include "votca/xtp/mmregion.h"
-#include <votca/xtp/dftengine.h>
-
-#include <boost/format.hpp>
-#include <boost/filesystem.hpp>
-#include <votca/xtp/aomatrix.h>
-#include <votca/xtp/orbitals.h>
-#include <votca/xtp/qmpackagefactory.h>
-#include <boost/math/constants/constants.hpp>
-#include <votca/tools/constants.h>
-#include <votca/tools/elements.h>
-#include <votca/xtp/logger.h>
-
-using boost::format;
-using namespace boost::filesystem;
-using std::flush;
-using namespace votca::tools;
-
-namespace votca {
-  namespace xtp {
-
-
-    void DFTEngine::Initialize(Property& options) {
-
-      string key = "package";
-
-      _openmp_threads = options.ifExistsReturnElseReturnDefault<int>(key + ".threads", 0);
-
-      _dftbasis_name = options.ifExistsReturnElseThrowRuntimeError<string>(key + ".dftbasis");
-
-      if (options.exists(key + ".auxbasis")) {
-        _auxbasis_name = options.get(key + ".auxbasis").as<string>();
-        _with_RI = true;
-      } else {
-        _with_RI = false;
-      }
-
-      if (!_with_RI) {
-        std::vector<std::string> choices = {"direct", "cache"};
-        _four_center_method = options.ifExistsAndinListReturnElseThrowRuntimeError<std::string>(key + ".four_center_method", choices);
-
-        _with_screening = options.ifExistsReturnElseReturnDefault<bool>(key + ".with_screening", true);
-        _screening_eps = options.ifExistsReturnElseReturnDefault<double>(key + ".screening_eps", 1e-9);
-      }
-
-      if (options.exists(key + ".ecp")) {
-        _ecp_name = options.get(key + ".ecp").as<string>();
-        _with_ecp = true;
-      } else {
-        _with_ecp = false;
-      }
-      _with_guess = options.ifExistsReturnElseReturnDefault<bool>(key + ".read_guess", false);
-      _initial_guess = options.ifExistsReturnElseReturnDefault<string>(key + ".initial_guess", "atom");
-
-      _grid_name = options.ifExistsReturnElseReturnDefault<string>(key + ".integration_grid", "medium");
-      _use_small_grid = options.ifExistsReturnElseReturnDefault<bool>(key + ".integration_grid_small", true);
-      _grid_name_small = ReturnSmallGrid(_grid_name);
-      _xc_functional_name = options.ifExistsReturnElseThrowRuntimeError<string>(key + ".xc_functional");
-      
-      if (options.exists(key + ".externaldensity")){
-        _integrate_ext_density=true;
-          _orbfilename=options.ifExistsReturnElseThrowRuntimeError<string>(key + ".externaldensity.orbfile");
-          _gridquality=options.ifExistsReturnElseThrowRuntimeError<string>(key + ".externaldensity.gridquality");
-          _state=options.ifExistsReturnElseThrowRuntimeError<string>(key + ".externaldensity.state");        
-      }
-      
-      if (options.exists(key + ".convergence")) {
-        _Econverged = options.ifExistsReturnElseReturnDefault<double>(key + ".convergence.energy", 1e-7);
-        _error_converged = options.ifExistsReturnElseReturnDefault<double>(key + ".convergence.error", 1e-7);
-        _max_iter = options.ifExistsReturnElseReturnDefault<int>(key + ".convergence.max_iterations", 100);
-
-        if (options.exists(key + ".convergence.method")) {
-          string method = options.get(key + ".convergence.method").as<string>();
-          if (method == "DIIS") {
-            _usediis = true;
-          } else if (method == "mixing") {
-            _usediis = false;
-          } else {
-            cout << "WARNING method not known. Using Mixing" << endl;
-            _usediis = false;
-          }
-        } else {
-          _usediis = true;
-        }
-        if (!_usediis) {
-          _histlength = 1;
-          _maxout = false;
-        }
-        _mixingparameter = options.ifExistsReturnElseReturnDefault<double>(key + ".convergence.mixing", 0.7);
-        _levelshift = options.ifExistsReturnElseReturnDefault<double>(key + ".convergence.levelshift", 0.0);
-        _levelshiftend = options.ifExistsReturnElseReturnDefault<double>(key + ".convergence.levelshift_end", 0.8);
-        _maxout = options.ifExistsReturnElseReturnDefault<bool>(key + ".convergence.DIIS_maxout", false);
-        _histlength = options.ifExistsReturnElseReturnDefault<int>(key + ".convergence.DIIS_length", 10);
-        _diis_start = options.ifExistsReturnElseReturnDefault<double>(key + ".convergence.DIIS_start", 0.01);
-        _adiis_start = options.ifExistsReturnElseReturnDefault<double>(key + ".convergence.ADIIS_start", 2);
-      } else {
-        _Econverged = 1e-7;
-        _error_converged = 1e-7;
-        _maxout = false;
-        _diis_start = 0.01;
-        _adiis_start = 2;
-        _histlength = 10;
-        _mixingparameter = 0.7;
-        _usediis = true;
-        _max_iter = 100;
-        _levelshift = 0.25;
-        _levelshiftend = 0.8;
-      }
-
-      return;
-    }
-
-void DFTEngine::PrintMOs(const Eigen::VectorXd& MOEnergies){
-      XTP_LOG(logDEBUG, *_pLog) << "  Orbital energies: " << flush;
-      XTP_LOG(logDEBUG, *_pLog) << "  index occupation energy(Hartree) " << flush;
-      for (int i = 0; i<MOEnergies.size(); i++) {
-        int occupancy=0;
-        if (i < _numofelectrons / 2 ) {
-          occupancy=2;
-        }
-        XTP_LOG(logDEBUG, *_pLog) <<(boost::format(" %1$5d      %2$1d   %3$+1.10f")
-                                     %i %occupancy %MOEnergies(i)).str()<<flush;
-         
-      }
-      return;
-    }
-
-
-void DFTEngine::CalcElDipole()const{
-  QMState state=QMState("n");
-  Eigen::Vector3d result=_orbitals.CalcElDipole(state);
-  XTP_LOG(logDEBUG, *_pLog) << TimeStamp() << " Electric Dipole is[e*bohr]:\n\t\t dx=" 
-                          << result[0]
-          << "\n\t\t dy=" << result[1]
-          << "\n\t\t dz=" << result[2]<<flush;
-  return;
-}
-
-
-    bool DFTEngine::Evaluate() {
-      // set the parallelization
-#ifdef _OPENMP
-      omp_set_num_threads(_openmp_threads);
-#endif
-
-      Eigen::VectorXd& MOEnergies = _orbitals.MOEnergies();
-      Eigen::MatrixXd& MOCoeff = _orbitals.MOCoefficients();
-      if (MOEnergies.size() != _dftbasis.AOBasisSize()) {
-        MOEnergies.resize(_dftbasis.AOBasisSize());
-      }
-      if (MOCoeff.rows() != _dftbasis.AOBasisSize() || MOCoeff.cols() != _dftbasis.AOBasisSize()) {
-        MOCoeff.conservativeResize(_dftbasis.AOBasisSize(), _dftbasis.AOBasisSize());
-      }
-
-      Eigen::MatrixXd H0 = _dftAOkinetic.Matrix() + _dftAOESP.getNuclearpotential();
-      XTP_LOG(logDEBUG, *_pLog) << TimeStamp() << " Constructed independent particle hamiltonian " << flush;
-      NuclearRepulsion();
-      if(_with_ecp){
-          H0+=_dftAOECP.Matrix();
-      }
-      if (_addexternalsites) {
-        H0 += _dftAOESP.getExternalpotential();
-        H0 += _dftAODipole_Potential.getExternalpotential();
-        H0 += _dftAOQuadrupole_Potential.getExternalpotential();
-        double estat = ExternalRepulsion();
-        XTP_LOG(logDEBUG, *_pLog) << TimeStamp() << " E_electrostatic " << estat << flush;
-        _E_nucnuc += estat;
-      }
-      
-      if(_integrate_ext_density){
-        Orbitals extdensity;
-        extdensity.ReadFromCpt(_orbfilename);
-        H0+=IntegrateExternalDensity(extdensity);
-      }
-
-      if (_do_externalfield) {
-        XTP_LOG(logDEBUG, *_pLog) << TimeStamp() << " Integrated external potential on grid " << flush;
-        double externalgrid_nucint = ExternalGridRepulsion(_externalgrid_nuc);
-        XTP_LOG(logDEBUG, *_pLog) << TimeStamp() 
-                << " Nuclei external potential interaction " << externalgrid_nucint << " Hartree" << flush;
-        H0 += _gridIntegration_ext.IntegrateExternalPotential(_externalgrid);
-        _E_nucnuc += externalgrid_nucint;
-      }
-
-      XTP_LOG(logDEBUG, *_pLog) << TimeStamp()
-              << " Nuclear Repulsion Energy is " << _E_nucnuc << flush;
-
-      if (_with_guess) {
-        XTP_LOG(logDEBUG, *_pLog) << TimeStamp()
-                << " Reading guess from orbitals object/file" << flush;
-        _orbitals.MOCoefficients()=OrthogonalizeGuess(_orbitals.MOCoefficients() );
-        _dftAOdmat = _conv_accelerator.DensityMatrix(MOCoeff,MOEnergies);
-      } else {
-        XTP_LOG(logDEBUG, *_pLog) << TimeStamp()
-                << " Setup Initial Guess using: " << _initial_guess << flush;
-        if (_initial_guess == "independent") {
-          _conv_accelerator.SolveFockmatrix(MOEnergies, MOCoeff, H0);
-          _dftAOdmat = _conv_accelerator.DensityMatrix(MOCoeff,MOEnergies);
-
-        } else if (_initial_guess == "atom") {
-          _dftAOdmat = AtomicGuess();
-          CalculateERIs(_dftbasis, _dftAOdmat);
-
-          if (_use_small_grid) {
-            _orbitals.AOVxc() = _gridIntegration_small.IntegrateVXC(_dftAOdmat);
-            XTP_LOG(logDEBUG, *_pLog) << TimeStamp() << " Filled approximate DFT Vxc matrix " << flush;
-          } else {
-            _orbitals.AOVxc() = _gridIntegration.IntegrateVXC(_dftAOdmat);
-            XTP_LOG(logDEBUG, *_pLog) << TimeStamp() << " Filled DFT Vxc matrix " << flush;
-          }
-          Eigen::MatrixXd H = H0 + _ERIs.getERIs() + _orbitals.AOVxc();
-          if(_ScaHFX>0){
-              if (_with_RI) {
-             _ERIs.CalculateEXX(_dftAOdmat);
-           } else {
-             _ERIs.CalculateEXX_4c_small_molecule(_dftAOdmat);
-           }
-            H-=0.5*_ScaHFX*_ERIs.getEXX();
-          }      
-          _conv_accelerator.SolveFockmatrix(MOEnergies, MOCoeff, H);
-          _dftAOdmat = _conv_accelerator.DensityMatrix(MOCoeff,MOEnergies);
-
-          XTP_LOG(logDEBUG, *_pLog) << TimeStamp() << " Full atomic density Matrix gives N="
-                  << std::setprecision(9) << _dftAOdmat.cwiseProduct(_dftAOoverlap.Matrix()).sum() << " electrons." << flush;
-        } else {
-          throw std::runtime_error("Initial guess method not known/implemented");
-        }
-
-      }
-
-      XTP_LOG(logDEBUG, *_pLog) << TimeStamp() << " STARTING SCF cycle" << flush;
-      XTP_LOG(logDEBUG, *_pLog) << " --------------------------------------------------------------------------" << flush;
-
-      double energyold = std::numeric_limits<double>::max();
-
-      for (int this_iter = 0; this_iter < _max_iter; this_iter++) {
-        XTP_LOG(logDEBUG, *_pLog) << flush;
-        XTP_LOG(logDEBUG, *_pLog) << TimeStamp() << " Iteration " 
-                << this_iter + 1 << " of " << _max_iter << flush;
-
-
-        XTP_LOG(logDEBUG, *_pLog) << TimeStamp() << " Filled DFT Electron repulsion matrix" << flush;
-        double vxcenergy = 0.0;
-        if (_use_small_grid && _conv_accelerator.getDIIsError() > 1e-3) {
-          _orbitals.AOVxc() = _gridIntegration_small.IntegrateVXC(_dftAOdmat);
-          vxcenergy = _gridIntegration_small.getTotEcontribution();
-          XTP_LOG(logDEBUG, *_pLog) << TimeStamp() << " Filled approximate DFT Vxc matrix " << flush;
-        } else {
-          _orbitals.AOVxc() = _gridIntegration.IntegrateVXC(_dftAOdmat);
-          vxcenergy = _gridIntegration.getTotEcontribution();
-          XTP_LOG(logDEBUG, *_pLog) << TimeStamp() << " Filled DFT Vxc matrix " << flush;
-        }
-        CalculateERIs(_dftbasis, _dftAOdmat);
-        Eigen::MatrixXd H = H0 + _ERIs.getERIs() + _orbitals.AOVxc();
-        if(_ScaHFX>0){
-              if (_with_RI) {
-                if(_conv_accelerator.getUseMixing()){
-                  _ERIs.CalculateEXX(_dftAOdmat); 
-                }else{
-                  Eigen::Block<Eigen::MatrixXd> occblock=MOCoeff.block(0,0,MOEnergies.rows(), _numofelectrons / 2);
-                  _ERIs.CalculateEXX(occblock,_dftAOdmat); 
-                }
-           } else {
-             _ERIs.CalculateEXX_4c_small_molecule(_dftAOdmat);
-           } 
-            XTP_LOG(logDEBUG, *_pLog) << TimeStamp() << " Filled DFT Electron exchange matrix"<< flush;
-            H-=0.5*_ScaHFX*_ERIs.getEXX();
-          }
-      
-        double Eone = _dftAOdmat.cwiseProduct(H0).sum();
-        double Etwo = 0.5 * _ERIs.getERIsenergy() + vxcenergy;
-        if(_ScaHFX>0){
-          Etwo-=_ScaHFX/4*_ERIs.getEXXsenergy();
-        }
-        double totenergy = Eone + _E_nucnuc + Etwo;
-        XTP_LOG(logDEBUG, *_pLog) << TimeStamp() << " Single particle energy "
-                << std::setprecision(12) << Eone << flush;
-        XTP_LOG(logDEBUG, *_pLog) << TimeStamp() << " Two particle energy " 
-                << std::setprecision(12) << Etwo << flush;
-        XTP_LOG(logDEBUG, *_pLog) << TimeStamp() 
-                << std::setprecision(12) << " Local Exc contribution " << vxcenergy << flush;
-        if(_ScaHFX>0){
-          XTP_LOG(logDEBUG, *_pLog) << TimeStamp()
-                  << std::setprecision(12) << " Non local Ex contribution " << -_ScaHFX/4*_ERIs.getEXXsenergy() << flush;
-        }
-        XTP_LOG(logDEBUG, *_pLog) << TimeStamp()
-                << " Total Energy " << std::setprecision(12) << totenergy << flush;
-
-        _dftAOdmat = _conv_accelerator.Iterate(_dftAOdmat, H, MOEnergies, MOCoeff, totenergy);
-
-        XTP_LOG(logDEBUG, *_pLog) << TimeStamp()
-                << " DIIs error " << _conv_accelerator.getDIIsError() << std::flush;
-        double deltaE=totenergy - energyold;
-        if(this_iter == 0){
-          deltaE=0;
-        }
-        XTP_LOG(logDEBUG, *_pLog) << TimeStamp() << " Delta Etot " <<deltaE<< std::flush;
-        if (tools::globals::verbose) {
-          PrintMOs(MOEnergies);
-        }
-
-        XTP_LOG(logDEBUG, *_pLog) << "\t\tGAP " 
-                << MOEnergies(_numofelectrons / 2) - MOEnergies(_numofelectrons / 2 - 1) << flush;
-
-        if (std::abs(totenergy - energyold) < _Econverged && _conv_accelerator.getDIIsError() < _error_converged) {
-          XTP_LOG(logDEBUG, *_pLog) << TimeStamp() 
-                  << " Total Energy has converged to " << std::setprecision(9) 
-                  << std::abs(totenergy - energyold) << "[Ha] after " << this_iter + 1 <<
-                  " iterations. DIIS error is converged up to " << _error_converged << "[Ha]" << flush;
-          XTP_LOG(logDEBUG, *_pLog) << TimeStamp() << " Final Single Point Energy "
-                  << std::setprecision(12) << totenergy << " Ha" << flush;
-          XTP_LOG(logDEBUG, *_pLog) << TimeStamp() << " MO Energies  [Ha]" << flush;
-          
-          PrintMOs(MOEnergies);
-<<<<<<< HEAD
-          // orbitals saves total energies in [eV]
-          _orbitals.setQMEnergy(totenergy * tools::conv::hrt2ev);
-          CalcElDipole();
-=======
-          orbitals.setQMEnergy(totenergy);
-          CalcElDipole(orbitals);
->>>>>>> bb52d84b
-          break;
-        } else {
-          energyold = totenergy;
-        }
-        
-        XTP_LOG(logDEBUG, *_pLog) << TimeStamp() << " Density Matrix gives N=" 
-                << _dftAOdmat.cwiseProduct(_dftAOoverlap.Matrix()).sum() << " electrons." << flush;
-
-      }
-      return true;
-    }
-
-    void DFTEngine::SetupInvariantMatrices() {
-      
-        _dftAOoverlap.Fill(_dftbasis);
-
-      XTP_LOG(logDEBUG, *_pLog) << TimeStamp() 
-                << " Filled DFT Overlap matrix."<< flush;
-
-      _dftAOkinetic.Fill(_dftbasis);
-      XTP_LOG(logDEBUG, *_pLog) << TimeStamp() 
-              << " Filled DFT Kinetic energy matrix ."<< flush;
-
-      _dftAOESP.Fillnucpotential(_dftbasis, _orbitals.QMAtoms());
-      XTP_LOG(logDEBUG, *_pLog) << TimeStamp() 
-              << " Filled DFT nuclear potential matrix."<< flush;
-
-      if (_addexternalsites) {
-        _dftAOESP.Fillextpotential(_dftbasis, _externalsites);
-        XTP_LOG(logDEBUG, *_pLog) << TimeStamp() 
-                << " Filled DFT external pointcharge potential matrix"<< flush;
-
-        _dftAODipole_Potential.Fillextpotential(_dftbasis, _externalsites);
-        if (_dftAODipole_Potential.Dimension() > 0) {
-          XTP_LOG(logDEBUG, *_pLog) << TimeStamp() 
-                  << " Filled DFT external dipole potential matrix" << flush;
-        }
-        _dftAOQuadrupole_Potential.Fillextpotential(_dftbasis, _externalsites);
-        if (_dftAOQuadrupole_Potential.Dimension()) {
-          XTP_LOG(logDEBUG, *_pLog) << TimeStamp() 
-                  << " Filled DFT external quadrupole potential matrix."<< flush;
-        }
-        XTP_LOG(logDEBUG, *_pLog) << TimeStamp()<< " External sites"<<flush;
-        XTP_LOG(logDEBUG, *_pLog)<<" Name      Coordinates[a0]     charge[e]         dipole[e*a0]    "
-                                        "              quadrupole[e*a0^2]         " << flush;
-
-
-        for (const auto& segment:*_externalsites) {
-          for (const PolarSite& site:segment){
-            std::string output=(boost::format("  %1$s"
-                                            "   %2$+1.4f %3$+1.4f %4$+1.4f"
-                                            "   %5$+1.4f")
-                                            %site.getElement()
-                                            %site.getPos()[0] %site.getPos()[1] %site.getPos()[2]
-                                            %site.getCharge()).str();
-            if (site.getRank() > 0) {
-              const Eigen::Vector3d& dipole = site.getDipole();
-              output+=(boost::format("   %1$+1.4f %2$+1.4f %3$+1.4f")
-                                     %dipole[0] %dipole[1] %dipole[2]).str();
-            }
-            if (site.getRank() > 1) {
-              Eigen::VectorXd quadrupole = site.getPermMultipole().tail<5>();
-              output+=(boost::format("   %1$+1.4f %2$+1.4f %3$+1.4f %4$+1.4f %5$+1.4f")
-                                     %quadrupole[0] %quadrupole[1] %quadrupole[2] 
-                                     %quadrupole[3] %quadrupole[4]).str();
-            }
-            XTP_LOG(logDEBUG, *_pLog) <<output<< flush;
-          }
-        }
-      }
-
-      if (_with_ecp) {
-        _dftAOECP.setECP(&_ecp);
-        _dftAOECP.Fill(_dftbasis);
-        XTP_LOG(logDEBUG, *_pLog) << TimeStamp() 
-                << " Filled DFT ECP matrix" << flush;
-      }
-
-      _conv_accelerator.Configure(ConvergenceAcc::KSmode::closed, _usediis,
-              true, _histlength, _maxout, _adiis_start, _diis_start,
-              _levelshift, _levelshiftend, _numofelectrons, _mixingparameter);
-      _conv_accelerator.setLogger(_pLog);
-      _conv_accelerator.setOverlap(&_dftAOoverlap, 1e-8);
-
-      if (_with_RI) {
-
-        AOCoulomb auxAOcoulomb;
-        auxAOcoulomb.Fill(_auxbasis);
-        XTP_LOG(logDEBUG, *_pLog) << TimeStamp()
-                << " Filled auxiliary Coulomb matrix"<< flush;
-
-        Eigen::MatrixXd Inverse=auxAOcoulomb.Pseudo_InvSqrt(1e-8);
-
-        XTP_LOG(logDEBUG, *_pLog) << TimeStamp()
-                << " Inverted AUX Coulomb matrix, removed " << auxAOcoulomb.Removedfunctions()
-                << " functions from aux basis" << flush;
-
-        // prepare invariant part of electron repulsion integrals
-        _ERIs.Initialize(_dftbasis, _auxbasis, Inverse);
-        XTP_LOG(logDEBUG, *_pLog) << TimeStamp()
-                << " Setup invariant parts of Electron Repulsion integrals " << flush;
-      } else {
-
-        if (_four_center_method=="cache") {
-
-          XTP_LOG(logDEBUG, *_pLog) << TimeStamp() << " Calculating 4c integrals. " << flush;
-          _ERIs.Initialize_4c_small_molecule(_dftbasis);
-          XTP_LOG(logDEBUG, *_pLog) << TimeStamp() << " Calculated 4c integrals. " << flush;
-        }
-
-        if (_with_screening && _four_center_method=="direct") {
-          XTP_LOG(logDEBUG, *_pLog) << TimeStamp() << " Calculating 4c diagonals. " << flush;
-          _ERIs.Initialize_4c_screening(_dftbasis, _screening_eps);
-          XTP_LOG(logDEBUG, *_pLog) << TimeStamp() << " Calculated 4c diagonals. " << flush;
-        }
-      }
-
-      return;
-    }
-    
-    Eigen::MatrixXd DFTEngine::RunAtomicDFT_unrestricted(const QMAtom& uniqueAtom){
-      bool with_ecp = _with_ecp;
-      if (uniqueAtom.getElement() == "H" || uniqueAtom.getElement() == "He") {
-        with_ecp = false;
-      }
-
-      QMMolecule atom=QMMolecule("individual_atom",0);
-      atom.push_back(uniqueAtom);
-
-        AOBasis dftbasis;
-        NumericalIntegration gridIntegration;
-        dftbasis.AOBasisFill(_dftbasisset, atom);
-        AOBasis ecp;
-        if (with_ecp) {
-          ecp.ECPFill(_ecpbasisset, atom);
-        }
-        gridIntegration.GridSetup(_grid_name, atom, dftbasis);
-        gridIntegration.setXCfunctional(_xc_functional_name);
-        int numofelectrons = uniqueAtom.getNuccharge();
-        int alpha_e = 0;
-        int beta_e = 0;
-
-        if ((numofelectrons % 2) != 0) {
-          alpha_e = numofelectrons / 2 + numofelectrons % 2;
-          beta_e = numofelectrons / 2;
-        } else {
-          alpha_e = numofelectrons / 2;
-          beta_e = alpha_e;
-        }
-
-        AOOverlap dftAOoverlap;
-        AOKinetic dftAOkinetic;
-        AOESP dftAOESP;
-        AOECP dftAOECP;
-        ERIs ERIs_atom;
-
-        // DFT AOOverlap matrix
-
-        dftAOoverlap.Fill(dftbasis);
-        dftAOkinetic.Fill(dftbasis);
-
-        dftAOESP.Fillnucpotential(dftbasis, atom);
-        ERIs_atom.Initialize_4c_small_molecule(dftbasis);
-
-        Eigen::VectorXd MOEnergies_alpha;
-        Eigen::MatrixXd MOCoeff_alpha;
-        Eigen::VectorXd MOEnergies_beta;
-        Eigen::MatrixXd MOCoeff_beta;
-        ConvergenceAcc Convergence_alpha;
-
-        ConvergenceAcc Convergence_beta;
-        double adiisstart = 0;
-        double diisstart = 0;
-
-        Convergence_alpha.Configure(ConvergenceAcc::KSmode::open, true, false, 
-                20, 0, adiisstart, diisstart, 0.1, diisstart, alpha_e, _mixingparameter);
-        Convergence_alpha.setLogger(_pLog);
-        Convergence_alpha.setOverlap(&dftAOoverlap, 1e-8);
-        Convergence_beta.Configure(ConvergenceAcc::KSmode::open, true, false, 
-                20, 0, adiisstart, diisstart, 0.1, diisstart, beta_e, _mixingparameter);
-        Convergence_beta.setLogger(_pLog);
-        Convergence_beta.setOverlap(&dftAOoverlap, 1e-8);
-        /**** Construct initial density  ****/
-
-        Eigen::MatrixXd H0 = dftAOkinetic.Matrix() + dftAOESP.getNuclearpotential();
-        if (with_ecp) {
-          dftAOECP.setECP(&ecp);
-          dftAOECP.Fill(dftbasis);
-          H0 += dftAOECP.Matrix();
-        }
-        Convergence_alpha.SolveFockmatrix(MOEnergies_alpha, MOCoeff_alpha, H0);
-
-        Eigen::MatrixXd dftAOdmat_alpha = Convergence_alpha.DensityMatrix(MOCoeff_alpha, MOEnergies_alpha);
-        if (uniqueAtom.getElement() == "H") {
-          return dftAOdmat_alpha;
-        }
-        Convergence_beta.SolveFockmatrix(MOEnergies_beta, MOCoeff_beta, H0);
-        Eigen::MatrixXd dftAOdmat_beta = Convergence_beta.DensityMatrix(MOCoeff_beta, MOEnergies_beta);
-   
-        double energyold = 0;
-        int maxiter = 80;
-        for (int this_iter = 0; this_iter < maxiter; this_iter++) {
-          ERIs_atom.CalculateERIs_4c_small_molecule(dftAOdmat_alpha + dftAOdmat_beta);
-          double E_two_alpha = ERIs_atom.getERIs().cwiseProduct(dftAOdmat_alpha).sum();
-          double E_two_beta = ERIs_atom.getERIs().cwiseProduct(dftAOdmat_beta).sum();
-          Eigen::MatrixXd H_alpha = H0 + ERIs_atom.getERIs();
-          Eigen::MatrixXd H_beta = H0 + ERIs_atom.getERIs();
-          
-            Eigen::MatrixXd AOVxc_alpha = gridIntegration.IntegrateVXC(dftAOdmat_alpha);
-            double E_vxc_alpha = gridIntegration.getTotEcontribution();
-
-            Eigen::MatrixXd AOVxc_beta = gridIntegration.IntegrateVXC(dftAOdmat_beta);
-            double E_vxc_beta = gridIntegration.getTotEcontribution();
-            H_alpha += AOVxc_alpha;
-            H_beta += AOVxc_beta;
-            E_two_alpha += E_vxc_alpha;
-            E_two_beta += E_vxc_beta;
-          
-            if(_ScaHFX>0){
-              ERIs_atom.CalculateEXX_4c_small_molecule(dftAOdmat_alpha);
-              double E_exx_alpha =-0.5*_ScaHFX*ERIs_atom.getEXX().cwiseProduct(dftAOdmat_alpha).sum();
-              H_alpha -=_ScaHFX* ERIs_atom.getEXX();
-              E_two_alpha += E_exx_alpha;
-              ERIs_atom.CalculateEXX_4c_small_molecule(dftAOdmat_beta);
-              double E_exx_beta =-0.5*_ScaHFX*ERIs_atom.getEXX().cwiseProduct(dftAOdmat_beta).sum();
-              H_beta -=_ScaHFX*ERIs_atom.getEXX();
-              E_two_beta += E_exx_beta;
-            }
-
-          double E_one_alpha = dftAOdmat_alpha.cwiseProduct(H0).sum();
-          double E_one_beta = dftAOdmat_beta.cwiseProduct(H0).sum();
-          double E_alpha = E_one_alpha + E_two_alpha;
-          double E_beta = E_one_beta + E_two_beta;
-          double totenergy = E_alpha + E_beta;
-          //evolve alpha
-          dftAOdmat_alpha = Convergence_alpha.Iterate(dftAOdmat_alpha, H_alpha,
-                  MOEnergies_alpha, MOCoeff_alpha, E_alpha);
-          //evolve beta
-          dftAOdmat_beta = Convergence_beta.Iterate(dftAOdmat_beta, H_beta,
-                  MOEnergies_beta, MOCoeff_beta, E_beta);
-
-          if (tools::globals::verbose) {
-            XTP_LOG(logDEBUG, *_pLog) << TimeStamp() << " Iter " << this_iter << " of " << maxiter
-                    << " Etot " << totenergy 
-                    << " diise_a " << Convergence_alpha.getDIIsError() 
-                    << " diise_b " << Convergence_beta.getDIIsError()
-                    << "\n\t\t a_gap " << MOEnergies_alpha(alpha_e) - MOEnergies_alpha(alpha_e - 1) 
-                    << " b_gap " << MOEnergies_beta(beta_e) - MOEnergies_beta(beta_e - 1) 
-                    <<" Nalpha="<<dftAOoverlap.Matrix().cwiseProduct(dftAOdmat_alpha).sum()
-                    <<" Nbeta="<<dftAOoverlap.Matrix().cwiseProduct(dftAOdmat_beta).sum()<<flush;
-          }
-          bool converged = (std::abs(totenergy - energyold) < _Econverged &&
-                  Convergence_alpha.getDIIsError() < _error_converged &&
-                  Convergence_beta.getDIIsError() < _error_converged);
-          if (converged || this_iter == maxiter - 1) {
-
-            if (converged) {
-              XTP_LOG(logDEBUG, *_pLog) << TimeStamp() << " Converged after " << this_iter + 1 << " iterations" << flush;
-            } else {
-              XTP_LOG(logDEBUG, *_pLog) << TimeStamp() << " Not converged after "
-                      << this_iter + 1 <<" iterations. Unconverged density.\n\t\t\t"
-                      <<" DIIsError_alpha=" << Convergence_alpha.getDIIsError()
-                      << " DIIsError_beta=" << Convergence_beta.getDIIsError() << flush;
-            }
-            break;
-
-          } else {
-            energyold = totenergy;
-          }
-        }
-        Eigen::MatrixXd avgmatrix=SphericalAverageShells(dftAOdmat_alpha + dftAOdmat_beta,dftbasis);
-        XTP_LOG(logDEBUG, *_pLog) << TimeStamp() << " Atomic density Matrix for " << uniqueAtom.getElement() << " gives N="
-                << std::setprecision(9) << avgmatrix.cwiseProduct(dftAOoverlap.Matrix()).sum() << " electrons." << flush;
-        return avgmatrix;
-    }
-
-    Eigen::MatrixXd DFTEngine::AtomicGuess() {
-
-      QMMolecule uniqueelements=QMMolecule("uniqueelements",0);
-       
-      XTP_LOG(logDEBUG, *_pLog) << TimeStamp() << " Scanning molecule of size " << _orbitals.QMAtoms().size() << " for unique elements" << flush;
-      for (QMAtom& atom:_orbitals.QMAtoms()) {
-        bool exists = false;
-        if (uniqueelements.size() == 0) {
-          exists = false;
-        } else {
-          for (const QMAtom& unique_atom:uniqueelements){
-            if (atom.getElement() == unique_atom.getElement()) {
-              exists = true;
-              break;
-            }
-          }
-        }
-        if (!exists) {
-          uniqueelements.push_back(atom);
-        }
-      }
-      
-      XTP_LOG(logDEBUG, *_pLog) << TimeStamp() << " " << uniqueelements.size() << " unique elements found" << flush;
-      std::vector< Eigen::MatrixXd > uniqueatom_guesses;
-      for ( QMAtom& unique_atom:uniqueelements) {
-        XTP_LOG(logDEBUG, *_pLog) << TimeStamp() << " Calculating atom density for " << unique_atom.getElement() << flush;
-        Eigen::MatrixXd dmat_unrestricted=RunAtomicDFT_unrestricted(unique_atom);
-        uniqueatom_guesses.push_back(dmat_unrestricted);
-      }
- 
-      Eigen::MatrixXd guess = Eigen::MatrixXd::Zero(_dftbasis.AOBasisSize(), _dftbasis.AOBasisSize());
-      int start = 0;
-      for (const QMAtom& atom:_orbitals.QMAtoms()) {
-        unsigned index = 0;
-        for (index = 0; index < uniqueelements.size(); index++) {
-          if (atom.getElement() == uniqueelements[index].getElement()) {
-            break;
-          }
-        }
-        Eigen::MatrixXd& dmat_unrestricted= uniqueatom_guesses[index];
-        guess.block(start, start, dmat_unrestricted.rows(),dmat_unrestricted.cols())=dmat_unrestricted;
-        start += dmat_unrestricted.rows();
-      }
-      
-      return guess;
-    }
-
-    void DFTEngine::ConfigOrbfile() {
-      if (_with_guess) {
-
-        if (_orbitals.hasDFTbasis()) {
-          if (_orbitals.getDFTbasis() != _dftbasis_name) {
-            throw runtime_error((boost::format("Basisset Name in guess orb file "
-                    "and in dftengine option file differ %1% vs %2%") 
-                    % _orbitals.getDFTbasis() % _dftbasis_name).str());
-          }
-        } else {
-          XTP_LOG(logDEBUG, *_pLog) << TimeStamp() << " WARNING: "
-                  "Orbital file has no basisset information,"
-                  "using it as a guess might work or not for calculation with "
-                  << _dftbasis_name << flush;
-        }
-      }
-      _orbitals.setQMpackage("xtp");
-      _orbitals.setDFTbasis(_dftbasis_name);
-      _orbitals.setBasisSetSize(_dftbasis.AOBasisSize());
-      _orbitals.setScaHFX(_ScaHFX);
-      if (_with_ecp) {
-        _orbitals.setECP(_ecp_name);
-      }
-      if (_with_RI) {
-        _orbitals.setAuxbasis(_auxbasis_name);
-      }
-
-      if (_with_guess) {
-        if (_orbitals.hasECP() || _with_ecp) {
-          if (_orbitals.getECP() != _ecp_name) {
-            throw runtime_error((boost::format("ECPs in orb file: %1% and options %2% differ")
-                    % _orbitals.getECP() % _ecp_name).str());
-          }
-        }
-        if (_orbitals.getNumberOfElectrons() != _numofelectrons / 2) {
-          throw runtime_error((boost::format("Number of electron in guess orb file: %1% and in dftengine: %2% differ.")
-                  % _orbitals.getNumberOfElectrons() % (_numofelectrons / 2)).str());
-        }
-        if (_orbitals.getNumberOfLevels() != _dftbasis.AOBasisSize()) {
-          throw runtime_error((boost::format("Number of levels in guess orb file: %1% and in dftengine: %2% differ.") 
-                  % _orbitals.getNumberOfLevels() % _dftbasis.AOBasisSize()).str());
-        }
-      } else {
-        _orbitals.setNumberOfElectrons(_numofelectrons / 2);
-        _orbitals.setNumberOfLevels(_numofelectrons / 2, _dftbasis.AOBasisSize() - _numofelectrons / 2);
-      }
-      return;
-    }
-
-
-void DFTEngine::Prepare() {
-#ifdef _OPENMP
-
-      omp_set_num_threads(_openmp_threads);
-      XTP_LOG(logDEBUG, *_pLog) << TimeStamp() << " Using " << omp_get_max_threads() << " threads" << flush;
-
-#endif
-      if(tools::globals::VOTCA_MKL){
-        XTP_LOG(logDEBUG, *_pLog) << TimeStamp()
-                << " Using MKL overload for Eigen " << flush;
-      } else {
-        XTP_LOG(logDEBUG, *_pLog) << TimeStamp()
-                << " Using native Eigen implementation, no BLAS overload " << flush;
-      }
-
-
-      XTP_LOG(logDEBUG, *_pLog) << " Molecule Coordinates [A] " << flush;
-      for (const QMAtom& atom:_orbitals.QMAtoms()) {
-          const Eigen::Vector3d pos=atom.getPos()*tools::conv::bohr2ang;
-      std::string output=(boost::format("  %1$s"
-                                         "   %2$+1.4f %3$+1.4f %4$+1.4f")
-                         %atom.getElement() %pos[0]
-                         %pos[1]
-                         %pos[2] ).str();
-        
-        XTP_LOG(logDEBUG, *_pLog) <<output<< flush;
-      }
-
-      _dftbasisset.LoadBasisSet(_dftbasis_name);
-
-      _dftbasis.AOBasisFill(_dftbasisset, _orbitals.QMAtoms());
-      XTP_LOG(logDEBUG, *_pLog) << TimeStamp()
-              << " Loaded DFT Basis Set " << _dftbasis_name 
-              << " with "<<_dftbasis.AOBasisSize()<<" functions"<< flush;
-
-      if (_with_RI) {
-        _auxbasisset.LoadBasisSet(_auxbasis_name);
-        _auxbasis.AOBasisFill(_auxbasisset, _orbitals.QMAtoms());
-        XTP_LOG(logDEBUG, *_pLog) << TimeStamp()
-                << " Loaded AUX Basis Set " << _auxbasis_name  
-                << " with "<<_auxbasis.AOBasisSize()<<" functions"<< flush;
-      }
-      if (_with_ecp) {
-        _ecpbasisset.LoadPseudopotentialSet(_ecp_name);
-        XTP_LOG(logDEBUG, *_pLog) << TimeStamp()
-                << " Loaded ECP library " << _ecp_name << flush;
-
-        std::vector<std::string> results=_ecp.ECPFill(_ecpbasisset, _orbitals.QMAtoms());
-        XTP_LOG(logDEBUG, *_pLog) << TimeStamp()
-                << " Filled ECP Basis of size " << _ecp.getNumofShells() << flush;
-        if(results.size()>0){
-            std::string message="";
-            for(const std::string& element:results){
-                message+=" "+element;
-            }
-            XTP_LOG(logDEBUG, *_pLog) << TimeStamp()
-                << " Found no ECPs for elements" << message << flush;
-        }
-      }
-
-      _gridIntegration.GridSetup(_grid_name, _orbitals.QMAtoms(), _dftbasis);
-      _gridIntegration.setXCfunctional(_xc_functional_name);
-
-      _ScaHFX = _gridIntegration.getExactExchange(_xc_functional_name);
-      if (_ScaHFX > 0) {
-        XTP_LOG(logDEBUG, *_pLog) << TimeStamp()
-                << " Using hybrid functional with alpha=" << _ScaHFX << flush;
-      }
-
-      XTP_LOG(logDEBUG, *_pLog) << TimeStamp() << " Setup numerical integration grid "
-              << _grid_name << " for vxc functional "
-              << _xc_functional_name <<  flush;
-      XTP_LOG(logDEBUG, *_pLog) << "\t\t "<<" with " << _gridIntegration.getGridSize() << " points" 
-              << " divided into "<< _gridIntegration.getBoxesSize() << " boxes" << flush;
-      if (_use_small_grid) {
-        _gridIntegration_small.GridSetup(_grid_name_small, _orbitals.QMAtoms(), _dftbasis);
-        _gridIntegration_small.setXCfunctional(_xc_functional_name);
-        XTP_LOG(logDEBUG, *_pLog) << TimeStamp() << " Setup small numerical integration grid "
-                << _grid_name_small << " for vxc functional "
-                << _xc_functional_name  << flush;
-        XTP_LOG(logDEBUG, *_pLog) << "\t\t " << " with " << _gridIntegration_small.getGridSize() << " points"
-                << " divided into "<< _gridIntegration_small.getBoxesSize() << " boxes" << flush;
-      }
-
-      if (_do_externalfield) {
-        _gridIntegration_ext.GridSetup(_grid_name_ext, _orbitals.QMAtoms(), _dftbasis);
-        XTP_LOG(logDEBUG, *_pLog) << TimeStamp() << " Setup numerical integration grid "
-                << _grid_name_ext << " for external field with "
-                << _gridIntegration_ext.getGridpoints().size() << " points" << flush;
-      }
-
-      for (auto& atom : _orbitals.QMAtoms()) {
-        _numofelectrons += atom.getNuccharge();
-      }
-
-      // here number of electrons is actually the total number, everywhere else in votca it is just alpha_electrons
-      XTP_LOG(logDEBUG, *_pLog) << TimeStamp()
-              << " Total number of electrons: " << _numofelectrons << flush;
-
-      ConfigOrbfile();
-      SetupInvariantMatrices();
-      return;
-    }
-
-    void DFTEngine::NuclearRepulsion() {
-      _E_nucnuc = 0.0;
-
-      for (unsigned i = 0; i < _orbitals.QMAtoms().size(); i++) {
-        const Eigen::Vector3d& r1 = _orbitals.QMAtoms()[i].getPos();
-        double charge1 = _orbitals.QMAtoms()[i].getNuccharge();
-        for (unsigned j = 0; j < i; j++) {
-          const Eigen::Vector3d& r2 = _orbitals.QMAtoms()[j].getPos();
-          double charge2 = _orbitals.QMAtoms()[j].getNuccharge();
-          _E_nucnuc += charge1 * charge2 / (r1 - r2).norm();
-        }
-      }
-      return;
-    }
-
-    double DFTEngine::ExternalRepulsion() {
-
-      if (_externalsites->size() == 0) {
-        return 0;
-      }
-
-      double E_ext=0;
-      for (const QMAtom& atom:_orbitals.QMAtoms()){
-          PolarSite nucleus=PolarSite(atom,atom.getNuccharge());
-          for (auto&  seg : *_externalsites) {
-              for (auto& site : seg) {
-                  E_ext+=nucleus.InteractStatic(site);
-                  E_ext+=nucleus.InteractInduction(site);
-              }
-          }
-      }
-      return E_ext;
-    }
-
-    double DFTEngine::ExternalGridRepulsion(std::vector<double> externalpotential_nuc) {
-      double E_ext = 0.0;
-      if (!_do_externalfield) {
-        return 0;
-      }
-      for (unsigned i = 0; i < _orbitals.QMAtoms().size(); i++) {
-        double Q = _orbitals.QMAtoms()[i].getNuccharge();
-        E_ext += Q * externalpotential_nuc[i];
-      }
-      return E_ext;
-    }
-
-    string DFTEngine::ReturnSmallGrid(const string& largegrid) {
-      string smallgrid;
-
-      if (largegrid == "xfine") {
-        smallgrid = "fine";
-      } else if (largegrid == "fine") {
-        smallgrid = "medium";
-      } else if (largegrid == "medium") {
-        _use_small_grid = false;
-        smallgrid = "medium";
-      } else if (largegrid == "coarse") {
-        _use_small_grid = false;
-        smallgrid = "coarse";
-      } else if (largegrid == "xcoarse") {
-        _use_small_grid = false;
-        smallgrid = "xcoarse";
-      } else {
-        throw runtime_error("Grid name for Vxc integration not known.");
-      }
-      return smallgrid;
-    }
-
-
-    //average atom densities matrices, for SP and other combined shells average each subshell separately.
-    Eigen::MatrixXd DFTEngine::SphericalAverageShells(const Eigen::MatrixXd& dmat, AOBasis& dftbasis) {
-      Eigen::MatrixXd avdmat = Eigen::MatrixXd::Zero(dmat.rows(), dmat.cols());
-      int start = 0.0;
-      std::vector<int> starts;
-      std::vector<int> ends;
-      for (const AOShell& shell:dftbasis) {
-        int end = shell.getNumFunc() + start;
-
-        if (shell.isCombined()) {
-          std::vector<int> temp = NumFuncSubShell(shell.getType());
-          int numfunc = start;
-          for (int & SubshellFunc:temp) {
-            starts.push_back(numfunc);
-            numfunc +=SubshellFunc;
-            ends.push_back(numfunc);
-          }
-        } else {
-          starts.push_back(start);
-          ends.push_back(end);
-        }
-        start = end;
-      }
-      for (unsigned k = 0; k < starts.size(); k++) {
-        int s1 = starts[k];
-        int e1 = ends[k];
-        int len1 = e1 - s1;
-        for (unsigned l = 0; l < starts.size(); l++) {
-          int s2 = starts[l];
-          int e2 = ends[l];
-          int len2 = e2 - s2;
-          double diag = 0.0;
-          double offdiag = 0.0;
-          for (int i = 0; i < len1; ++i) {
-            for (int j = 0; j < len2; ++j) {
-              if (i == j) {
-                diag += dmat(s1 + i, s2 + j);
-              } else {
-                offdiag += dmat(s1 + i, s2 + j);
-              }
-            }
-          }
-          if (len1 == len2) {
-            diag = diag / double(len1);
-            offdiag = offdiag / double(len1 * (len1 - 1));
-          } else {
-            double avg = (diag + offdiag) / double(len1 * len2);
-            diag = avg;
-            offdiag = avg;
-          }
-          for (int i = 0; i < len1; ++i) {
-            for (int j = 0; j < len2; ++j) {
-              if (i == j) {
-                avdmat(s1 + i, s2 + j) = diag;
-              } else {
-                avdmat(s1 + i, s2 + j) = offdiag;
-              }
-            }
-          }
-        }
-      }
-
-      return avdmat;
-    }
-    
-    
-    Eigen::MatrixXd DFTEngine::IntegrateExternalDensity(const Orbitals& extdensity){
-      BasisSet basis;
-      basis.LoadBasisSet(extdensity.getDFTbasis());
-      AOBasis aobasis;
-      aobasis.AOBasisFill(basis,extdensity.QMAtoms());
-      NumericalIntegration numint;
-      numint.GridSetup(_gridquality,extdensity.QMAtoms(),aobasis);
-      Eigen::MatrixXd dmat=extdensity.DensityMatrixGroundState();
-      
-      numint.IntegrateDensity(dmat);
-      XTP_LOG(logDEBUG, *_pLog) << TimeStamp() <<" Calculated external density"<<flush;
-      Eigen::MatrixXd e_contrib=numint.IntegratePotential(_dftbasis);
-      XTP_LOG(logDEBUG, *_pLog) << TimeStamp() <<" Calculated potential from electron density"<<flush;
-      AOESP esp;
-      esp.Fillnucpotential(_dftbasis,extdensity.QMAtoms());
-      
-      double nuc_energy=0.0;
-      for(const QMAtom& atom:_orbitals.QMAtoms()){
-        nuc_energy+=numint.IntegratePotential(atom.getPos())*atom.getNuccharge();
-        for(const QMAtom& extatom:extdensity.QMAtoms()){
-          const double dist=(atom.getPos()-extatom.getPos()).norm();
-          nuc_energy+=atom.getNuccharge()*extatom.getNuccharge()/dist;
-        }
-      }
-      XTP_LOG(logDEBUG, *_pLog) << TimeStamp() <<" Calculated potential from nuclei"<<flush;
-      XTP_LOG(logDEBUG, *_pLog) << TimeStamp() <<" Elelctrostatic: "<<nuc_energy<<flush;
-      _E_nucnuc+=nuc_energy;
-      return e_contrib+esp.getNuclearpotential();
-    }
-
-    void DFTEngine::CalculateERIs(const AOBasis& dftbasis, const Eigen::MatrixXd& DMAT) {
-
-      if (_with_RI)
-        _ERIs.CalculateERIs(_dftAOdmat);
-      else if (_four_center_method.compare("cache") == 0)
-        _ERIs.CalculateERIs_4c_small_molecule(_dftAOdmat);
-      else if (_four_center_method.compare("direct") == 0)
-        _ERIs.CalculateERIs_4c_direct(_dftbasis, _dftAOdmat);
-    }
-    
-    Eigen::MatrixXd DFTEngine::OrthogonalizeGuess(const Eigen::MatrixXd& GuessMOs )const{
-      Eigen::MatrixXd nonortho=GuessMOs.transpose()*_dftAOoverlap.Matrix()*GuessMOs;
-      Eigen::SelfAdjointEigenSolver<Eigen::MatrixXd> es(nonortho);
-      Eigen::MatrixXd result=GuessMOs*es.operatorInverseSqrt();
-      return result;
-    }
-    
-  }
-}
+/*
+ *            Copyright 2009-2018 The VOTCA Development Team
+ *                       (http://www.votca.org)
+ *
+ *      Licensed under the Apache License, Version 2.0 (the "License")
+ *
+ * You may not use this file except in compliance with the License.
+ * You may obtain a copy of the License at
+ *
+ *              http://www.apache.org/licenses/LICENSE-2.0
+ *
+ * Unless required by applicable law or agreed to in writing, software
+ * distributed under the License is distributed on an "AS IS" BASIS,
+ * WITHOUT WARRANTIES OR CONDITIONS OF ANY KIND, either express or implied.
+ * See the License for the specific language governing permissions and
+ * limitations under the License.
+ *
+ */
+
+#include "votca/xtp/aobasis.h"
+#include "votca/xtp/qmmolecule.h"
+#include "votca/xtp/mmregion.h"
+#include <votca/xtp/dftengine.h>
+
+#include <boost/format.hpp>
+#include <boost/filesystem.hpp>
+#include <votca/xtp/aomatrix.h>
+#include <votca/xtp/orbitals.h>
+#include <votca/xtp/qmpackagefactory.h>
+#include <boost/math/constants/constants.hpp>
+#include <votca/tools/constants.h>
+#include <votca/tools/elements.h>
+#include <votca/xtp/logger.h>
+
+using boost::format;
+using namespace boost::filesystem;
+using std::flush;
+using namespace votca::tools;
+
+namespace votca {
+  namespace xtp {
+
+
+    void DFTEngine::Initialize(Property& options) {
+
+      string key = "package";
+
+      _openmp_threads = options.ifExistsReturnElseReturnDefault<int>(key + ".threads", 0);
+
+      _dftbasis_name = options.ifExistsReturnElseThrowRuntimeError<string>(key + ".dftbasis");
+
+      if (options.exists(key + ".auxbasis")) {
+        _auxbasis_name = options.get(key + ".auxbasis").as<string>();
+        _with_RI = true;
+      } else {
+        _with_RI = false;
+      }
+
+      if (!_with_RI) {
+        std::vector<std::string> choices = {"direct", "cache"};
+        _four_center_method = options.ifExistsAndinListReturnElseThrowRuntimeError<std::string>(key + ".four_center_method", choices);
+
+        _with_screening = options.ifExistsReturnElseReturnDefault<bool>(key + ".with_screening", true);
+        _screening_eps = options.ifExistsReturnElseReturnDefault<double>(key + ".screening_eps", 1e-9);
+      }
+
+      if (options.exists(key + ".ecp")) {
+        _ecp_name = options.get(key + ".ecp").as<string>();
+        _with_ecp = true;
+      } else {
+        _with_ecp = false;
+      }
+      _with_guess = options.ifExistsReturnElseReturnDefault<bool>(key + ".read_guess", false);
+      _initial_guess = options.ifExistsReturnElseReturnDefault<string>(key + ".initial_guess", "atom");
+
+      _grid_name = options.ifExistsReturnElseReturnDefault<string>(key + ".integration_grid", "medium");
+      _use_small_grid = options.ifExistsReturnElseReturnDefault<bool>(key + ".integration_grid_small", true);
+      _grid_name_small = ReturnSmallGrid(_grid_name);
+      _xc_functional_name = options.ifExistsReturnElseThrowRuntimeError<string>(key + ".xc_functional");
+      
+      if (options.exists(key + ".externaldensity")){
+        _integrate_ext_density=true;
+          _orbfilename=options.ifExistsReturnElseThrowRuntimeError<string>(key + ".externaldensity.orbfile");
+          _gridquality=options.ifExistsReturnElseThrowRuntimeError<string>(key + ".externaldensity.gridquality");
+          _state=options.ifExistsReturnElseThrowRuntimeError<string>(key + ".externaldensity.state");        
+      }
+      
+      if (options.exists(key + ".convergence")) {
+        _Econverged = options.ifExistsReturnElseReturnDefault<double>(key + ".convergence.energy", 1e-7);
+        _error_converged = options.ifExistsReturnElseReturnDefault<double>(key + ".convergence.error", 1e-7);
+        _max_iter = options.ifExistsReturnElseReturnDefault<int>(key + ".convergence.max_iterations", 100);
+
+        if (options.exists(key + ".convergence.method")) {
+          string method = options.get(key + ".convergence.method").as<string>();
+          if (method == "DIIS") {
+            _usediis = true;
+          } else if (method == "mixing") {
+            _usediis = false;
+          } else {
+            cout << "WARNING method not known. Using Mixing" << endl;
+            _usediis = false;
+          }
+        } else {
+          _usediis = true;
+        }
+        if (!_usediis) {
+          _histlength = 1;
+          _maxout = false;
+        }
+        _mixingparameter = options.ifExistsReturnElseReturnDefault<double>(key + ".convergence.mixing", 0.7);
+        _levelshift = options.ifExistsReturnElseReturnDefault<double>(key + ".convergence.levelshift", 0.0);
+        _levelshiftend = options.ifExistsReturnElseReturnDefault<double>(key + ".convergence.levelshift_end", 0.8);
+        _maxout = options.ifExistsReturnElseReturnDefault<bool>(key + ".convergence.DIIS_maxout", false);
+        _histlength = options.ifExistsReturnElseReturnDefault<int>(key + ".convergence.DIIS_length", 10);
+        _diis_start = options.ifExistsReturnElseReturnDefault<double>(key + ".convergence.DIIS_start", 0.01);
+        _adiis_start = options.ifExistsReturnElseReturnDefault<double>(key + ".convergence.ADIIS_start", 2);
+      } else {
+        _Econverged = 1e-7;
+        _error_converged = 1e-7;
+        _maxout = false;
+        _diis_start = 0.01;
+        _adiis_start = 2;
+        _histlength = 10;
+        _mixingparameter = 0.7;
+        _usediis = true;
+        _max_iter = 100;
+        _levelshift = 0.25;
+        _levelshiftend = 0.8;
+      }
+
+      return;
+    }
+
+void DFTEngine::PrintMOs(const Eigen::VectorXd& MOEnergies){
+      XTP_LOG(logDEBUG, *_pLog) << "  Orbital energies: " << flush;
+      XTP_LOG(logDEBUG, *_pLog) << "  index occupation energy(Hartree) " << flush;
+      for (int i = 0; i<MOEnergies.size(); i++) {
+        int occupancy=0;
+        if (i < _numofelectrons / 2 ) {
+          occupancy=2;
+        }
+        XTP_LOG(logDEBUG, *_pLog) <<(boost::format(" %1$5d      %2$1d   %3$+1.10f")
+                                     %i %occupancy %MOEnergies(i)).str()<<flush;
+         
+      }
+      return;
+    }
+
+
+void DFTEngine::CalcElDipole()const{
+  QMState state=QMState("n");
+  Eigen::Vector3d result=_orbitals.CalcElDipole(state);
+  XTP_LOG(logDEBUG, *_pLog) << TimeStamp() << " Electric Dipole is[e*bohr]:\n\t\t dx=" 
+                          << result[0]
+          << "\n\t\t dy=" << result[1]
+          << "\n\t\t dz=" << result[2]<<flush;
+  return;
+}
+
+
+    bool DFTEngine::Evaluate() {
+      // set the parallelization
+#ifdef _OPENMP
+      omp_set_num_threads(_openmp_threads);
+#endif
+
+      Eigen::VectorXd& MOEnergies = _orbitals.MOEnergies();
+      Eigen::MatrixXd& MOCoeff = _orbitals.MOCoefficients();
+      if (MOEnergies.size() != _dftbasis.AOBasisSize()) {
+        MOEnergies.resize(_dftbasis.AOBasisSize());
+      }
+      if (MOCoeff.rows() != _dftbasis.AOBasisSize() || MOCoeff.cols() != _dftbasis.AOBasisSize()) {
+        MOCoeff.conservativeResize(_dftbasis.AOBasisSize(), _dftbasis.AOBasisSize());
+      }
+
+      Eigen::MatrixXd H0 = _dftAOkinetic.Matrix() + _dftAOESP.getNuclearpotential();
+      XTP_LOG(logDEBUG, *_pLog) << TimeStamp() << " Constructed independent particle hamiltonian " << flush;
+      NuclearRepulsion();
+      if(_with_ecp){
+          H0+=_dftAOECP.Matrix();
+      }
+      if (_addexternalsites) {
+        H0 += _dftAOESP.getExternalpotential();
+        H0 += _dftAODipole_Potential.getExternalpotential();
+        H0 += _dftAOQuadrupole_Potential.getExternalpotential();
+        double estat = ExternalRepulsion();
+        XTP_LOG(logDEBUG, *_pLog) << TimeStamp() << " E_electrostatic " << estat << flush;
+        _E_nucnuc += estat;
+      }
+      
+      if(_integrate_ext_density){
+        Orbitals extdensity;
+        extdensity.ReadFromCpt(_orbfilename);
+        H0+=IntegrateExternalDensity(extdensity);
+      }
+
+      if (_do_externalfield) {
+        XTP_LOG(logDEBUG, *_pLog) << TimeStamp() << " Integrated external potential on grid " << flush;
+        double externalgrid_nucint = ExternalGridRepulsion(_externalgrid_nuc);
+        XTP_LOG(logDEBUG, *_pLog) << TimeStamp() 
+                << " Nuclei external potential interaction " << externalgrid_nucint << " Hartree" << flush;
+        H0 += _gridIntegration_ext.IntegrateExternalPotential(_externalgrid);
+        _E_nucnuc += externalgrid_nucint;
+      }
+
+      XTP_LOG(logDEBUG, *_pLog) << TimeStamp()
+              << " Nuclear Repulsion Energy is " << _E_nucnuc << flush;
+
+      if (_with_guess) {
+        XTP_LOG(logDEBUG, *_pLog) << TimeStamp()
+                << " Reading guess from orbitals object/file" << flush;
+        _orbitals.MOCoefficients()=OrthogonalizeGuess(_orbitals.MOCoefficients() );
+        _dftAOdmat = _conv_accelerator.DensityMatrix(MOCoeff,MOEnergies);
+      } else {
+        XTP_LOG(logDEBUG, *_pLog) << TimeStamp()
+                << " Setup Initial Guess using: " << _initial_guess << flush;
+        if (_initial_guess == "independent") {
+          _conv_accelerator.SolveFockmatrix(MOEnergies, MOCoeff, H0);
+          _dftAOdmat = _conv_accelerator.DensityMatrix(MOCoeff,MOEnergies);
+
+        } else if (_initial_guess == "atom") {
+          _dftAOdmat = AtomicGuess();
+          CalculateERIs(_dftbasis, _dftAOdmat);
+
+          if (_use_small_grid) {
+            _orbitals.AOVxc() = _gridIntegration_small.IntegrateVXC(_dftAOdmat);
+            XTP_LOG(logDEBUG, *_pLog) << TimeStamp() << " Filled approximate DFT Vxc matrix " << flush;
+          } else {
+            _orbitals.AOVxc() = _gridIntegration.IntegrateVXC(_dftAOdmat);
+            XTP_LOG(logDEBUG, *_pLog) << TimeStamp() << " Filled DFT Vxc matrix " << flush;
+          }
+          Eigen::MatrixXd H = H0 + _ERIs.getERIs() + _orbitals.AOVxc();
+          if(_ScaHFX>0){
+              if (_with_RI) {
+             _ERIs.CalculateEXX(_dftAOdmat);
+           } else {
+             _ERIs.CalculateEXX_4c_small_molecule(_dftAOdmat);
+           }
+            H-=0.5*_ScaHFX*_ERIs.getEXX();
+          }      
+          _conv_accelerator.SolveFockmatrix(MOEnergies, MOCoeff, H);
+          _dftAOdmat = _conv_accelerator.DensityMatrix(MOCoeff,MOEnergies);
+
+          XTP_LOG(logDEBUG, *_pLog) << TimeStamp() << " Full atomic density Matrix gives N="
+                  << std::setprecision(9) << _dftAOdmat.cwiseProduct(_dftAOoverlap.Matrix()).sum() << " electrons." << flush;
+        } else {
+          throw std::runtime_error("Initial guess method not known/implemented");
+        }
+
+      }
+
+      XTP_LOG(logDEBUG, *_pLog) << TimeStamp() << " STARTING SCF cycle" << flush;
+      XTP_LOG(logDEBUG, *_pLog) << " --------------------------------------------------------------------------" << flush;
+
+      double energyold = std::numeric_limits<double>::max();
+
+      for (int this_iter = 0; this_iter < _max_iter; this_iter++) {
+        XTP_LOG(logDEBUG, *_pLog) << flush;
+        XTP_LOG(logDEBUG, *_pLog) << TimeStamp() << " Iteration " 
+                << this_iter + 1 << " of " << _max_iter << flush;
+
+
+        XTP_LOG(logDEBUG, *_pLog) << TimeStamp() << " Filled DFT Electron repulsion matrix" << flush;
+        double vxcenergy = 0.0;
+        if (_use_small_grid && _conv_accelerator.getDIIsError() > 1e-3) {
+          _orbitals.AOVxc() = _gridIntegration_small.IntegrateVXC(_dftAOdmat);
+          vxcenergy = _gridIntegration_small.getTotEcontribution();
+          XTP_LOG(logDEBUG, *_pLog) << TimeStamp() << " Filled approximate DFT Vxc matrix " << flush;
+        } else {
+          _orbitals.AOVxc() = _gridIntegration.IntegrateVXC(_dftAOdmat);
+          vxcenergy = _gridIntegration.getTotEcontribution();
+          XTP_LOG(logDEBUG, *_pLog) << TimeStamp() << " Filled DFT Vxc matrix " << flush;
+        }
+        CalculateERIs(_dftbasis, _dftAOdmat);
+        Eigen::MatrixXd H = H0 + _ERIs.getERIs() + _orbitals.AOVxc();
+        if(_ScaHFX>0){
+              if (_with_RI) {
+                if(_conv_accelerator.getUseMixing()){
+                  _ERIs.CalculateEXX(_dftAOdmat); 
+                }else{
+                  Eigen::Block<Eigen::MatrixXd> occblock=MOCoeff.block(0,0,MOEnergies.rows(), _numofelectrons / 2);
+                  _ERIs.CalculateEXX(occblock,_dftAOdmat); 
+                }
+           } else {
+             _ERIs.CalculateEXX_4c_small_molecule(_dftAOdmat);
+           } 
+            XTP_LOG(logDEBUG, *_pLog) << TimeStamp() << " Filled DFT Electron exchange matrix"<< flush;
+            H-=0.5*_ScaHFX*_ERIs.getEXX();
+          }
+      
+        double Eone = _dftAOdmat.cwiseProduct(H0).sum();
+        double Etwo = 0.5 * _ERIs.getERIsenergy() + vxcenergy;
+        if(_ScaHFX>0){
+          Etwo-=_ScaHFX/4*_ERIs.getEXXsenergy();
+        }
+        double totenergy = Eone + _E_nucnuc + Etwo;
+        XTP_LOG(logDEBUG, *_pLog) << TimeStamp() << " Single particle energy "
+                << std::setprecision(12) << Eone << flush;
+        XTP_LOG(logDEBUG, *_pLog) << TimeStamp() << " Two particle energy " 
+                << std::setprecision(12) << Etwo << flush;
+        XTP_LOG(logDEBUG, *_pLog) << TimeStamp() 
+                << std::setprecision(12) << " Local Exc contribution " << vxcenergy << flush;
+        if(_ScaHFX>0){
+          XTP_LOG(logDEBUG, *_pLog) << TimeStamp()
+                  << std::setprecision(12) << " Non local Ex contribution " << -_ScaHFX/4*_ERIs.getEXXsenergy() << flush;
+        }
+        XTP_LOG(logDEBUG, *_pLog) << TimeStamp()
+                << " Total Energy " << std::setprecision(12) << totenergy << flush;
+
+        _dftAOdmat = _conv_accelerator.Iterate(_dftAOdmat, H, MOEnergies, MOCoeff, totenergy);
+
+        XTP_LOG(logDEBUG, *_pLog) << TimeStamp()
+                << " DIIs error " << _conv_accelerator.getDIIsError() << std::flush;
+        double deltaE=totenergy - energyold;
+        if(this_iter == 0){
+          deltaE=0;
+        }
+        XTP_LOG(logDEBUG, *_pLog) << TimeStamp() << " Delta Etot " <<deltaE<< std::flush;
+        if (tools::globals::verbose) {
+          PrintMOs(MOEnergies);
+        }
+
+        XTP_LOG(logDEBUG, *_pLog) << "\t\tGAP " 
+                << MOEnergies(_numofelectrons / 2) - MOEnergies(_numofelectrons / 2 - 1) << flush;
+
+        if (std::abs(totenergy - energyold) < _Econverged && _conv_accelerator.getDIIsError() < _error_converged) {
+          XTP_LOG(logDEBUG, *_pLog) << TimeStamp() 
+                  << " Total Energy has converged to " << std::setprecision(9) 
+                  << std::abs(totenergy - energyold) << "[Ha] after " << this_iter + 1 <<
+                  " iterations. DIIS error is converged up to " << _error_converged << "[Ha]" << flush;
+          XTP_LOG(logDEBUG, *_pLog) << TimeStamp() << " Final Single Point Energy "
+                  << std::setprecision(12) << totenergy << " Ha" << flush;
+          XTP_LOG(logDEBUG, *_pLog) << TimeStamp() << " MO Energies  [Ha]" << flush;
+          
+          PrintMOs(MOEnergies);
+          _orbitals.setQMEnergy(totenergy);
+          CalcElDipole();
+          break;
+        } else {
+          energyold = totenergy;
+        }
+        
+        XTP_LOG(logDEBUG, *_pLog) << TimeStamp() << " Density Matrix gives N=" 
+                << _dftAOdmat.cwiseProduct(_dftAOoverlap.Matrix()).sum() << " electrons." << flush;
+
+      }
+      return true;
+    }
+
+    void DFTEngine::SetupInvariantMatrices() {
+      
+        _dftAOoverlap.Fill(_dftbasis);
+
+      XTP_LOG(logDEBUG, *_pLog) << TimeStamp() 
+                << " Filled DFT Overlap matrix."<< flush;
+
+      _dftAOkinetic.Fill(_dftbasis);
+      XTP_LOG(logDEBUG, *_pLog) << TimeStamp() 
+              << " Filled DFT Kinetic energy matrix ."<< flush;
+
+      _dftAOESP.Fillnucpotential(_dftbasis, _orbitals.QMAtoms());
+      XTP_LOG(logDEBUG, *_pLog) << TimeStamp() 
+              << " Filled DFT nuclear potential matrix."<< flush;
+
+      if (_addexternalsites) {
+        _dftAOESP.Fillextpotential(_dftbasis, _externalsites);
+        XTP_LOG(logDEBUG, *_pLog) << TimeStamp() 
+                << " Filled DFT external pointcharge potential matrix"<< flush;
+
+        _dftAODipole_Potential.Fillextpotential(_dftbasis, _externalsites);
+        if (_dftAODipole_Potential.Dimension() > 0) {
+          XTP_LOG(logDEBUG, *_pLog) << TimeStamp() 
+                  << " Filled DFT external dipole potential matrix" << flush;
+        }
+        _dftAOQuadrupole_Potential.Fillextpotential(_dftbasis, _externalsites);
+        if (_dftAOQuadrupole_Potential.Dimension()) {
+          XTP_LOG(logDEBUG, *_pLog) << TimeStamp() 
+                  << " Filled DFT external quadrupole potential matrix."<< flush;
+        }
+        XTP_LOG(logDEBUG, *_pLog) << TimeStamp()<< " External sites"<<flush;
+        XTP_LOG(logDEBUG, *_pLog)<<" Name      Coordinates[a0]     charge[e]         dipole[e*a0]    "
+                                        "              quadrupole[e*a0^2]         " << flush;
+
+
+        for (const auto& segment:*_externalsites) {
+          for (const PolarSite& site:segment){
+            std::string output=(boost::format("  %1$s"
+                                            "   %2$+1.4f %3$+1.4f %4$+1.4f"
+                                            "   %5$+1.4f")
+                                            %site.getElement()
+                                            %site.getPos()[0] %site.getPos()[1] %site.getPos()[2]
+                                            %site.getCharge()).str();
+            if (site.getRank() > 0) {
+              const Eigen::Vector3d& dipole = site.getDipole();
+              output+=(boost::format("   %1$+1.4f %2$+1.4f %3$+1.4f")
+                                     %dipole[0] %dipole[1] %dipole[2]).str();
+            }
+            if (site.getRank() > 1) {
+              Eigen::VectorXd quadrupole = site.getPermMultipole().tail<5>();
+              output+=(boost::format("   %1$+1.4f %2$+1.4f %3$+1.4f %4$+1.4f %5$+1.4f")
+                                     %quadrupole[0] %quadrupole[1] %quadrupole[2] 
+                                     %quadrupole[3] %quadrupole[4]).str();
+            }
+            XTP_LOG(logDEBUG, *_pLog) <<output<< flush;
+          }
+        }
+      }
+
+      if (_with_ecp) {
+        _dftAOECP.setECP(&_ecp);
+        _dftAOECP.Fill(_dftbasis);
+        XTP_LOG(logDEBUG, *_pLog) << TimeStamp() 
+                << " Filled DFT ECP matrix" << flush;
+      }
+
+      _conv_accelerator.Configure(ConvergenceAcc::KSmode::closed, _usediis,
+              true, _histlength, _maxout, _adiis_start, _diis_start,
+              _levelshift, _levelshiftend, _numofelectrons, _mixingparameter);
+      _conv_accelerator.setLogger(_pLog);
+      _conv_accelerator.setOverlap(&_dftAOoverlap, 1e-8);
+
+      if (_with_RI) {
+
+        AOCoulomb auxAOcoulomb;
+        auxAOcoulomb.Fill(_auxbasis);
+        XTP_LOG(logDEBUG, *_pLog) << TimeStamp()
+                << " Filled auxiliary Coulomb matrix"<< flush;
+
+        Eigen::MatrixXd Inverse=auxAOcoulomb.Pseudo_InvSqrt(1e-8);
+
+        XTP_LOG(logDEBUG, *_pLog) << TimeStamp()
+                << " Inverted AUX Coulomb matrix, removed " << auxAOcoulomb.Removedfunctions()
+                << " functions from aux basis" << flush;
+
+        // prepare invariant part of electron repulsion integrals
+        _ERIs.Initialize(_dftbasis, _auxbasis, Inverse);
+        XTP_LOG(logDEBUG, *_pLog) << TimeStamp()
+                << " Setup invariant parts of Electron Repulsion integrals " << flush;
+      } else {
+
+        if (_four_center_method=="cache") {
+
+          XTP_LOG(logDEBUG, *_pLog) << TimeStamp() << " Calculating 4c integrals. " << flush;
+          _ERIs.Initialize_4c_small_molecule(_dftbasis);
+          XTP_LOG(logDEBUG, *_pLog) << TimeStamp() << " Calculated 4c integrals. " << flush;
+        }
+
+        if (_with_screening && _four_center_method=="direct") {
+          XTP_LOG(logDEBUG, *_pLog) << TimeStamp() << " Calculating 4c diagonals. " << flush;
+          _ERIs.Initialize_4c_screening(_dftbasis, _screening_eps);
+          XTP_LOG(logDEBUG, *_pLog) << TimeStamp() << " Calculated 4c diagonals. " << flush;
+        }
+      }
+
+      return;
+    }
+    
+    Eigen::MatrixXd DFTEngine::RunAtomicDFT_unrestricted(const QMAtom& uniqueAtom){
+      bool with_ecp = _with_ecp;
+      if (uniqueAtom.getElement() == "H" || uniqueAtom.getElement() == "He") {
+        with_ecp = false;
+      }
+
+      QMMolecule atom=QMMolecule("individual_atom",0);
+      atom.push_back(uniqueAtom);
+
+        AOBasis dftbasis;
+        NumericalIntegration gridIntegration;
+        dftbasis.AOBasisFill(_dftbasisset, atom);
+        AOBasis ecp;
+        if (with_ecp) {
+          ecp.ECPFill(_ecpbasisset, atom);
+        }
+        gridIntegration.GridSetup(_grid_name, atom, dftbasis);
+        gridIntegration.setXCfunctional(_xc_functional_name);
+        int numofelectrons = uniqueAtom.getNuccharge();
+        int alpha_e = 0;
+        int beta_e = 0;
+
+        if ((numofelectrons % 2) != 0) {
+          alpha_e = numofelectrons / 2 + numofelectrons % 2;
+          beta_e = numofelectrons / 2;
+        } else {
+          alpha_e = numofelectrons / 2;
+          beta_e = alpha_e;
+        }
+
+        AOOverlap dftAOoverlap;
+        AOKinetic dftAOkinetic;
+        AOESP dftAOESP;
+        AOECP dftAOECP;
+        ERIs ERIs_atom;
+
+        // DFT AOOverlap matrix
+
+        dftAOoverlap.Fill(dftbasis);
+        dftAOkinetic.Fill(dftbasis);
+
+        dftAOESP.Fillnucpotential(dftbasis, atom);
+        ERIs_atom.Initialize_4c_small_molecule(dftbasis);
+
+        Eigen::VectorXd MOEnergies_alpha;
+        Eigen::MatrixXd MOCoeff_alpha;
+        Eigen::VectorXd MOEnergies_beta;
+        Eigen::MatrixXd MOCoeff_beta;
+        ConvergenceAcc Convergence_alpha;
+
+        ConvergenceAcc Convergence_beta;
+        double adiisstart = 0;
+        double diisstart = 0;
+
+        Convergence_alpha.Configure(ConvergenceAcc::KSmode::open, true, false, 
+                20, 0, adiisstart, diisstart, 0.1, diisstart, alpha_e, _mixingparameter);
+        Convergence_alpha.setLogger(_pLog);
+        Convergence_alpha.setOverlap(&dftAOoverlap, 1e-8);
+        Convergence_beta.Configure(ConvergenceAcc::KSmode::open, true, false, 
+                20, 0, adiisstart, diisstart, 0.1, diisstart, beta_e, _mixingparameter);
+        Convergence_beta.setLogger(_pLog);
+        Convergence_beta.setOverlap(&dftAOoverlap, 1e-8);
+        /**** Construct initial density  ****/
+
+        Eigen::MatrixXd H0 = dftAOkinetic.Matrix() + dftAOESP.getNuclearpotential();
+        if (with_ecp) {
+          dftAOECP.setECP(&ecp);
+          dftAOECP.Fill(dftbasis);
+          H0 += dftAOECP.Matrix();
+        }
+        Convergence_alpha.SolveFockmatrix(MOEnergies_alpha, MOCoeff_alpha, H0);
+
+        Eigen::MatrixXd dftAOdmat_alpha = Convergence_alpha.DensityMatrix(MOCoeff_alpha, MOEnergies_alpha);
+        if (uniqueAtom.getElement() == "H") {
+          return dftAOdmat_alpha;
+        }
+        Convergence_beta.SolveFockmatrix(MOEnergies_beta, MOCoeff_beta, H0);
+        Eigen::MatrixXd dftAOdmat_beta = Convergence_beta.DensityMatrix(MOCoeff_beta, MOEnergies_beta);
+   
+        double energyold = 0;
+        int maxiter = 80;
+        for (int this_iter = 0; this_iter < maxiter; this_iter++) {
+          ERIs_atom.CalculateERIs_4c_small_molecule(dftAOdmat_alpha + dftAOdmat_beta);
+          double E_two_alpha = ERIs_atom.getERIs().cwiseProduct(dftAOdmat_alpha).sum();
+          double E_two_beta = ERIs_atom.getERIs().cwiseProduct(dftAOdmat_beta).sum();
+          Eigen::MatrixXd H_alpha = H0 + ERIs_atom.getERIs();
+          Eigen::MatrixXd H_beta = H0 + ERIs_atom.getERIs();
+          
+            Eigen::MatrixXd AOVxc_alpha = gridIntegration.IntegrateVXC(dftAOdmat_alpha);
+            double E_vxc_alpha = gridIntegration.getTotEcontribution();
+
+            Eigen::MatrixXd AOVxc_beta = gridIntegration.IntegrateVXC(dftAOdmat_beta);
+            double E_vxc_beta = gridIntegration.getTotEcontribution();
+            H_alpha += AOVxc_alpha;
+            H_beta += AOVxc_beta;
+            E_two_alpha += E_vxc_alpha;
+            E_two_beta += E_vxc_beta;
+          
+            if(_ScaHFX>0){
+              ERIs_atom.CalculateEXX_4c_small_molecule(dftAOdmat_alpha);
+              double E_exx_alpha =-0.5*_ScaHFX*ERIs_atom.getEXX().cwiseProduct(dftAOdmat_alpha).sum();
+              H_alpha -=_ScaHFX* ERIs_atom.getEXX();
+              E_two_alpha += E_exx_alpha;
+              ERIs_atom.CalculateEXX_4c_small_molecule(dftAOdmat_beta);
+              double E_exx_beta =-0.5*_ScaHFX*ERIs_atom.getEXX().cwiseProduct(dftAOdmat_beta).sum();
+              H_beta -=_ScaHFX*ERIs_atom.getEXX();
+              E_two_beta += E_exx_beta;
+            }
+
+          double E_one_alpha = dftAOdmat_alpha.cwiseProduct(H0).sum();
+          double E_one_beta = dftAOdmat_beta.cwiseProduct(H0).sum();
+          double E_alpha = E_one_alpha + E_two_alpha;
+          double E_beta = E_one_beta + E_two_beta;
+          double totenergy = E_alpha + E_beta;
+          //evolve alpha
+          dftAOdmat_alpha = Convergence_alpha.Iterate(dftAOdmat_alpha, H_alpha,
+                  MOEnergies_alpha, MOCoeff_alpha, E_alpha);
+          //evolve beta
+          dftAOdmat_beta = Convergence_beta.Iterate(dftAOdmat_beta, H_beta,
+                  MOEnergies_beta, MOCoeff_beta, E_beta);
+
+          if (tools::globals::verbose) {
+            XTP_LOG(logDEBUG, *_pLog) << TimeStamp() << " Iter " << this_iter << " of " << maxiter
+                    << " Etot " << totenergy 
+                    << " diise_a " << Convergence_alpha.getDIIsError() 
+                    << " diise_b " << Convergence_beta.getDIIsError()
+                    << "\n\t\t a_gap " << MOEnergies_alpha(alpha_e) - MOEnergies_alpha(alpha_e - 1) 
+                    << " b_gap " << MOEnergies_beta(beta_e) - MOEnergies_beta(beta_e - 1) 
+                    <<" Nalpha="<<dftAOoverlap.Matrix().cwiseProduct(dftAOdmat_alpha).sum()
+                    <<" Nbeta="<<dftAOoverlap.Matrix().cwiseProduct(dftAOdmat_beta).sum()<<flush;
+          }
+          bool converged = (std::abs(totenergy - energyold) < _Econverged &&
+                  Convergence_alpha.getDIIsError() < _error_converged &&
+                  Convergence_beta.getDIIsError() < _error_converged);
+          if (converged || this_iter == maxiter - 1) {
+
+            if (converged) {
+              XTP_LOG(logDEBUG, *_pLog) << TimeStamp() << " Converged after " << this_iter + 1 << " iterations" << flush;
+            } else {
+              XTP_LOG(logDEBUG, *_pLog) << TimeStamp() << " Not converged after "
+                      << this_iter + 1 <<" iterations. Unconverged density.\n\t\t\t"
+                      <<" DIIsError_alpha=" << Convergence_alpha.getDIIsError()
+                      << " DIIsError_beta=" << Convergence_beta.getDIIsError() << flush;
+            }
+            break;
+
+          } else {
+            energyold = totenergy;
+          }
+        }
+        Eigen::MatrixXd avgmatrix=SphericalAverageShells(dftAOdmat_alpha + dftAOdmat_beta,dftbasis);
+        XTP_LOG(logDEBUG, *_pLog) << TimeStamp() << " Atomic density Matrix for " << uniqueAtom.getElement() << " gives N="
+                << std::setprecision(9) << avgmatrix.cwiseProduct(dftAOoverlap.Matrix()).sum() << " electrons." << flush;
+        return avgmatrix;
+    }
+
+    Eigen::MatrixXd DFTEngine::AtomicGuess() {
+
+      QMMolecule uniqueelements=QMMolecule("uniqueelements",0);
+       
+      XTP_LOG(logDEBUG, *_pLog) << TimeStamp() << " Scanning molecule of size " << _orbitals.QMAtoms().size() << " for unique elements" << flush;
+      for (QMAtom& atom:_orbitals.QMAtoms()) {
+        bool exists = false;
+        if (uniqueelements.size() == 0) {
+          exists = false;
+        } else {
+          for (const QMAtom& unique_atom:uniqueelements){
+            if (atom.getElement() == unique_atom.getElement()) {
+              exists = true;
+              break;
+            }
+          }
+        }
+        if (!exists) {
+          uniqueelements.push_back(atom);
+        }
+      }
+      
+      XTP_LOG(logDEBUG, *_pLog) << TimeStamp() << " " << uniqueelements.size() << " unique elements found" << flush;
+      std::vector< Eigen::MatrixXd > uniqueatom_guesses;
+      for ( QMAtom& unique_atom:uniqueelements) {
+        XTP_LOG(logDEBUG, *_pLog) << TimeStamp() << " Calculating atom density for " << unique_atom.getElement() << flush;
+        Eigen::MatrixXd dmat_unrestricted=RunAtomicDFT_unrestricted(unique_atom);
+        uniqueatom_guesses.push_back(dmat_unrestricted);
+      }
+ 
+      Eigen::MatrixXd guess = Eigen::MatrixXd::Zero(_dftbasis.AOBasisSize(), _dftbasis.AOBasisSize());
+      int start = 0;
+      for (const QMAtom& atom:_orbitals.QMAtoms()) {
+        unsigned index = 0;
+        for (index = 0; index < uniqueelements.size(); index++) {
+          if (atom.getElement() == uniqueelements[index].getElement()) {
+            break;
+          }
+        }
+        Eigen::MatrixXd& dmat_unrestricted= uniqueatom_guesses[index];
+        guess.block(start, start, dmat_unrestricted.rows(),dmat_unrestricted.cols())=dmat_unrestricted;
+        start += dmat_unrestricted.rows();
+      }
+      
+      return guess;
+    }
+
+    void DFTEngine::ConfigOrbfile() {
+      if (_with_guess) {
+
+        if (_orbitals.hasDFTbasis()) {
+          if (_orbitals.getDFTbasis() != _dftbasis_name) {
+            throw runtime_error((boost::format("Basisset Name in guess orb file "
+                    "and in dftengine option file differ %1% vs %2%") 
+                    % _orbitals.getDFTbasis() % _dftbasis_name).str());
+          }
+        } else {
+          XTP_LOG(logDEBUG, *_pLog) << TimeStamp() << " WARNING: "
+                  "Orbital file has no basisset information,"
+                  "using it as a guess might work or not for calculation with "
+                  << _dftbasis_name << flush;
+        }
+      }
+      _orbitals.setQMpackage("xtp");
+      _orbitals.setDFTbasis(_dftbasis_name);
+      _orbitals.setBasisSetSize(_dftbasis.AOBasisSize());
+      _orbitals.setScaHFX(_ScaHFX);
+      if (_with_ecp) {
+        _orbitals.setECP(_ecp_name);
+      }
+      if (_with_RI) {
+        _orbitals.setAuxbasis(_auxbasis_name);
+      }
+
+      if (_with_guess) {
+        if (_orbitals.hasECP() || _with_ecp) {
+          if (_orbitals.getECP() != _ecp_name) {
+            throw runtime_error((boost::format("ECPs in orb file: %1% and options %2% differ")
+                    % _orbitals.getECP() % _ecp_name).str());
+          }
+        }
+        if (_orbitals.getNumberOfElectrons() != _numofelectrons / 2) {
+          throw runtime_error((boost::format("Number of electron in guess orb file: %1% and in dftengine: %2% differ.")
+                  % _orbitals.getNumberOfElectrons() % (_numofelectrons / 2)).str());
+        }
+        if (_orbitals.getNumberOfLevels() != _dftbasis.AOBasisSize()) {
+          throw runtime_error((boost::format("Number of levels in guess orb file: %1% and in dftengine: %2% differ.") 
+                  % _orbitals.getNumberOfLevels() % _dftbasis.AOBasisSize()).str());
+        }
+      } else {
+        _orbitals.setNumberOfElectrons(_numofelectrons / 2);
+        _orbitals.setNumberOfLevels(_numofelectrons / 2, _dftbasis.AOBasisSize() - _numofelectrons / 2);
+      }
+      return;
+    }
+
+
+void DFTEngine::Prepare() {
+#ifdef _OPENMP
+
+      omp_set_num_threads(_openmp_threads);
+      XTP_LOG(logDEBUG, *_pLog) << TimeStamp() << " Using " << omp_get_max_threads() << " threads" << flush;
+
+#endif
+      if(tools::globals::VOTCA_MKL){
+        XTP_LOG(logDEBUG, *_pLog) << TimeStamp()
+                << " Using MKL overload for Eigen " << flush;
+      } else {
+        XTP_LOG(logDEBUG, *_pLog) << TimeStamp()
+                << " Using native Eigen implementation, no BLAS overload " << flush;
+      }
+
+
+      XTP_LOG(logDEBUG, *_pLog) << " Molecule Coordinates [A] " << flush;
+      for (const QMAtom& atom:_orbitals.QMAtoms()) {
+          const Eigen::Vector3d pos=atom.getPos()*tools::conv::bohr2ang;
+      std::string output=(boost::format("  %1$s"
+                                         "   %2$+1.4f %3$+1.4f %4$+1.4f")
+                         %atom.getElement() %pos[0]
+                         %pos[1]
+                         %pos[2] ).str();
+        
+        XTP_LOG(logDEBUG, *_pLog) <<output<< flush;
+      }
+
+      _dftbasisset.LoadBasisSet(_dftbasis_name);
+
+      _dftbasis.AOBasisFill(_dftbasisset, _orbitals.QMAtoms());
+      XTP_LOG(logDEBUG, *_pLog) << TimeStamp()
+              << " Loaded DFT Basis Set " << _dftbasis_name 
+              << " with "<<_dftbasis.AOBasisSize()<<" functions"<< flush;
+
+      if (_with_RI) {
+        _auxbasisset.LoadBasisSet(_auxbasis_name);
+        _auxbasis.AOBasisFill(_auxbasisset, _orbitals.QMAtoms());
+        XTP_LOG(logDEBUG, *_pLog) << TimeStamp()
+                << " Loaded AUX Basis Set " << _auxbasis_name  
+                << " with "<<_auxbasis.AOBasisSize()<<" functions"<< flush;
+      }
+      if (_with_ecp) {
+        _ecpbasisset.LoadPseudopotentialSet(_ecp_name);
+        XTP_LOG(logDEBUG, *_pLog) << TimeStamp()
+                << " Loaded ECP library " << _ecp_name << flush;
+
+        std::vector<std::string> results=_ecp.ECPFill(_ecpbasisset, _orbitals.QMAtoms());
+        XTP_LOG(logDEBUG, *_pLog) << TimeStamp()
+                << " Filled ECP Basis of size " << _ecp.getNumofShells() << flush;
+        if(results.size()>0){
+            std::string message="";
+            for(const std::string& element:results){
+                message+=" "+element;
+            }
+            XTP_LOG(logDEBUG, *_pLog) << TimeStamp()
+                << " Found no ECPs for elements" << message << flush;
+        }
+      }
+
+      _gridIntegration.GridSetup(_grid_name, _orbitals.QMAtoms(), _dftbasis);
+      _gridIntegration.setXCfunctional(_xc_functional_name);
+
+      _ScaHFX = _gridIntegration.getExactExchange(_xc_functional_name);
+      if (_ScaHFX > 0) {
+        XTP_LOG(logDEBUG, *_pLog) << TimeStamp()
+                << " Using hybrid functional with alpha=" << _ScaHFX << flush;
+      }
+
+      XTP_LOG(logDEBUG, *_pLog) << TimeStamp() << " Setup numerical integration grid "
+              << _grid_name << " for vxc functional "
+              << _xc_functional_name <<  flush;
+      XTP_LOG(logDEBUG, *_pLog) << "\t\t "<<" with " << _gridIntegration.getGridSize() << " points" 
+              << " divided into "<< _gridIntegration.getBoxesSize() << " boxes" << flush;
+      if (_use_small_grid) {
+        _gridIntegration_small.GridSetup(_grid_name_small, _orbitals.QMAtoms(), _dftbasis);
+        _gridIntegration_small.setXCfunctional(_xc_functional_name);
+        XTP_LOG(logDEBUG, *_pLog) << TimeStamp() << " Setup small numerical integration grid "
+                << _grid_name_small << " for vxc functional "
+                << _xc_functional_name  << flush;
+        XTP_LOG(logDEBUG, *_pLog) << "\t\t " << " with " << _gridIntegration_small.getGridSize() << " points"
+                << " divided into "<< _gridIntegration_small.getBoxesSize() << " boxes" << flush;
+      }
+
+      if (_do_externalfield) {
+        _gridIntegration_ext.GridSetup(_grid_name_ext, _orbitals.QMAtoms(), _dftbasis);
+        XTP_LOG(logDEBUG, *_pLog) << TimeStamp() << " Setup numerical integration grid "
+                << _grid_name_ext << " for external field with "
+                << _gridIntegration_ext.getGridpoints().size() << " points" << flush;
+      }
+
+      for (auto& atom : _orbitals.QMAtoms()) {
+        _numofelectrons += atom.getNuccharge();
+      }
+
+      // here number of electrons is actually the total number, everywhere else in votca it is just alpha_electrons
+      XTP_LOG(logDEBUG, *_pLog) << TimeStamp()
+              << " Total number of electrons: " << _numofelectrons << flush;
+
+      ConfigOrbfile();
+      SetupInvariantMatrices();
+      return;
+    }
+
+    void DFTEngine::NuclearRepulsion() {
+      _E_nucnuc = 0.0;
+
+      for (unsigned i = 0; i < _orbitals.QMAtoms().size(); i++) {
+        const Eigen::Vector3d& r1 = _orbitals.QMAtoms()[i].getPos();
+        double charge1 = _orbitals.QMAtoms()[i].getNuccharge();
+        for (unsigned j = 0; j < i; j++) {
+          const Eigen::Vector3d& r2 = _orbitals.QMAtoms()[j].getPos();
+          double charge2 = _orbitals.QMAtoms()[j].getNuccharge();
+          _E_nucnuc += charge1 * charge2 / (r1 - r2).norm();
+        }
+      }
+      return;
+    }
+
+    double DFTEngine::ExternalRepulsion() {
+
+      if (_externalsites->size() == 0) {
+        return 0;
+      }
+
+      double E_ext=0;
+      for (const QMAtom& atom:_orbitals.QMAtoms()){
+          PolarSite nucleus=PolarSite(atom,atom.getNuccharge());
+          for (auto&  seg : *_externalsites) {
+              for (auto& site : seg) {
+                  E_ext+=nucleus.InteractStatic(site);
+                  E_ext+=nucleus.InteractInduction(site);
+              }
+          }
+      }
+      return E_ext;
+    }
+
+    double DFTEngine::ExternalGridRepulsion(std::vector<double> externalpotential_nuc) {
+      double E_ext = 0.0;
+      if (!_do_externalfield) {
+        return 0;
+      }
+      for (unsigned i = 0; i < _orbitals.QMAtoms().size(); i++) {
+        double Q = _orbitals.QMAtoms()[i].getNuccharge();
+        E_ext += Q * externalpotential_nuc[i];
+      }
+      return E_ext;
+    }
+
+    string DFTEngine::ReturnSmallGrid(const string& largegrid) {
+      string smallgrid;
+
+      if (largegrid == "xfine") {
+        smallgrid = "fine";
+      } else if (largegrid == "fine") {
+        smallgrid = "medium";
+      } else if (largegrid == "medium") {
+        _use_small_grid = false;
+        smallgrid = "medium";
+      } else if (largegrid == "coarse") {
+        _use_small_grid = false;
+        smallgrid = "coarse";
+      } else if (largegrid == "xcoarse") {
+        _use_small_grid = false;
+        smallgrid = "xcoarse";
+      } else {
+        throw runtime_error("Grid name for Vxc integration not known.");
+      }
+      return smallgrid;
+    }
+
+
+    //average atom densities matrices, for SP and other combined shells average each subshell separately.
+    Eigen::MatrixXd DFTEngine::SphericalAverageShells(const Eigen::MatrixXd& dmat, AOBasis& dftbasis) {
+      Eigen::MatrixXd avdmat = Eigen::MatrixXd::Zero(dmat.rows(), dmat.cols());
+      int start = 0.0;
+      std::vector<int> starts;
+      std::vector<int> ends;
+      for (const AOShell& shell:dftbasis) {
+        int end = shell.getNumFunc() + start;
+
+        if (shell.isCombined()) {
+          std::vector<int> temp = NumFuncSubShell(shell.getType());
+          int numfunc = start;
+          for (int & SubshellFunc:temp) {
+            starts.push_back(numfunc);
+            numfunc +=SubshellFunc;
+            ends.push_back(numfunc);
+          }
+        } else {
+          starts.push_back(start);
+          ends.push_back(end);
+        }
+        start = end;
+      }
+      for (unsigned k = 0; k < starts.size(); k++) {
+        int s1 = starts[k];
+        int e1 = ends[k];
+        int len1 = e1 - s1;
+        for (unsigned l = 0; l < starts.size(); l++) {
+          int s2 = starts[l];
+          int e2 = ends[l];
+          int len2 = e2 - s2;
+          double diag = 0.0;
+          double offdiag = 0.0;
+          for (int i = 0; i < len1; ++i) {
+            for (int j = 0; j < len2; ++j) {
+              if (i == j) {
+                diag += dmat(s1 + i, s2 + j);
+              } else {
+                offdiag += dmat(s1 + i, s2 + j);
+              }
+            }
+          }
+          if (len1 == len2) {
+            diag = diag / double(len1);
+            offdiag = offdiag / double(len1 * (len1 - 1));
+          } else {
+            double avg = (diag + offdiag) / double(len1 * len2);
+            diag = avg;
+            offdiag = avg;
+          }
+          for (int i = 0; i < len1; ++i) {
+            for (int j = 0; j < len2; ++j) {
+              if (i == j) {
+                avdmat(s1 + i, s2 + j) = diag;
+              } else {
+                avdmat(s1 + i, s2 + j) = offdiag;
+              }
+            }
+          }
+        }
+      }
+
+      return avdmat;
+    }
+    
+    
+    Eigen::MatrixXd DFTEngine::IntegrateExternalDensity(const Orbitals& extdensity){
+      BasisSet basis;
+      basis.LoadBasisSet(extdensity.getDFTbasis());
+      AOBasis aobasis;
+      aobasis.AOBasisFill(basis,extdensity.QMAtoms());
+      NumericalIntegration numint;
+      numint.GridSetup(_gridquality,extdensity.QMAtoms(),aobasis);
+      Eigen::MatrixXd dmat=extdensity.DensityMatrixGroundState();
+      
+      numint.IntegrateDensity(dmat);
+      XTP_LOG(logDEBUG, *_pLog) << TimeStamp() <<" Calculated external density"<<flush;
+      Eigen::MatrixXd e_contrib=numint.IntegratePotential(_dftbasis);
+      XTP_LOG(logDEBUG, *_pLog) << TimeStamp() <<" Calculated potential from electron density"<<flush;
+      AOESP esp;
+      esp.Fillnucpotential(_dftbasis,extdensity.QMAtoms());
+      
+      double nuc_energy=0.0;
+      for(const QMAtom& atom:_orbitals.QMAtoms()){
+        nuc_energy+=numint.IntegratePotential(atom.getPos())*atom.getNuccharge();
+        for(const QMAtom& extatom:extdensity.QMAtoms()){
+          const double dist=(atom.getPos()-extatom.getPos()).norm();
+          nuc_energy+=atom.getNuccharge()*extatom.getNuccharge()/dist;
+        }
+      }
+      XTP_LOG(logDEBUG, *_pLog) << TimeStamp() <<" Calculated potential from nuclei"<<flush;
+      XTP_LOG(logDEBUG, *_pLog) << TimeStamp() <<" Elelctrostatic: "<<nuc_energy<<flush;
+      _E_nucnuc+=nuc_energy;
+      return e_contrib+esp.getNuclearpotential();
+    }
+
+    void DFTEngine::CalculateERIs(const AOBasis& dftbasis, const Eigen::MatrixXd& DMAT) {
+
+      if (_with_RI)
+        _ERIs.CalculateERIs(_dftAOdmat);
+      else if (_four_center_method.compare("cache") == 0)
+        _ERIs.CalculateERIs_4c_small_molecule(_dftAOdmat);
+      else if (_four_center_method.compare("direct") == 0)
+        _ERIs.CalculateERIs_4c_direct(_dftbasis, _dftAOdmat);
+    }
+    
+    Eigen::MatrixXd DFTEngine::OrthogonalizeGuess(const Eigen::MatrixXd& GuessMOs )const{
+      Eigen::MatrixXd nonortho=GuessMOs.transpose()*_dftAOoverlap.Matrix()*GuessMOs;
+      Eigen::SelfAdjointEigenSolver<Eigen::MatrixXd> es(nonortho);
+      Eigen::MatrixXd result=GuessMOs*es.operatorInverseSqrt();
+      return result;
+    }
+    
+  }
+}