/*
 *            Copyright 2009-2021 The VOTCA Development Team
 *                       (http://www.votca.org)
 *
 *      Licensed under the Apache License, Version 2.0 (the "License")
 *
 * You may not use this file except in compliance with the License.
 * You may obtain a copy of the License at
 *
 *              http://www.apache.org/licenses/LICENSE-2.0
 *
 * Unless required by applicable law or agreed to in writing, software
 * distributed under the License is distributed on an "AS IS" BASIS,
 * WITHOUT WARRANTIES OR CONDITIONS OF ANY KIND, either express or implied.
 * See the License for the specific language governing permissions and
 * limitations under the License.
 *
 */

// Third party includes
#include <algorithm>
#include <boost/filesystem.hpp>
#include <boost/format.hpp>

// VOTCA includes
#include <votca/tools/constants.h>
#include <votca/tools/elements.h>

// Local VOTCA includes
#include "votca/xtp/IncrementalFockBuilder.h"
#include "votca/xtp/aomatrix.h"
#include "votca/xtp/aopotential.h"
#include "votca/xtp/density_integration.h"
#include "votca/xtp/dftengine.h"
#include "votca/xtp/eeinteractor.h"
#include "votca/xtp/logger.h"
#include "votca/xtp/mmregion.h"
#include "votca/xtp/orbitals.h"
#include "votca/xtp/pmdecomposition.h"
#include "votca/xtp/activedensitymatrix.h"

namespace votca {
namespace xtp {

void DFTEngine::Initialize(tools::Property& options) {

  const std::string key_xtpdft = "xtpdft";
  dftbasis_name_ = options.get(".basisset").as<std::string>();

  if (options.exists(".auxbasisset")) {
    auxbasis_name_ = options.get(".auxbasisset").as<std::string>();
  }

  if (!auxbasis_name_.empty()) {
    screening_eps_ = options.get(key_xtpdft + ".screening_eps").as<double>();
    fock_matrix_reset_ =
        options.get(key_xtpdft + ".fock_matrix_reset").as<Index>();
  }
  if (options.exists(".ecp")) {
    ecp_name_ = options.get(".ecp").as<std::string>();
  }

  initial_guess_ = options.get(".initial_guess").as<std::string>();

  grid_name_ = options.get(key_xtpdft + ".integration_grid").as<std::string>();
  xc_functional_name_ = options.get(".functional").as<std::string>();

  if (options.exists(key_xtpdft + ".externaldensity")) {
    integrate_ext_density_ = true;
    orbfilename_ =
        options.get(key_xtpdft + ".externaldensity.orbfile").as<std::string>();
    gridquality_ = options.get(key_xtpdft + ".externaldensity.gridquality")
                       .as<std::string>();
    state_ =
        options.get(key_xtpdft + ".externaldensity.state").as<std::string>();
  }

  if (options.exists(".externalfield")) {
    integrate_ext_field_ = true;
    extfield_ = options.get(".externalfield").as<Eigen::Vector3d>();
  }

  conv_opt_.Econverged =
      options.get(key_xtpdft + ".convergence.energy").as<double>();
  conv_opt_.error_converged =
      options.get(key_xtpdft + ".convergence.error").as<double>();
  max_iter_ =
      options.get(key_xtpdft + ".convergence.max_iterations").as<Index>();

  std::string method =
      options.get(key_xtpdft + ".convergence.method").as<std::string>();
  if (method == "DIIS") {
    conv_opt_.usediis = true;
  } else if (method == "mixing") {
    conv_opt_.usediis = false;
  }
  if (!conv_opt_.usediis) {
    conv_opt_.histlength = 1;
    conv_opt_.maxout = false;
  }
  conv_opt_.mixingparameter =
      options.get(key_xtpdft + ".convergence.mixing").as<double>();
  conv_opt_.levelshift =
      options.get(key_xtpdft + ".convergence.levelshift").as<double>();
  conv_opt_.levelshiftend =
      options.get(key_xtpdft + ".convergence.levelshift_end").as<double>();
  conv_opt_.maxout =
      options.get(key_xtpdft + ".convergence.DIIS_maxout").as<bool>();
  conv_opt_.histlength =
      options.get(key_xtpdft + ".convergence.DIIS_length").as<Index>();
  conv_opt_.diis_start =
      options.get(key_xtpdft + ".convergence.DIIS_start").as<double>();
  conv_opt_.adiis_start =
      options.get(key_xtpdft + ".convergence.ADIIS_start").as<double>();
}

void DFTEngine::PrintMOs(const Eigen::VectorXd& MOEnergies, Log::Level level) {
  XTP_LOG(level, *pLog_) << "  Orbital energies: " << std::flush;
  XTP_LOG(level, *pLog_) << "  index occupation energy(Hartree) " << std::flush;
  for (Index i = 0; i < MOEnergies.size(); i++) {
    Index occupancy = 0;
    if (i < numofelectrons_ / 2) {
      occupancy = 2;
    }
    XTP_LOG(level, *pLog_) << (boost::format(" %1$5d      %2$1d   %3$+1.10f") %
                               i % occupancy % MOEnergies(i))
                                  .str()
                           << std::flush;
  }
  return;
}

void DFTEngine::CalcElDipole(const Orbitals& orb) const {
  QMState state = QMState("n");
  Eigen::Vector3d result = orb.CalcElDipole(state);
  XTP_LOG(Log::error, *pLog_)
      << TimeStamp() << " Electric Dipole is[e*bohr]:\n\t\t dx=" << result[0]
      << "\n\t\t dy=" << result[1] << "\n\t\t dz=" << result[2] << std::flush;
  return;
}

std::array<Eigen::MatrixXd, 2> DFTEngine::CalcERIs_EXX(
    const Eigen::MatrixXd& MOCoeff, const Eigen::MatrixXd& Dmat,
    double error) const {
  if (!auxbasis_name_.empty()) {
    if (conv_accelerator_.getUseMixing() || MOCoeff.rows() == 0) {
      return ERIs_.CalculateERIs_EXX_3c(Eigen::MatrixXd::Zero(0, 0), Dmat);
    } else {
      Eigen::MatrixXd occblock =
          MOCoeff.block(0, 0, MOCoeff.rows(), numofelectrons_ / 2);
      return ERIs_.CalculateERIs_EXX_3c(occblock, Dmat);
    }
  } else {
    return ERIs_.CalculateERIs_EXX_4c(Dmat, error);
  }
}

Eigen::MatrixXd DFTEngine::CalcERIs(const Eigen::MatrixXd& Dmat,
                                    double error) const {
  if (!auxbasis_name_.empty()) {
    return ERIs_.CalculateERIs_3c(Dmat);
  } else {
    return ERIs_.CalculateERIs_4c(Dmat, error);
  }
}

tools::EigenSystem DFTEngine::IndependentElectronGuess(
    const Mat_p_Energy& H0) const {
  return conv_accelerator_.SolveFockmatrix(H0.matrix());
}

tools::EigenSystem DFTEngine::ModelPotentialGuess(
    const Mat_p_Energy& H0, const QMMolecule& mol,
    const Vxc_Potential<Vxc_Grid>& vxcpotential) const {
  Eigen::MatrixXd Dmat = AtomicGuess(mol);
  Mat_p_Energy e_vxc = vxcpotential.IntegrateVXC(Dmat);
  XTP_LOG(Log::info, *pLog_)
      << TimeStamp() << " Filled DFT Vxc matrix " << std::flush;

  Eigen::MatrixXd H = H0.matrix() + e_vxc.matrix();

  if (ScaHFX_ > 0) {
    std::array<Eigen::MatrixXd, 2> both =
        CalcERIs_EXX(Eigen::MatrixXd::Zero(0, 0), Dmat, 1e-12);
    H += both[0];
    H += ScaHFX_ * both[1];
  } else {
    H += CalcERIs(Dmat, 1e-12);
  }
  return conv_accelerator_.SolveFockmatrix(H);
}

bool DFTEngine::Evaluate(Orbitals& orb) {
  Prepare(orb.QMAtoms());
  Mat_p_Energy H0 = SetupH0(orb.QMAtoms());
  tools::EigenSystem MOs;
  MOs.eigenvalues() = Eigen::VectorXd::Zero(H0.cols());
  MOs.eigenvectors() = Eigen::MatrixXd::Zero(H0.rows(), H0.cols());
  Vxc_Potential<Vxc_Grid> vxcpotential = SetupVxc(orb.QMAtoms());
  ConfigOrbfile(orb);

  if (initial_guess_ == "orbfile") {
    XTP_LOG(Log::error, *pLog_)
        << TimeStamp() << " Reading guess from orbitals object/file"
        << std::flush;
    MOs = orb.MOs();
    MOs.eigenvectors() = OrthogonalizeGuess(MOs.eigenvectors());
  } else {
    XTP_LOG(Log::error, *pLog_)
        << TimeStamp() << " Setup Initial Guess using: " << initial_guess_
        << std::flush;
    if (initial_guess_ == "independent") {
      MOs = IndependentElectronGuess(H0);
    } else if (initial_guess_ == "atom") {
      MOs = ModelPotentialGuess(H0, orb.QMAtoms(), vxcpotential);
    } else {
      throw std::runtime_error("Initial guess method not known/implemented");
    }
  }

  Eigen::MatrixXd Dmat = conv_accelerator_.DensityMatrix(MOs);
  XTP_LOG(Log::info, *pLog_)
      << TimeStamp() << " Guess Matrix gives N=" << std::setprecision(9)
      << Dmat.cwiseProduct(dftAOoverlap_.Matrix()).sum() << " electrons."
      << std::flush;

  XTP_LOG(Log::error, *pLog_)
      << TimeStamp() << " STARTING SCF cycle" << std::flush;
  XTP_LOG(Log::error, *pLog_)
      << " ----------------------------------------------"
         "----------------------------"
      << std::flush;

  Eigen::MatrixXd J = Eigen::MatrixXd::Zero(Dmat.rows(), Dmat.cols());
  Eigen::MatrixXd K;
  if (ScaHFX_ > 0) {
    K = Eigen::MatrixXd::Zero(Dmat.rows(), Dmat.cols());
  }

  double start_incremental_F_threshold = 1e-4;
  if (!auxbasis_name_.empty()) {
    start_incremental_F_threshold = 0.0;  // Disable if RI is used
  }
  IncrementalFockBuilder incremental_fock(*pLog_, start_incremental_F_threshold,
                                          fock_matrix_reset_);
  incremental_fock.Configure(Dmat);

  for (Index this_iter = 0; this_iter < max_iter_; this_iter++) {
    XTP_LOG(Log::error, *pLog_) << std::flush;
    XTP_LOG(Log::error, *pLog_) << TimeStamp() << " Iteration " << this_iter + 1
                                << " of " << max_iter_ << std::flush;

    Mat_p_Energy e_vxc = vxcpotential.IntegrateVXC(Dmat);
    XTP_LOG(Log::info, *pLog_)
        << TimeStamp() << " Filled DFT Vxc matrix " << std::flush;

    Eigen::MatrixXd H = H0.matrix() + e_vxc.matrix();
    double Eone = Dmat.cwiseProduct(H0.matrix()).sum();
    double Etwo = e_vxc.energy();
    double exx = 0.0;

    incremental_fock.Start(this_iter, conv_accelerator_.getDIIsError());
    incremental_fock.resetMatrices(J, K, Dmat);
    incremental_fock.UpdateCriteria(conv_accelerator_.getDIIsError(),
                                    this_iter);

    double integral_error =
        std::min(conv_accelerator_.getDIIsError() * 1e-5, 1e-5);
    if (ScaHFX_ > 0) {
      std::array<Eigen::MatrixXd, 2> both = CalcERIs_EXX(
          MOs.eigenvectors(), incremental_fock.getDmat_diff(), integral_error);
      J += both[0];
      H += J;
      Etwo += 0.5 * Dmat.cwiseProduct(J).sum();
      K += both[1];
      H += 0.5 * ScaHFX_ * K;
      exx = 0.25 * ScaHFX_ * Dmat.cwiseProduct(K).sum();
      XTP_LOG(Log::info, *pLog_)
          << TimeStamp() << " Filled F+K matrix " << std::flush;
    } else {
      J += CalcERIs(incremental_fock.getDmat_diff(), integral_error);
      XTP_LOG(Log::info, *pLog_)
          << TimeStamp() << " Filled F matrix " << std::flush;
      H += J;
      Etwo += 0.5 * Dmat.cwiseProduct(J).sum();
    }

    Etwo += exx;
    double totenergy = Eone + H0.energy() + Etwo;
    XTP_LOG(Log::info, *pLog_) << TimeStamp() << " Single particle energy "
                               << std::setprecision(12) << Eone << std::flush;
    XTP_LOG(Log::info, *pLog_) << TimeStamp() << " Two particle energy "
                               << std::setprecision(12) << Etwo << std::flush;
    XTP_LOG(Log::info, *pLog_)
        << TimeStamp() << std::setprecision(12) << " Local Exc contribution "
        << e_vxc.energy() << std::flush;
    if (ScaHFX_ > 0) {
      XTP_LOG(Log::info, *pLog_)
          << TimeStamp() << std::setprecision(12)
          << " Non local Ex contribution " << exx << std::flush;
    }
    XTP_LOG(Log::error, *pLog_)
        << TimeStamp() << " Total Energy " << std::setprecision(12) << totenergy
        << std::flush;

    Dmat = conv_accelerator_.Iterate(Dmat, H, MOs, totenergy);
    incremental_fock.UpdateDmats(Dmat, conv_accelerator_.getDIIsError(),
                                 this_iter);

    PrintMOs(MOs.eigenvalues(), Log::info);

    XTP_LOG(Log::info, *pLog_) << "\t\tGAP "
                               << MOs.eigenvalues()(numofelectrons_ / 2) -
                                      MOs.eigenvalues()(numofelectrons_ / 2 - 1)
                               << std::flush;

    if (conv_accelerator_.isConverged()) {
      XTP_LOG(Log::error, *pLog_)
          << TimeStamp() << " Total Energy has converged to "
          << std::setprecision(9) << conv_accelerator_.getDeltaE()
          << "[Ha] after " << this_iter + 1
          << " iterations. DIIS error is converged up to "
          << conv_accelerator_.getDIIsError() << std::flush;
      XTP_LOG(Log::error, *pLog_)
          << TimeStamp() << " Final Single Point Energy "
          << std::setprecision(12) << totenergy << " Ha" << std::flush;
      XTP_LOG(Log::error, *pLog_) << TimeStamp() << std::setprecision(12)
                                  << " Final Local Exc contribution "
                                  << e_vxc.energy() << " Ha" << std::flush;
      if (ScaHFX_ > 0) {
        XTP_LOG(Log::error, *pLog_) << TimeStamp() << std::setprecision(12)
                                    << " Final Non Local Ex contribution "
                                    << exx << " Ha" << std::flush;
      }

      PrintMOs(MOs.eigenvalues(), Log::error);
      orb.setQMEnergy(totenergy);
      orb.MOs() = MOs;
      CalcElDipole(orb);
      break;
    } else if (this_iter == max_iter_ - 1) {
      XTP_LOG(Log::error, *pLog_)
          << TimeStamp() << " DFT calculation has not converged after "
          << max_iter_
          << " iterations. Use more iterations or another convergence "
             "acceleration scheme."
          << std::flush;
      return false;
    }
  }
  return true;
}

if (bool True) {  // user has selected true
  bool DFTEngine::EvaluateActiveRegion(Orbitals& orb) {
    tools::EigenSystem MOs2;
    MOs2.eigenvalues() = MOs.eigenvalues();
    MOs2.eigenvectors() = MOs.eigenvectors();
    XTP_LOG(Log::error, *pLog_)
        << TimeStamp() << " Passing localized orbitals as the initial guess"
        << flush;

    Eigen::MatrixXd LMOs = orb.getPMLocalizedorbitals();
    MOs2.eigenvectors().leftCols(orbitals.getNumberOfAlphaElectrons()) = LMOs;
    ActiveDensityMatrix DMAT_A(LMOs,
                               activeatoms);  // write active atoms correctly
    std::array<Eigen::MatrixXd, 2> TotalDmat =
        DMAT_A.compute_Dmat_A();
      Dmat_A = TotalDmat[0];
      Eigen::MatrixXd MOs_B = TotalDmat[1];
    Eigen::MatrixXd Dmat_B = Dmat - Dmat_A; // or TotalDmat[1] * TotalDmat[1].transpose()

    XTP_LOG(Log::info, *pLog_)
        << TimeStamp()
        << " Active Density Matrix gives N=" << std::setprecision(9)
        << Dmat_A.cwiseProduct(dftAOoverlap_.Matrix()).sum()
        << " electrons in the active region." << flush;

    XTP_LOG(Log::error, *pLog_)
        << TimeStamp() << " STARTING SCF cycle for active region" << flush;
    XTP_LOG(Log::error, *pLog_)
        << " ----------------------------------------------"
           "----------------------------"
        << flush;

    for (Index this_iter = 0; this_iter < max_iter_; this_iter++) {
      XTP_LOG(Log::error, *pLog_) << flush;
      XTP_LOG(Log::error, *pLog_)
          << TimeStamp() << " Iteration " << this_iter + 1 << " of "
          << max_iter_ << flush;

      Mat_p_Energy e_vxc_a = vxcpotential.IntegrateVXC(Dmat_A);
      Eigen::MatrixXd Modified_Dmat = Dmat_B + Dmat_A;
      Mat_p_Energy e_vxc_modified = vxcpotential.IntegrateVXC(Modified_Dmat);

      XTP_LOG(Log::info, *pLog_)
          << TimeStamp() << " Filled DFT Vxc matrix for active region" << flush;

      Eigen::MatrixXd H_embedding =
          H0.matrix() + e_vxc_modified.matrix() -
          e_vxc_a.matrix();

      double Eone_active = Dmat_A.cwiseProduct(H0.matrix()).sum();
      double Etwo_active = Dmat_A.cwiseProduct(e_vxc_modified.matrix()).sum() -
                           e_vxc_a.energy();
      Eigen::MatrixXd Projection_matrix =
          overlap * Dmat_B * overlap;  // overlap not well defined here
      Index mu = 1000000;              // give user option with default as 1e+6
      double Ethree = mu * Dmat_A.cwiseProduct(Projection_matrix).sum();
      double exx_active = 0.0;
      // J and K are taken care of here
      if (ScaHFX_ > 0) {
        std::array<Eigen::MatrixXd, 2> both_for_active =
            CalcERIs_EXX(MOs2.eigenvectors(), Dmat_A, 1e-12); //Mos2 here is not right
        std::array<Eigen::MatrixXd, 2> both_modified =
            CalcERIs_EXX(MOs2.eigenvectors(), Modified_Dmat, 1e-12); //this is right   
        H_embedding +=
            (both_modified[0] - both_for_active[0]);
        Etwo_active +=
            0.5 * Dmat_A.cwiseProduct(both_modified[0] - both_for_active[0]).sum();
        H_embedding += 0.5 * ScaHFX_ * (both_modified[1] - both_for_active[1]);
        exx_active = ScaHFX_ / 4 *
                     Dmat_A.cwiseProduct(both_modified[1] - both_for_active[1]).sum();
        XTP_LOG(Log::info, *pLog_)
            << TimeStamp() << " Filled F+K matrix " << flush;
      } else {
        Eigen::MatrixXd Hartree_active = CalcERIs(Dmat_A, 1e-12);
        Eigen::MatrixXd Hartree_modified = CalcERIs(Modified_Dmat, 1e-12);
        XTP_LOG(Log::info, *pLog_)
            << TimeStamp() << " Filled F matrix " << flush;
        H_embedding += (Hartree_modified - Hartree_active);
        Etwo_active +=
            0.5 * Dmat_A.cwiseProduct(Hartree_modified - Hartree_active).sum();
      }

      Etwo_active += exx_active;
      double totalenergy_active =
          Eone_active + H0.energy() + Etwo_active + Ethree;

      XTP_LOG(Log::info, *pLog_)
          << TimeStamp() << " Single particle energy in the active region "
          << std::setprecision(12) << Eone_active << flush;
      XTP_LOG(Log::info, *pLog_)
          << TimeStamp() << " Two particle energy in the active region "
          << std::setprecision(12) << Etwo_active << flush;
      XTP_LOG(Log::info, *pLog_)
          << TimeStamp() << std::setprecision(12)
          << " Local Exc contribution for active region "
          << Dmat_A.cwiseProduct(e_vxc.matrix()).sum() - e_vxc_a.energy()
          << flush;
      if (ScaHFX_ > 0) {
        XTP_LOG(Log::info, *pLog_)
            << TimeStamp() << std::setprecision(12)
            << " Non local Ex contribution " << exx_active << flush;
      }
      XTP_LOG(Log::error, *pLog_)
          << TimeStamp() << " Total Energy in the active region "
          << std::setprecision(12) << totalenergy_active << flush;

      Dmat = conv_accelerator_.Iterate(Dmat_A, H_embedding, MOs2,
                                       totalenergy_active);
      PrintMOs(LMOs.eigenvalues(), Log::info);
      if (conv_accelerator_.isConverged()) {
        XTP_LOG(Log::error, *pLog_)
            << TimeStamp()
            << " Total Energy of the active region has converged to "
            << std::setprecision(9) << conv_accelerator_.getDeltaE()
            << "[Ha] after " << this_iter + 1
            << " iterations. DIIS error is converged up to "
            << conv_accelerator_.getDIIsError() << flush;
        XTP_LOG(Log::error, *pLog_)
            << TimeStamp() << " Final Single Point Energy in the active region "
            << std::setprecision(12) << totalenergy_active << " Ha" << flush;
        XTP_LOG(Log::error, *pLog_)
            << TimeStamp() << std::setprecision(12)
            << " Final Local Exc contribution in the active region "
            << Dmat_A.cwiseProduct(e_vxc_modified.matrix()).sum() -
                   e_vxc_a.energy()
            << " Ha" << flush;
        if (ScaHFX_ > 0) {
          XTP_LOG(Log::error, *pLog_) << TimeStamp() << std::setprecision(12)
                                      << " Final Non Local Ex contribution "
                                      << exx_active << " Ha" << flush;
        }

        PrintMOs(LMOs.eigenvalues(), Log::error);
        orb.setQMEnergy(totalenergy_active);  // you are overwriting here
        orb.MOs() = LMOs;                     // overwriting here again
        CalcElDipole(orb);                    // not sure about this line
        break;
      } else if (this_iter == max_iter_ - 1) {
        XTP_LOG(Log::error, *pLog_)
            << TimeStamp()
            << " DFT calculation for active region has not converged after "
            << max_iter_
            << " iterations. Use more iterations or another convergence "
               "acceleration scheme."
            << std::flush;
        return false;
      }
    }
    return true;
  }
}

Mat_p_Energy DFTEngine::SetupH0(const QMMolecule& mol) const {

  AOKinetic dftAOkinetic;

  dftAOkinetic.Fill(dftbasis_);
  XTP_LOG(Log::info, *pLog_)
      << TimeStamp() << " Filled DFT Kinetic energy matrix ." << std::flush;

  AOMultipole dftAOESP;
  dftAOESP.FillPotential(dftbasis_, mol);
  XTP_LOG(Log::info, *pLog_)
      << TimeStamp() << " Filled DFT nuclear potential matrix." << std::flush;

  Eigen::MatrixXd H0 = dftAOkinetic.Matrix() + dftAOESP.Matrix();
  XTP_LOG(Log::error, *pLog_)
      << TimeStamp() << " Constructed independent particle hamiltonian "
      << std::flush;
  double E0 = NuclearRepulsion(mol);
  XTP_LOG(Log::error, *pLog_) << TimeStamp() << " Nuclear Repulsion Energy is "
                              << std::setprecision(9) << E0 << std::flush;

  if (!ecp_name_.empty()) {
    AOECP dftAOECP;
    dftAOECP.FillPotential(dftbasis_, ecp_);
    H0 += dftAOECP.Matrix();
    XTP_LOG(Log::info, *pLog_)
        << TimeStamp() << " Filled DFT ECP matrix" << std::flush;
  }

  if (externalsites_ != nullptr) {
    XTP_LOG(Log::error, *pLog_) << TimeStamp() << " " << externalsites_->size()
<<<<<<< HEAD
                                << " External sites" << flush;
    if (externalsites_->size() < 200) {
      XTP_LOG(Log::error, *pLog_)
          << " Name      Coordinates[a0]     charge[e]         dipole[e*a0]  "
             "  "
             "              quadrupole[e*a0^2]         "
          << flush;

      for (const std::unique_ptr<StaticSite>& site : *externalsites_) {
        std::string output =
            (boost::format("  %1$s"
                           "   %2$+1.4f %3$+1.4f %4$+1.4f"
                           "   %5$+1.4f") %
             site->getElement() % site->getPos()[0] % site->getPos()[1] %
             site->getPos()[2] % site->getCharge())
=======
                                << " External sites" << std::flush;
    bool has_quadrupoles = std::any_of(
        externalsites_->begin(), externalsites_->end(),
        [](const std::unique_ptr<StaticSite>& s) { return s->getRank() == 2; });
    std::string header =
        " Name      Coordinates[a0]     charge[e]         dipole[e*a0]    ";
    if (has_quadrupoles) {
      header += "              quadrupole[e*a0^2]";
    }
    XTP_LOG(Log::error, *pLog_) << header << std::flush;
    Index limit = 50;
    Index counter = 0;
    for (const std::unique_ptr<StaticSite>& site : *externalsites_) {
      if (counter == limit) {
        break;
      }
      std::string output =
          (boost::format("  %1$s"
                         "   %2$+1.4f %3$+1.4f %4$+1.4f"
                         "   %5$+1.4f") %
           site->getElement() % site->getPos()[0] % site->getPos()[1] %
           site->getPos()[2] % site->getCharge())
              .str();
      const Eigen::Vector3d& dipole = site->getDipole();
      output += (boost::format("   %1$+1.4f %2$+1.4f %3$+1.4f") % dipole[0] %
                 dipole[1] % dipole[2])
                    .str();
      if (site->getRank() > 1) {
        Eigen::VectorXd quadrupole = site->Q().tail<5>();
        output +=
            (boost::format("   %1$+1.4f %2$+1.4f %3$+1.4f %4$+1.4f %5$+1.4f") %
             quadrupole[0] % quadrupole[1] % quadrupole[2] % quadrupole[3] %
             quadrupole[4])
>>>>>>> eee70a0a
                .str();
      }
      XTP_LOG(Log::error, *pLog_) << output << std::flush;
      counter++;
    }
    if (counter == limit) {
      XTP_LOG(Log::error, *pLog_)
          << "              ... (" << externalsites_->size() - limit
          << " sites not displayed)\n"
          << std::flush;
    }

    Mat_p_Energy ext_multipoles =
        IntegrateExternalMultipoles(mol, *externalsites_);
    XTP_LOG(Log::error, *pLog_)
        << TimeStamp() << " Nuclei-external site interaction energy "
        << std::setprecision(9) << ext_multipoles.energy() << std::flush;
    E0 += ext_multipoles.energy();
    H0 += ext_multipoles.matrix();
  }

  if (integrate_ext_density_) {
    Orbitals extdensity;
    extdensity.ReadFromCpt(orbfilename_);
    Mat_p_Energy extdensity_result = IntegrateExternalDensity(mol, extdensity);
    E0 += extdensity_result.energy();
    XTP_LOG(Log::error, *pLog_)
        << TimeStamp() << " Nuclei-external density interaction energy "
        << std::setprecision(9) << extdensity_result.energy() << std::flush;
    H0 += extdensity_result.matrix();
  }

  if (integrate_ext_field_) {

    XTP_LOG(Log::error, *pLog_)
        << TimeStamp() << " Integrating external electric field with F[Hrt]="
        << extfield_.transpose() << std::flush;
    H0 += IntegrateExternalField(mol);
  }

  return Mat_p_Energy(E0, H0);
}

void DFTEngine::SetupInvariantMatrices() {

  dftAOoverlap_.Fill(dftbasis_);

  XTP_LOG(Log::info, *pLog_)
      << TimeStamp() << " Filled DFT Overlap matrix." << std::flush;

  conv_opt_.numberofelectrons = numofelectrons_;
  conv_accelerator_.Configure(conv_opt_);
  conv_accelerator_.setLogger(pLog_);
  conv_accelerator_.setOverlap(dftAOoverlap_, 1e-8);
  conv_accelerator_.PrintConfigOptions();

  if (!auxbasis_name_.empty()) {
    // prepare invariant part of electron repulsion integrals
    ERIs_.Initialize(dftbasis_, auxbasis_);
    XTP_LOG(Log::info, *pLog_)
        << TimeStamp() << " Inverted AUX Coulomb matrix, removed "
        << ERIs_.Removedfunctions() << " functions from aux basis"
        << std::flush;
    XTP_LOG(Log::error, *pLog_)
        << TimeStamp()
        << " Setup invariant parts of Electron Repulsion integrals "
        << std::flush;
  } else {
    XTP_LOG(Log::info, *pLog_)
        << TimeStamp() << " Calculating 4c diagonals. " << std::flush;
    ERIs_.Initialize_4c(dftbasis_);
    XTP_LOG(Log::info, *pLog_)
        << TimeStamp() << " Calculated 4c diagonals. " << std::flush;
  }

  return;
}

Eigen::MatrixXd DFTEngine::RunAtomicDFT_unrestricted(
    const QMAtom& uniqueAtom) const {
  bool with_ecp = !ecp_name_.empty();
  if (uniqueAtom.getElement() == "H" || uniqueAtom.getElement() == "He") {
    with_ecp = false;
  }

  QMMolecule atom = QMMolecule("individual_atom", 0);
  atom.push_back(uniqueAtom);

  BasisSet basisset;
  basisset.Load(dftbasis_name_);
  AOBasis dftbasis;
  dftbasis.Fill(basisset, atom);
  Vxc_Grid grid;
  grid.GridSetup(grid_name_, atom, dftbasis);
  Vxc_Potential<Vxc_Grid> gridIntegration(grid);
  gridIntegration.setXCfunctional(xc_functional_name_);

  ECPAOBasis ecp;
  if (with_ecp) {
    ECPBasisSet ecps;
    ecps.Load(ecp_name_);
    ecp.Fill(ecps, atom);
  }

  Index numofelectrons = uniqueAtom.getNuccharge();
  Index alpha_e = 0;
  Index beta_e = 0;

  if ((numofelectrons % 2) != 0) {
    alpha_e = numofelectrons / 2 + numofelectrons % 2;
    beta_e = numofelectrons / 2;
  } else {
    alpha_e = numofelectrons / 2;
    beta_e = alpha_e;
  }

  AOOverlap dftAOoverlap;
  AOKinetic dftAOkinetic;
  AOMultipole dftAOESP;
  AOECP dftAOECP;
  ERIs ERIs_atom;

  // DFT AOOverlap matrix

  dftAOoverlap.Fill(dftbasis);
  dftAOkinetic.Fill(dftbasis);

  dftAOESP.FillPotential(dftbasis, atom);
  ERIs_atom.Initialize_4c(dftbasis);

  ConvergenceAcc Convergence_alpha;
  ConvergenceAcc Convergence_beta;
  ConvergenceAcc::options opt_alpha = conv_opt_;
  opt_alpha.mode = ConvergenceAcc::KSmode::open;
  opt_alpha.histlength = 20;
  opt_alpha.levelshift = 0.1;
  opt_alpha.levelshiftend = 0.0;
  opt_alpha.usediis = true;
  opt_alpha.adiis_start = 0.0;
  opt_alpha.diis_start = 0.0;
  opt_alpha.numberofelectrons = alpha_e;

  ConvergenceAcc::options opt_beta = opt_alpha;
  opt_beta.numberofelectrons = beta_e;

  Logger log;
  Convergence_alpha.Configure(opt_alpha);
  Convergence_alpha.setLogger(&log);
  Convergence_alpha.setOverlap(dftAOoverlap, 1e-8);
  Convergence_beta.Configure(opt_beta);
  Convergence_beta.setLogger(&log);
  Convergence_beta.setOverlap(dftAOoverlap, 1e-8);
  /**** Construct initial density  ****/

  Eigen::MatrixXd H0 = dftAOkinetic.Matrix() + dftAOESP.Matrix();
  if (with_ecp) {
    dftAOECP.FillPotential(dftbasis, ecp);
    H0 += dftAOECP.Matrix();
  }
  tools::EigenSystem MOs_alpha = Convergence_alpha.SolveFockmatrix(H0);

  Eigen::MatrixXd dftAOdmat_alpha = Convergence_alpha.DensityMatrix(MOs_alpha);
  if (uniqueAtom.getElement() == "H") {
    return dftAOdmat_alpha;
  }
  tools::EigenSystem MOs_beta = Convergence_beta.SolveFockmatrix(H0);
  Eigen::MatrixXd dftAOdmat_beta = Convergence_beta.DensityMatrix(MOs_beta);

  Index maxiter = 80;
  for (Index this_iter = 0; this_iter < maxiter; this_iter++) {

    Eigen::MatrixXd H_alpha = H0;
    Eigen::MatrixXd H_beta = H_alpha;

    double E_two_alpha = 0.0;
    double E_two_beta = 0.0;

    double integral_error = std::min(1e-5 * 0.5 *
                                         (Convergence_alpha.getDIIsError() +
                                          Convergence_beta.getDIIsError()),
                                     1e-5);
    if (ScaHFX_ > 0) {
      std::array<Eigen::MatrixXd, 2> both_alpha =
          ERIs_atom.CalculateERIs_EXX_4c(dftAOdmat_alpha, integral_error);

      std::array<Eigen::MatrixXd, 2> both_beta =
          ERIs_atom.CalculateERIs_EXX_4c(dftAOdmat_beta, integral_error);
      Eigen::MatrixXd Hartree = both_alpha[0] + both_beta[0];
      E_two_alpha += Hartree.cwiseProduct(dftAOdmat_alpha).sum();
      E_two_beta += Hartree.cwiseProduct(dftAOdmat_beta).sum();
      E_two_alpha += 0.5 * both_alpha[1].cwiseProduct(dftAOdmat_alpha).sum();
      E_two_beta += 0.5 * both_beta[1].cwiseProduct(dftAOdmat_beta).sum();
      H_alpha += Hartree + ScaHFX_ * both_alpha[1];
      H_beta += Hartree + ScaHFX_ * both_beta[1];

    } else {
      Eigen::MatrixXd Hartree = ERIs_atom.CalculateERIs_4c(
          dftAOdmat_alpha + dftAOdmat_beta, integral_error);
      E_two_alpha += Hartree.cwiseProduct(dftAOdmat_alpha).sum();
      E_two_beta += Hartree.cwiseProduct(dftAOdmat_beta).sum();
      H_alpha += Hartree;
      H_beta += Hartree;
    }

    Mat_p_Energy e_vxc_alpha = gridIntegration.IntegrateVXC(dftAOdmat_alpha);
    H_alpha += e_vxc_alpha.matrix();
    E_two_alpha += e_vxc_alpha.energy();

    Mat_p_Energy e_vxc_beta = gridIntegration.IntegrateVXC(dftAOdmat_beta);
    H_beta += e_vxc_beta.matrix();
    E_two_beta += e_vxc_beta.energy();

    double E_one_alpha = dftAOdmat_alpha.cwiseProduct(H0).sum();
    double E_one_beta = dftAOdmat_beta.cwiseProduct(H0).sum();
    double E_alpha = E_one_alpha + E_two_alpha;
    double E_beta = E_one_beta + E_two_beta;
    double totenergy = E_alpha + E_beta;
    // evolve alpha
    dftAOdmat_alpha =
        Convergence_alpha.Iterate(dftAOdmat_alpha, H_alpha, MOs_alpha, E_alpha);
    // evolve beta
    dftAOdmat_beta =
        Convergence_beta.Iterate(dftAOdmat_beta, H_beta, MOs_beta, E_beta);

    XTP_LOG(Log::debug, *pLog_)
        << TimeStamp() << " Iter " << this_iter << " of " << maxiter << " Etot "
        << totenergy << " diise_a " << Convergence_alpha.getDIIsError()
        << " diise_b " << Convergence_beta.getDIIsError() << "\n\t\t a_gap "
        << MOs_alpha.eigenvalues()(alpha_e) -
               MOs_alpha.eigenvalues()(alpha_e - 1)
        << " b_gap "
        << MOs_beta.eigenvalues()(beta_e) - MOs_beta.eigenvalues()(beta_e - 1)
        << " Nalpha="
        << dftAOoverlap.Matrix().cwiseProduct(dftAOdmat_alpha).sum()
        << " Nbeta=" << dftAOoverlap.Matrix().cwiseProduct(dftAOdmat_beta).sum()
        << std::flush;

    bool converged =
        Convergence_alpha.isConverged() && Convergence_beta.isConverged();
    if (converged || this_iter == maxiter - 1) {

      if (converged) {
        XTP_LOG(Log::info, *pLog_)
            << TimeStamp() << " Converged after " << this_iter + 1
            << " iterations" << std::flush;
      } else {
        XTP_LOG(Log::info, *pLog_)
            << TimeStamp() << " Not converged after " << this_iter + 1
            << " iterations. Unconverged density.\n\t\t\t"
            << " DIIsError_alpha=" << Convergence_alpha.getDIIsError()
            << " DIIsError_beta=" << Convergence_beta.getDIIsError()
            << std::flush;
      }
      break;
    }
  }
  Eigen::MatrixXd avgmatrix =
      SphericalAverageShells(dftAOdmat_alpha + dftAOdmat_beta, dftbasis);
  XTP_LOG(Log::info, *pLog_)
      << TimeStamp() << " Atomic density Matrix for " << uniqueAtom.getElement()
      << " gives N=" << std::setprecision(9)
      << avgmatrix.cwiseProduct(dftAOoverlap.Matrix()).sum() << " electrons."
      << std::flush;
  return avgmatrix;
}

Eigen::MatrixXd DFTEngine::AtomicGuess(const QMMolecule& mol) const {

  std::vector<std::string> elements = mol.FindUniqueElements();
  XTP_LOG(Log::info, *pLog_)
      << TimeStamp() << " Scanning molecule of size " << mol.size()
      << " for unique elements" << std::flush;
  QMMolecule uniqueelements = QMMolecule("uniqueelements", 0);
  for (auto element : elements) {
    uniqueelements.push_back(QMAtom(0, element, Eigen::Vector3d::Zero()));
  }

  XTP_LOG(Log::info, *pLog_) << TimeStamp() << " " << uniqueelements.size()
                             << " unique elements found" << std::flush;
  std::vector<Eigen::MatrixXd> uniqueatom_guesses;
  for (QMAtom& unique_atom : uniqueelements) {
    XTP_LOG(Log::error, *pLog_)
        << TimeStamp() << " Calculating atom density for "
        << unique_atom.getElement() << std::flush;
    Eigen::MatrixXd dmat_unrestricted = RunAtomicDFT_unrestricted(unique_atom);
    uniqueatom_guesses.push_back(dmat_unrestricted);
  }

  Eigen::MatrixXd guess =
      Eigen::MatrixXd::Zero(dftbasis_.AOBasisSize(), dftbasis_.AOBasisSize());
  Index start = 0;
  for (const QMAtom& atom : mol) {
    Index index = 0;
    for (; index < uniqueelements.size(); index++) {
      if (atom.getElement() == uniqueelements[index].getElement()) {
        break;
      }
    }
    Eigen::MatrixXd& dmat_unrestricted = uniqueatom_guesses[index];
    guess.block(start, start, dmat_unrestricted.rows(),
                dmat_unrestricted.cols()) = dmat_unrestricted;
    start += dmat_unrestricted.rows();
  }

  return guess;
}

void DFTEngine::ConfigOrbfile(Orbitals& orb) {
  if (initial_guess_ == "orbfile") {

    if (orb.hasDFTbasisName()) {
      if (orb.getDFTbasisName() != dftbasis_name_) {
        throw std::runtime_error(
            (boost::format("Basisset Name in guess orb file "
                           "and in dftengine option file differ %1% vs %2%") %
             orb.getDFTbasisName() % dftbasis_name_)
                .str());
      }
    } else {
      XTP_LOG(Log::error, *pLog_)
          << TimeStamp()
          << " WARNING: "
             "Orbital file has no basisset information,"
             "using it as a guess might work or not for calculation with "
          << dftbasis_name_ << std::flush;
    }
  }
  orb.setDFTbasisName(dftbasis_name_);
  orb.setBasisSetSize(dftbasis_.AOBasisSize());
  orb.setXCFunctionalName(xc_functional_name_);
  orb.setXCGrid(grid_name_);
  orb.setScaHFX(ScaHFX_);
  if (!ecp_name_.empty()) {
    orb.setECPName(ecp_name_);
  }
  if (!auxbasis_name_.empty()) {
    orb.setAuxbasisName(auxbasis_name_);
  }

  if (initial_guess_ == "orbfile") {
    if (orb.hasECPName() || !ecp_name_.empty()) {
      if (orb.getECPName() != ecp_name_) {
        throw std::runtime_error(
            (boost::format("ECPs in orb file: %1% and options %2% differ") %
             orb.getECPName() % ecp_name_)
                .str());
      }
    }
    if (orb.getNumberOfAlphaElectrons() != numofelectrons_ / 2) {
      throw std::runtime_error(
          (boost::format("Number of electron in guess orb file: %1% and in "
                         "dftengine: %2% differ.") %
           orb.getNumberOfAlphaElectrons() % (numofelectrons_ / 2))
              .str());
    }
    if (orb.getBasisSetSize() != dftbasis_.AOBasisSize()) {
      throw std::runtime_error(
          (boost::format("Number of levels in guess orb file: "
                         "%1% and in dftengine: %2% differ.") %
           orb.getBasisSetSize() % dftbasis_.AOBasisSize())
              .str());
    }
  } else {
    orb.setNumberOfAlphaElectrons(numofelectrons_ / 2);
    orb.setNumberOfOccupiedLevels(numofelectrons_ / 2);
  }
  return;
}

void DFTEngine::Prepare(QMMolecule& mol) {
  XTP_LOG(Log::error, *pLog_)
      << TimeStamp() << " Using " << OPENMP::getMaxThreads() << " threads"
      << std::flush;

  if (XTP_HAS_MKL_OVERLOAD()) {
    XTP_LOG(Log::error, *pLog_)
        << TimeStamp() << " Using MKL overload for Eigen " << std::flush;
  } else {
    XTP_LOG(Log::error, *pLog_)
        << TimeStamp()
        << " Using native Eigen implementation, no BLAS overload "
        << std::flush;
  }

  XTP_LOG(Log::error, *pLog_) << " Molecule Coordinates [A] " << std::flush;
  for (const QMAtom& atom : mol) {
    const Eigen::Vector3d pos = atom.getPos() * tools::conv::bohr2ang;
    std::string output = (boost::format("  %1$s"
                                        "   %2$+1.4f %3$+1.4f %4$+1.4f") %
                          atom.getElement() % pos[0] % pos[1] % pos[2])
                             .str();

    XTP_LOG(Log::error, *pLog_) << output << std::flush;
  }
  BasisSet dftbasisset;
  dftbasisset.Load(dftbasis_name_);

  dftbasis_.Fill(dftbasisset, mol);
  XTP_LOG(Log::error, *pLog_)
      << TimeStamp() << " Loaded DFT Basis Set " << dftbasis_name_ << " with "
      << dftbasis_.AOBasisSize() << " functions" << std::flush;

  if (!auxbasis_name_.empty()) {
    BasisSet auxbasisset;
    auxbasisset.Load(auxbasis_name_);
    auxbasis_.Fill(auxbasisset, mol);
    XTP_LOG(Log::error, *pLog_)
        << TimeStamp() << " Loaded AUX Basis Set " << auxbasis_name_ << " with "
        << auxbasis_.AOBasisSize() << " functions" << std::flush;
  }
  if (!ecp_name_.empty()) {
    ECPBasisSet ecpbasisset;
    ecpbasisset.Load(ecp_name_);
    XTP_LOG(Log::error, *pLog_)
        << TimeStamp() << " Loaded ECP library " << ecp_name_ << std::flush;

    std::vector<std::string> results = ecp_.Fill(ecpbasisset, mol);
    XTP_LOG(Log::info, *pLog_)
        << TimeStamp() << " Filled ECP Basis" << std::flush;
    if (results.size() > 0) {
      std::string message = "";
      for (const std::string& element : results) {
        message += " " + element;
      }
      XTP_LOG(Log::error, *pLog_)
          << TimeStamp() << " Found no ECPs for elements" << message
          << std::flush;
    }
  }

  for (const QMAtom& atom : mol) {
    numofelectrons_ += atom.getNuccharge();
  }

  // here number of electrons is actually the total number, everywhere else in
  // votca it is just alpha_electrons
  XTP_LOG(Log::error, *pLog_)
      << TimeStamp() << " Total number of electrons: " << numofelectrons_
      << std::flush;

  SetupInvariantMatrices();
  return;
}

Vxc_Potential<Vxc_Grid> DFTEngine::SetupVxc(const QMMolecule& mol) {
  ScaHFX_ = Vxc_Potential<Vxc_Grid>::getExactExchange(xc_functional_name_);
  if (ScaHFX_ > 0) {
    XTP_LOG(Log::error, *pLog_)
        << TimeStamp() << " Using hybrid functional with alpha=" << ScaHFX_
        << std::flush;
  }
  Vxc_Grid grid;
  grid.GridSetup(grid_name_, mol, dftbasis_);
  Vxc_Potential<Vxc_Grid> vxc(grid);
  vxc.setXCfunctional(xc_functional_name_);
  XTP_LOG(Log::error, *pLog_)
      << TimeStamp() << " Setup numerical integration grid " << grid_name_
      << " for vxc functional " << xc_functional_name_ << std::flush;
  XTP_LOG(Log::info, *pLog_)
      << "\t\t "
      << " with " << grid.getGridSize() << " points"
      << " divided into " << grid.getBoxesSize() << " boxes" << std::flush;
  return vxc;
}

double DFTEngine::NuclearRepulsion(const QMMolecule& mol) const {
  double E_nucnuc = 0.0;

  for (Index i = 0; i < mol.size(); i++) {
    const Eigen::Vector3d& r1 = mol[i].getPos();
    double charge1 = double(mol[i].getNuccharge());
    for (Index j = 0; j < i; j++) {
      const Eigen::Vector3d& r2 = mol[j].getPos();
      double charge2 = double(mol[j].getNuccharge());
      E_nucnuc += charge1 * charge2 / (r1 - r2).norm();
    }
  }
  return E_nucnuc;
}

// spherically average the density matrix belonging to two shells
Eigen::MatrixXd DFTEngine::SphericalAverageShells(
    const Eigen::MatrixXd& dmat, const AOBasis& dftbasis) const {
  Eigen::MatrixXd avdmat = Eigen::MatrixXd::Zero(dmat.rows(), dmat.cols());
  for (const AOShell& shellrow : dftbasis) {
    Index size_row = shellrow.getNumFunc();
    Index start_row = shellrow.getStartIndex();
    for (const AOShell& shellcol : dftbasis) {
      Index size_col = shellcol.getNumFunc();
      Index start_col = shellcol.getStartIndex();
      Eigen::MatrixXd shelldmat =
          dmat.block(start_row, start_col, size_row, size_col);
      if (shellrow.getL() == shellcol.getL()) {
        double diagavg = shelldmat.diagonal().sum() / double(shelldmat.rows());
        Index offdiagelements =
            shelldmat.rows() * shelldmat.cols() - shelldmat.cols();
        double offdiagavg = (shelldmat.sum() - shelldmat.diagonal().sum()) /
                            double(offdiagelements);
        avdmat.block(start_row, start_col, size_row, size_col).array() =
            offdiagavg;
        avdmat.block(start_row, start_col, size_row, size_col)
            .diagonal()
            .array() = diagavg;
      } else {
        double avg = shelldmat.sum() / double(shelldmat.size());
        avdmat.block(start_row, start_col, size_row, size_col).array() = avg;
      }
    }
  }
  return avdmat;
}

double DFTEngine::ExternalRepulsion(
    const QMMolecule& mol,
    const std::vector<std::unique_ptr<StaticSite> >& multipoles) const {

  if (multipoles.size() == 0) {
    return 0;
  }

  double E_ext = 0;
  eeInteractor interactor;
  for (const QMAtom& atom : mol) {
    StaticSite nucleus = StaticSite(atom, double(atom.getNuccharge()));
    for (const std::unique_ptr<StaticSite>& site : *externalsites_) {
      if ((site->getPos() - nucleus.getPos()).norm() < 1e-7) {
        XTP_LOG(Log::error, *pLog_) << TimeStamp()
                                    << " External site sits on nucleus, "
                                       "interaction between them is ignored."
                                    << std::flush;
        continue;
      }
      E_ext += interactor.CalcStaticEnergy_site(*site, nucleus);
    }
  }
  return E_ext;
}

Eigen::MatrixXd DFTEngine::IntegrateExternalField(const QMMolecule& mol) const {

  AODipole dipole;
  dipole.setCenter(mol.getPos());
  dipole.Fill(dftbasis_);
  Eigen::MatrixXd result =
      Eigen::MatrixXd::Zero(dipole.Dimension(), dipole.Dimension());
  for (Index i = 0; i < 3; i++) {
    result -= dipole.Matrix()[i] * extfield_[i];
  }
  return result;
}

Mat_p_Energy DFTEngine::IntegrateExternalMultipoles(
    const QMMolecule& mol,
    const std::vector<std::unique_ptr<StaticSite> >& multipoles) const {

  Mat_p_Energy result(dftbasis_.AOBasisSize(), dftbasis_.AOBasisSize());
  AOMultipole dftAOESP;

  dftAOESP.FillPotential(dftbasis_, multipoles);
  XTP_LOG(Log::error, *pLog_)
      << TimeStamp() << " Filled DFT external multipole potential matrix"
      << std::flush;
  result.matrix() = dftAOESP.Matrix();
  result.energy() = ExternalRepulsion(mol, multipoles);

  return result;
}

Mat_p_Energy DFTEngine::IntegrateExternalDensity(
    const QMMolecule& mol, const Orbitals& extdensity) const {
  BasisSet basis;
  basis.Load(extdensity.getDFTbasisName());
  AOBasis aobasis;
  aobasis.Fill(basis, extdensity.QMAtoms());
  Vxc_Grid grid;
  grid.GridSetup(gridquality_, extdensity.QMAtoms(), aobasis);
  DensityIntegration<Vxc_Grid> numint(grid);
  Eigen::MatrixXd dmat = extdensity.DensityMatrixFull(state_);

  numint.IntegrateDensity(dmat);
  XTP_LOG(Log::error, *pLog_)
      << TimeStamp() << " Calculated external density" << std::flush;
  Eigen::MatrixXd e_contrib = numint.IntegratePotential(dftbasis_);
  XTP_LOG(Log::error, *pLog_)
      << TimeStamp() << " Calculated potential from electron density"
      << std::flush;
  AOMultipole esp;
  esp.FillPotential(dftbasis_, extdensity.QMAtoms());

  double nuc_energy = 0.0;
  for (const QMAtom& atom : mol) {
    nuc_energy +=
        numint.IntegratePotential(atom.getPos()) * double(atom.getNuccharge());
    for (const QMAtom& extatom : extdensity.QMAtoms()) {
      const double dist = (atom.getPos() - extatom.getPos()).norm();
      nuc_energy +=
          double(atom.getNuccharge()) * double(extatom.getNuccharge()) / dist;
    }
  }
  XTP_LOG(Log::error, *pLog_)
      << TimeStamp() << " Calculated potential from nuclei" << std::flush;
  XTP_LOG(Log::error, *pLog_)
      << TimeStamp() << " Electrostatic: " << nuc_energy << std::flush;
  return Mat_p_Energy(nuc_energy, e_contrib + esp.Matrix());
}

Eigen::MatrixXd DFTEngine::OrthogonalizeGuess(
    const Eigen::MatrixXd& GuessMOs) const {
  Eigen::MatrixXd nonortho =
      GuessMOs.transpose() * dftAOoverlap_.Matrix() * GuessMOs;
  Eigen::SelfAdjointEigenSolver<Eigen::MatrixXd> es(nonortho);
  Eigen::MatrixXd result = GuessMOs * es.operatorInverseSqrt();
  return result;
}

}  // namespace xtp
}  // namespace votca<|MERGE_RESOLUTION|>--- conflicted
+++ resolved
@@ -534,23 +534,6 @@
 
   if (externalsites_ != nullptr) {
     XTP_LOG(Log::error, *pLog_) << TimeStamp() << " " << externalsites_->size()
-<<<<<<< HEAD
-                                << " External sites" << flush;
-    if (externalsites_->size() < 200) {
-      XTP_LOG(Log::error, *pLog_)
-          << " Name      Coordinates[a0]     charge[e]         dipole[e*a0]  "
-             "  "
-             "              quadrupole[e*a0^2]         "
-          << flush;
-
-      for (const std::unique_ptr<StaticSite>& site : *externalsites_) {
-        std::string output =
-            (boost::format("  %1$s"
-                           "   %2$+1.4f %3$+1.4f %4$+1.4f"
-                           "   %5$+1.4f") %
-             site->getElement() % site->getPos()[0] % site->getPos()[1] %
-             site->getPos()[2] % site->getCharge())
-=======
                                 << " External sites" << std::flush;
     bool has_quadrupoles = std::any_of(
         externalsites_->begin(), externalsites_->end(),
@@ -584,7 +567,6 @@
             (boost::format("   %1$+1.4f %2$+1.4f %3$+1.4f %4$+1.4f %5$+1.4f") %
              quadrupole[0] % quadrupole[1] % quadrupole[2] % quadrupole[3] %
              quadrupole[4])
->>>>>>> eee70a0a
                 .str();
       }
       XTP_LOG(Log::error, *pLog_) << output << std::flush;
