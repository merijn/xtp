--- conflicted
+++ resolved
@@ -21,14 +21,9 @@
 #include "votca/xtp/aomatrix.h"
 #include "votca/xtp/openmp_cuda.h"
 #include "votca/xtp/threecenter.h"
-<<<<<<< HEAD
-#include <shell.h>
 
 #include <libint2.hpp>
-using std::flush;
-=======
-#include <libint2.hpp>
->>>>>>> 321d5dcc
+
 
 namespace votca {
 namespace xtp {
