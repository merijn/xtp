/* 
 *            Copyright 2009-2018 The VOTCA Development Team
 *                       (http://www.votca.org)
 *
 *      Licensed under the Apache License, Version 2.0 (the "License")
 *
 * You may not use this file except in compliance with the License.
 * You may obtain a copy of the License at
 *
 *              http://www.apache.org/licenses/LICENSE-2.0
 *
 *Unless required by applicable law or agreed to in writing, software
 * distributed under the License is distributed on an "AS IS" BASIS,
 * WITHOUT WARRANTIES OR CONDITIONS OF ANY KIND, either express or implied.
 * See the License for the specific language governing permissions and
 * limitations under the License.
 *
 */


#include <votca/xtp/threecenter.h>

namespace votca {
  namespace xtp {

    void TCMatrix_gwbse::Initialize(int basissize, int mmin, int mmax, int nmin, int nmax) {

      // here as storage indices starting from zero
      _nmin = nmin;
      _nmax = nmax;
      _ntotal = nmax - nmin + 1;
      _mmin = mmin;
      _mmax = mmax;
      _mtotal = mmax - mmin + 1;
      _basissize = basissize;

      // vector has mtotal elements
      _matrix.resize(_mtotal);

      // each element is a gwabasis-by-n matrix, initialize to zero
      for (int i = 0; i < this->msize(); i++) {
        _matrix[i] = MatrixXfd::Zero(_ntotal,_basissize);
      }
      
    }

    /*
     * Modify 3-center matrix elements consistent with use of symmetrized 
     * Coulomb interaction. 
     */
    void TCMatrix_gwbse::MultiplyRightWithAuxMatrix(const Eigen::MatrixXd& matrix) {

#pragma omp parallel for
      for (int i_occ = 0; i_occ < _mtotal; i_occ++) {
    #if (GWBSE_DOUBLE)
          Eigen::MatrixXd temp= _matrix[ i_occ ]*matrix;
       _matrix[ i_occ ] = temp;
#else  
       const Eigen::MatrixXd m = _matrix[ i_occ ].cast<double>();
       _matrix[ i_occ ].noalias()=(m*matrix).cast<float>();
#endif
       
      }
      return;
    } 

    /*
     * Fill the 3-center object by looping over shells of GW basis set and
     * calling FillBlock, which calculates all 3-center overlap integrals
     * associated to a particular shell, convoluted with the DFT orbital
     * coefficients
     */
    void TCMatrix_gwbse::Fill(const AOBasis& gwbasis, const AOBasis& dftbasis, const Eigen::MatrixXd& dft_orbitals) {
        //needed for Rebuild())
        _auxbasis=&gwbasis;
        _dftbasis=&dftbasis;
        _dft_orbitals=&dft_orbitals;

      // loop over all shells in the GW basis and get _Mmn for that shell
#pragma omp parallel for schedule(guided)//private(_block)
      for (int is = 0; is < gwbasis.getNumofShells(); is++) {
        const AOShell& shell = gwbasis.getShell(is);
        std::vector< Eigen::MatrixXd > block;
        for (int i = 0; i < _mtotal; i++) {
          block.push_back(Eigen::MatrixXd::Zero(_ntotal,shell.getNumFunc()));
        }
        // Fill block for this shell (3-center overlap with _dft_basis + multiplication with _dft_orbitals )
        FillBlock(block, shell, dftbasis, dft_orbitals);

        // put into correct position
<<<<<<< HEAD
        for (int m_level = 0; m_level < this->get_mtot(); m_level++) {
          for (int i_gw = 0; i_gw < shell.getNumFunc(); i_gw++) {
            for (int n_level = 0; n_level < this->get_ntot(); n_level++) {

              _matrix[m_level]( n_level,shell.getStartIndex() + i_gw) = block[m_level](n_level,i_gw);

=======
        for (int m_level = 0; m_level < this->msize(); m_level++) {
          for (int i_gw = 0; i_gw < shell->getNumFunc(); i_gw++) {
            for (int n_level = 0; n_level < this->nsize(); n_level++) {
              _matrix[m_level]( n_level,shell->getStartIndex() + i_gw) = block[m_level](n_level,i_gw);
>>>>>>> b339c4da
            } // n-th DFT orbital
          } // GW basis function in shell
        } // m-th DFT orbital
      } // shells of GW basis set

  AOOverlap auxoverlap;
  auxoverlap.Fill(gwbasis);
  AOCoulomb auxcoulomb;
  auxcoulomb.Fill(gwbasis);
  Eigen::MatrixXd inv_sqrt=auxcoulomb.Pseudo_InvSqrt_GWBSE(auxoverlap,5e-7);
    _removedfunctions=auxcoulomb.Removedfunctions();
 MultiplyRightWithAuxMatrix(inv_sqrt);
      return;
    }

    /*
     * Determines the 3-center integrals for a given shell in the GW basis
     * by calculating the 3-center overlap integral of the functions in the
     * GW shell with ALL functions in the DFT basis set (FillThreeCenterOLBlock),
     * followed by a convolution of those with the DFT orbital coefficients 
     */

    void TCMatrix_gwbse::FillBlock(std::vector< Eigen::MatrixXd >& block, const AOShell& auxshell, const AOBasis& dftbasis, const Eigen::MatrixXd& dft_orbitals) {
      tensor3d::extent_gen extents;
      std::vector<Eigen::MatrixXd> symmstorage;
      for (int i = 0; i < auxshell.getNumFunc(); ++i) {
        symmstorage.push_back(Eigen::MatrixXd::Zero(dftbasis.AOBasisSize(), dftbasis.AOBasisSize()));
      }
      const Eigen::MatrixXd dftm = dft_orbitals.block(0, _mmin, dft_orbitals.rows(), _mtotal);
      const Eigen::MatrixXd dftn = dft_orbitals.block(0, _nmin, dft_orbitals.rows(), _ntotal);
      // alpha-loop over the "left" DFT basis function
      for (int row = 0; row < dftbasis.getNumofShells(); row++) {

        const AOShell& shell_row = dftbasis.getShell(row);
        const int row_start = shell_row.getStartIndex();
        // ThreecMatrix is symmetric, restrict explicit calculation to triangular matrix
        for (int col = 0; col <= row; col++) {
          const AOShell& shell_col = dftbasis.getShell(col);
          const int col_start = shell_col.getStartIndex();

          tensor3d threec_block(extents[ range(0, auxshell.getNumFunc()) ][ range(0, shell_row.getNumFunc()) ][ range(0, shell_col.getNumFunc())]);
          for (int i = 0; i < auxshell.getNumFunc(); ++i) {
            for (int j = 0; j < shell_row.getNumFunc(); ++j) {
              for (int k = 0; k < shell_col.getNumFunc(); ++k) {
                threec_block[i][j][k] = 0.0;
              }
            }
          }

          bool nonzero = FillThreeCenterRepBlock(threec_block, auxshell, shell_row, shell_col);
          if (nonzero) {
            for (int aux_c = 0; aux_c < auxshell.getNumFunc(); aux_c++) {
              for (int row_c = 0; row_c < shell_row.getNumFunc(); row_c++) {
                for (int col_c = 0; col_c < shell_col.getNumFunc(); col_c++) {
                  //symmetry
                  if ((col_start + col_c)>(row_start + row_c)) {
                    continue;
                  }
                  symmstorage[aux_c](row_start + row_c, col_start + col_c) = threec_block[aux_c][row_c][col_c];
                } // ROW copy
              } // COL copy
            } // AUX copy
          }
        } // gamma-loop
      } // alpha-loop
      for (int k = 0; k < auxshell.getNumFunc(); ++k) {
        Eigen::MatrixXd& matrix = symmstorage[k];
        for (int i = 0; i < matrix.rows(); ++i) {
          for (int j = 0; j < i; ++j) {
            matrix(j, i) = matrix(i, j);
          }
        }
        Eigen::MatrixXd threec_inMo = dftn.transpose() * matrix*dftm;
        for (int i = 0; i < threec_inMo.cols(); ++i) {
          for (int j = 0; j < threec_inMo.rows(); ++j) {
            block[i](j, k) = threec_inMo(j, i);
          }
        }
      }
      return;
<<<<<<< HEAD
    } 

    void TCMatrix_gwbse::Prune(int min, int max) {
        
      _matrix.resize(max + 1);
      // entries until min can be freed
      for (int i = 0; i < min; i++) {
        _matrix[i].resize(0, 0);
      }
      for (unsigned i = min; i < _matrix.size(); i++) {
        _matrix[i].conservativeResize( max + 1,Eigen::NoChange);
      }
      return;
=======
>>>>>>> b339c4da
    }




  }
}
<|MERGE_RESOLUTION|>--- conflicted
+++ resolved
@@ -88,19 +88,10 @@
         FillBlock(block, shell, dftbasis, dft_orbitals);
 
         // put into correct position
-<<<<<<< HEAD
-        for (int m_level = 0; m_level < this->get_mtot(); m_level++) {
+        for (int m_level = 0; m_level < this->msize(); m_level++) {
           for (int i_gw = 0; i_gw < shell.getNumFunc(); i_gw++) {
-            for (int n_level = 0; n_level < this->get_ntot(); n_level++) {
-
+            for (int n_level = 0; n_level < this->nsize(); n_level++) {
               _matrix[m_level]( n_level,shell.getStartIndex() + i_gw) = block[m_level](n_level,i_gw);
-
-=======
-        for (int m_level = 0; m_level < this->msize(); m_level++) {
-          for (int i_gw = 0; i_gw < shell->getNumFunc(); i_gw++) {
-            for (int n_level = 0; n_level < this->nsize(); n_level++) {
-              _matrix[m_level]( n_level,shell->getStartIndex() + i_gw) = block[m_level](n_level,i_gw);
->>>>>>> b339c4da
             } // n-th DFT orbital
           } // GW basis function in shell
         } // m-th DFT orbital
@@ -181,22 +172,6 @@
         }
       }
       return;
-<<<<<<< HEAD
-    } 
-
-    void TCMatrix_gwbse::Prune(int min, int max) {
-        
-      _matrix.resize(max + 1);
-      // entries until min can be freed
-      for (int i = 0; i < min; i++) {
-        _matrix[i].resize(0, 0);
-      }
-      for (unsigned i = min; i < _matrix.size(); i++) {
-        _matrix[i].conservativeResize( max + 1,Eigen::NoChange);
-      }
-      return;
-=======
->>>>>>> b339c4da
     }
 
 
