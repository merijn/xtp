/*
 *            Copyright 2009-2019 The VOTCA Development Team
 *                       (http://www.votca.org)
 *
 *      Licensed under the Apache License, Version 2.0 (the "License")
 *
 * You may not use this file except in compliance with the License.
 * You may obtain a copy of the License at
 *
 *              http://www.apache.org/licenses/LICENSE-2.0
 *
 *Unless required by applicable law or agreed to in writing, software
 * distributed under the License is distributed on an "AS IS" BASIS,
 * WITHOUT WARRANTIES OR CONDITIONS OF ANY KIND, either express or implied.
 * See the License for the specific language governing permissions and
 * limitations under the License.
 *
 */

#include <votca/xtp/threecenter.h>

namespace votca {
namespace xtp {

void TCMatrix_gwbse::Initialize(int basissize, int mmin, int mmax, int nmin,
                                int nmax) {

  // here as storage indices starting from zero
  _nmin = nmin;
  _nmax = nmax;
  _ntotal = nmax - nmin + 1;
  _mmin = mmin;
  _mmax = mmax;
  _mtotal = mmax - mmin + 1;
  _basissize = basissize;

  // vector has mtotal elements
<<<<<<< HEAD
  _matrix.resize(_mtotal);

  // each element is a gwabasis-by-n matrix, initialize to zero
  for (int i = 0; i < this->msize(); i++) {
    _matrix[i] = MatrixXfd::Zero(_ntotal, _basissize);
  }
}

/*
 * Modify 3-center matrix elements consistent with use of symmetrized
 * Coulomb interaction.
 */
void TCMatrix_gwbse::MultiplyRightWithAuxMatrix(const Eigen::MatrixXd& matrix) {

#pragma omp parallel for
  for (int i_occ = 0; i_occ < _mtotal; i_occ++) {
#if (GWBSE_DOUBLE)
    Eigen::MatrixXd temp = _matrix[i_occ] * matrix;
    _matrix[i_occ] = temp;
#else
    const Eigen::MatrixXd m = _matrix[i_occ].cast<double>();
    _matrix[i_occ].noalias() = (m * matrix).cast<float>();
#endif
  }
  return;
}

/*
 * Fill the 3-center object by looping over shells of GW basis set and
 * calling FillBlock, which calculates all 3-center overlap integrals
 * associated to a particular shell, convoluted with the DFT orbital
 * coefficients
 */
void TCMatrix_gwbse::Fill(const AOBasis& gwbasis, const AOBasis& dftbasis,
                          const Eigen::MatrixXd& dft_orbitals) {
  // needed for Rebuild())
  _auxbasis = &gwbasis;
  _dftbasis = &dftbasis;
  _dft_orbitals = &dft_orbitals;

  // loop over all shells in the GW basis and get _Mmn for that shell
#pragma omp parallel for schedule(guided)  // private(_block)
  for (int is = 0; is < gwbasis.getNumofShells(); is++) {
    const AOShell& shell = gwbasis.getShell(is);
    std::vector<Eigen::MatrixXd> block;
    for (int i = 0; i < _mtotal; i++) {
      block.push_back(Eigen::MatrixXd::Zero(_ntotal, shell.getNumFunc()));
    }
    // Fill block for this shell (3-center overlap with _dft_basis +
    // multiplication with _dft_orbitals )
    FillBlock(block, shell, dftbasis, dft_orbitals);

    // put into correct position
    for (int m_level = 0; m_level < this->msize(); m_level++) {
      for (int i_gw = 0; i_gw < shell.getNumFunc(); i_gw++) {
        for (int n_level = 0; n_level < this->nsize(); n_level++) {
          _matrix[m_level](n_level, shell.getStartIndex() + i_gw) =
              block[m_level](n_level, i_gw);
        }  // n-th DFT orbital
      }    // GW basis function in shell
    }      // m-th DFT orbital
  }        // shells of GW basis set
=======
  _matrix = std::vector<Eigen::MatrixXd>(
      _mtotal, Eigen::MatrixXd::Zero(_ntotal, _basissize));
}

/*
 * Modify 3-center matrix elements consistent with use of symmetrized
 * Coulomb interaction.
 */
void TCMatrix_gwbse::MultiplyRightWithAuxMatrix(const Eigen::MatrixXd& matrix) {

#pragma omp parallel for
  for (int i_occ = 0; i_occ < _mtotal; i_occ++) {
    Eigen::MatrixXd temp = _matrix[i_occ] * matrix;
    _matrix[i_occ] = temp;
  }
  return;
}

/*
 * Fill the 3-center object by looping over shells of GW basis set and
 * calling FillBlock, which calculates all 3-center overlap integrals
 * associated to a particular shell, convoluted with the DFT orbital
 * coefficients
 */
void TCMatrix_gwbse::Fill(const AOBasis& gwbasis, const AOBasis& dftbasis,
                          const Eigen::MatrixXd& dft_orbitals) {
  // needed for Rebuild())
  _auxbasis = &gwbasis;
  _dftbasis = &dftbasis;
  _dft_orbitals = &dft_orbitals;

  // loop over all shells in the GW basis and get _Mmn for that shell
#pragma omp parallel for schedule(guided)  // private(_block)
  for (int is = 0; is < gwbasis.getNumofShells(); is++) {
    const AOShell& shell = gwbasis.getShell(is);
    std::vector<Eigen::MatrixXd> block;
    for (int i = 0; i < _mtotal; i++) {
      block.push_back(Eigen::MatrixXd::Zero(_ntotal, shell.getNumFunc()));
    }
    // Fill block for this shell (3-center overlap with _dft_basis +
    // multiplication with _dft_orbitals )
    FillBlock(block, shell, dftbasis, dft_orbitals);

    // put into correct position
    for (int m_level = 0; m_level < _mtotal; m_level++) {
      _matrix[m_level].block(0, shell.getStartIndex(), _ntotal,
                             shell.getNumFunc()) = block[m_level];
    }  // m-th DFT orbital
  }    // shells of GW basis set
>>>>>>> 9dda5b02

  AOOverlap auxoverlap;
  auxoverlap.Fill(gwbasis);
  AOCoulomb auxcoulomb;
  auxcoulomb.Fill(gwbasis);
  Eigen::MatrixXd inv_sqrt = auxcoulomb.Pseudo_InvSqrt_GWBSE(auxoverlap, 5e-7);
  _removedfunctions = auxcoulomb.Removedfunctions();
  MultiplyRightWithAuxMatrix(inv_sqrt);
  return;
}

/*
 * Determines the 3-center integrals for a given shell in the GW basis
 * by calculating the 3-center overlap integral of the functions in the
 * GW shell with ALL functions in the DFT basis set (FillThreeCenterOLBlock),
 * followed by a convolution of those with the DFT orbital coefficients
 */

void TCMatrix_gwbse::FillBlock(std::vector<Eigen::MatrixXd>& block,
                               const AOShell& auxshell, const AOBasis& dftbasis,
                               const Eigen::MatrixXd& dft_orbitals) {
  tensor3d::extent_gen extents;
  std::vector<Eigen::MatrixXd> symmstorage;
  for (int i = 0; i < auxshell.getNumFunc(); ++i) {
    symmstorage.push_back(
        Eigen::MatrixXd::Zero(dftbasis.AOBasisSize(), dftbasis.AOBasisSize()));
  }
  const Eigen::MatrixXd dftm =
      dft_orbitals.block(0, _mmin, dft_orbitals.rows(), _mtotal);
  const Eigen::MatrixXd dftn =
      dft_orbitals.block(0, _nmin, dft_orbitals.rows(), _ntotal);
  // alpha-loop over the "left" DFT basis function
  for (int row = 0; row < dftbasis.getNumofShells(); row++) {

    const AOShell& shell_row = dftbasis.getShell(row);
    const int row_start = shell_row.getStartIndex();
    // ThreecMatrix is symmetric, restrict explicit calculation to triangular
    // matrix
    for (int col = 0; col <= row; col++) {
      const AOShell& shell_col = dftbasis.getShell(col);
      const int col_start = shell_col.getStartIndex();

      tensor3d threec_block(extents[range(0, auxshell.getNumFunc())][range(
          0, shell_row.getNumFunc())][range(0, shell_col.getNumFunc())]);
<<<<<<< HEAD
      for (int i = 0; i < auxshell.getNumFunc(); ++i) {
        for (int j = 0; j < shell_row.getNumFunc(); ++j) {
          for (int k = 0; k < shell_col.getNumFunc(); ++k) {
            threec_block[i][j][k] = 0.0;
          }
        }
      }

      bool nonzero =
          FillThreeCenterRepBlock(threec_block, auxshell, shell_row, shell_col);
      if (nonzero) {
        for (int aux_c = 0; aux_c < auxshell.getNumFunc(); aux_c++) {
          for (int row_c = 0; row_c < shell_row.getNumFunc(); row_c++) {
            for (int col_c = 0; col_c < shell_col.getNumFunc(); col_c++) {
              // symmetry
              if ((col_start + col_c) > (row_start + row_c)) {
                continue;
              }
              symmstorage[aux_c](row_start + row_c, col_start + col_c) =
                  threec_block[aux_c][row_c][col_c];
            }  // ROW copy
          }    // COL copy
        }      // AUX copy
      }
    }  // gamma-loop
  }    // alpha-loop
  for (int k = 0; k < auxshell.getNumFunc(); ++k) {
    Eigen::MatrixXd& matrix = symmstorage[k];
    for (int i = 0; i < matrix.rows(); ++i) {
      for (int j = 0; j < i; ++j) {
        matrix(j, i) = matrix(i, j);
      }
    }
    Eigen::MatrixXd threec_inMo = dftn.transpose() * matrix * dftm;
    for (int i = 0; i < threec_inMo.cols(); ++i) {
      for (int j = 0; j < threec_inMo.rows(); ++j) {
        block[i](j, k) = threec_inMo(j, i);
      }
=======
      std::fill_n(threec_block.data(), threec_block.num_elements(), 0.0);

      bool nonzero =
          FillThreeCenterRepBlock(threec_block, auxshell, shell_row, shell_col);
      if (nonzero) {
        for (int aux_c = 0; aux_c < auxshell.getNumFunc(); aux_c++) {
          for (int row_c = 0; row_c < shell_row.getNumFunc(); row_c++) {
            for (int col_c = 0; col_c < shell_col.getNumFunc(); col_c++) {
              // symmetry
              if ((col_start + col_c) > (row_start + row_c)) {
                break;
              }
              symmstorage[aux_c](row_start + row_c, col_start + col_c) =
                  threec_block[aux_c][row_c][col_c];
            }  // ROW copy
          }    // COL copy
        }      // AUX copy
      }
    }  // gamma-loop
  }    // alpha-loop
  for (int k = 0; k < auxshell.getNumFunc(); ++k) {
    const Eigen::MatrixXd& matrix = symmstorage[k];
    Eigen::MatrixXd threec_inMo =
        dftn.transpose() * matrix.selfadjointView<Eigen::Lower>() * dftm;
    for (int i = 0; i < threec_inMo.cols(); ++i) {
      block[i].col(k) = threec_inMo.col(i);
>>>>>>> 9dda5b02
    }
  }
  return;
}

}  // namespace xtp
}  // namespace votca<|MERGE_RESOLUTION|>--- conflicted
+++ resolved
@@ -35,70 +35,6 @@
   _basissize = basissize;
 
   // vector has mtotal elements
-<<<<<<< HEAD
-  _matrix.resize(_mtotal);
-
-  // each element is a gwabasis-by-n matrix, initialize to zero
-  for (int i = 0; i < this->msize(); i++) {
-    _matrix[i] = MatrixXfd::Zero(_ntotal, _basissize);
-  }
-}
-
-/*
- * Modify 3-center matrix elements consistent with use of symmetrized
- * Coulomb interaction.
- */
-void TCMatrix_gwbse::MultiplyRightWithAuxMatrix(const Eigen::MatrixXd& matrix) {
-
-#pragma omp parallel for
-  for (int i_occ = 0; i_occ < _mtotal; i_occ++) {
-#if (GWBSE_DOUBLE)
-    Eigen::MatrixXd temp = _matrix[i_occ] * matrix;
-    _matrix[i_occ] = temp;
-#else
-    const Eigen::MatrixXd m = _matrix[i_occ].cast<double>();
-    _matrix[i_occ].noalias() = (m * matrix).cast<float>();
-#endif
-  }
-  return;
-}
-
-/*
- * Fill the 3-center object by looping over shells of GW basis set and
- * calling FillBlock, which calculates all 3-center overlap integrals
- * associated to a particular shell, convoluted with the DFT orbital
- * coefficients
- */
-void TCMatrix_gwbse::Fill(const AOBasis& gwbasis, const AOBasis& dftbasis,
-                          const Eigen::MatrixXd& dft_orbitals) {
-  // needed for Rebuild())
-  _auxbasis = &gwbasis;
-  _dftbasis = &dftbasis;
-  _dft_orbitals = &dft_orbitals;
-
-  // loop over all shells in the GW basis and get _Mmn for that shell
-#pragma omp parallel for schedule(guided)  // private(_block)
-  for (int is = 0; is < gwbasis.getNumofShells(); is++) {
-    const AOShell& shell = gwbasis.getShell(is);
-    std::vector<Eigen::MatrixXd> block;
-    for (int i = 0; i < _mtotal; i++) {
-      block.push_back(Eigen::MatrixXd::Zero(_ntotal, shell.getNumFunc()));
-    }
-    // Fill block for this shell (3-center overlap with _dft_basis +
-    // multiplication with _dft_orbitals )
-    FillBlock(block, shell, dftbasis, dft_orbitals);
-
-    // put into correct position
-    for (int m_level = 0; m_level < this->msize(); m_level++) {
-      for (int i_gw = 0; i_gw < shell.getNumFunc(); i_gw++) {
-        for (int n_level = 0; n_level < this->nsize(); n_level++) {
-          _matrix[m_level](n_level, shell.getStartIndex() + i_gw) =
-              block[m_level](n_level, i_gw);
-        }  // n-th DFT orbital
-      }    // GW basis function in shell
-    }      // m-th DFT orbital
-  }        // shells of GW basis set
-=======
   _matrix = std::vector<Eigen::MatrixXd>(
       _mtotal, Eigen::MatrixXd::Zero(_ntotal, _basissize));
 }
@@ -148,7 +84,6 @@
                              shell.getNumFunc()) = block[m_level];
     }  // m-th DFT orbital
   }    // shells of GW basis set
->>>>>>> 9dda5b02
 
   AOOverlap auxoverlap;
   auxoverlap.Fill(gwbasis);
@@ -193,46 +128,6 @@
 
       tensor3d threec_block(extents[range(0, auxshell.getNumFunc())][range(
           0, shell_row.getNumFunc())][range(0, shell_col.getNumFunc())]);
-<<<<<<< HEAD
-      for (int i = 0; i < auxshell.getNumFunc(); ++i) {
-        for (int j = 0; j < shell_row.getNumFunc(); ++j) {
-          for (int k = 0; k < shell_col.getNumFunc(); ++k) {
-            threec_block[i][j][k] = 0.0;
-          }
-        }
-      }
-
-      bool nonzero =
-          FillThreeCenterRepBlock(threec_block, auxshell, shell_row, shell_col);
-      if (nonzero) {
-        for (int aux_c = 0; aux_c < auxshell.getNumFunc(); aux_c++) {
-          for (int row_c = 0; row_c < shell_row.getNumFunc(); row_c++) {
-            for (int col_c = 0; col_c < shell_col.getNumFunc(); col_c++) {
-              // symmetry
-              if ((col_start + col_c) > (row_start + row_c)) {
-                continue;
-              }
-              symmstorage[aux_c](row_start + row_c, col_start + col_c) =
-                  threec_block[aux_c][row_c][col_c];
-            }  // ROW copy
-          }    // COL copy
-        }      // AUX copy
-      }
-    }  // gamma-loop
-  }    // alpha-loop
-  for (int k = 0; k < auxshell.getNumFunc(); ++k) {
-    Eigen::MatrixXd& matrix = symmstorage[k];
-    for (int i = 0; i < matrix.rows(); ++i) {
-      for (int j = 0; j < i; ++j) {
-        matrix(j, i) = matrix(i, j);
-      }
-    }
-    Eigen::MatrixXd threec_inMo = dftn.transpose() * matrix * dftm;
-    for (int i = 0; i < threec_inMo.cols(); ++i) {
-      for (int j = 0; j < threec_inMo.rows(); ++j) {
-        block[i](j, k) = threec_inMo(j, i);
-      }
-=======
       std::fill_n(threec_block.data(), threec_block.num_elements(), 0.0);
 
       bool nonzero =
@@ -259,7 +154,6 @@
         dftn.transpose() * matrix.selfadjointView<Eigen::Lower>() * dftm;
     for (int i = 0; i < threec_inMo.cols(); ++i) {
       block[i].col(k) = threec_inMo.col(i);
->>>>>>> 9dda5b02
     }
   }
   return;
