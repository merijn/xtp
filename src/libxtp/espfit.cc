/*
 *            Copyright 2009-2018 The VOTCA Development Team
 *                       (http://www.votca.org)
 *
 *      Licensed under the Apache License, Version 2.0 (the "License")
 *
 * You may not use this file except in compliance with the License.
 * You may obtain a copy of the License at
 *
 *              http://www.apache.org/licenses/LICENSE-2.0
 *
 * Unless required by applicable law or agreed to in writing, software
 * distributed under the License is distributed on an "AS IS" BASIS,
 * WITHOUT WARRANTIES OR CONDITIONS OF ANY KIND, either express or implied.
 * See the License for the specific language governing permissions and
 * limitations under the License.
 *
 */

#include <votca/xtp/numerical_integrations.h>
#include <votca/xtp/logger.h>
#include <votca/xtp/espfit.h>
#include <votca/xtp/aomatrix.h>

//#include <boost/progress.hpp>

#include <math.h>
#include <votca/tools/constants.h>



namespace votca { namespace xtp {
  using std::flush;
    
void Espfit::Fit2Density(std::vector< QMAtom* >& atomlist,const Eigen::MatrixXd &dmat,const AOBasis &basis,std::string gridsize) {


    // setting up grid
    Grid grid;
<<<<<<< HEAD
    grid.setAtomlist(&atomlist);
    grid.setupCHELPgrid();
    XTP_LOG(xtp::logDEBUG, *_log) << xtp::TimeStamp() <<  " Done setting up CHELPG grid with " << grid.getsize() << " points " << flush;
=======
    grid.setupCHELPGGrid(atomlist);
    CTP_LOG(ctp::logDEBUG, *_log) << ctp::TimeStamp() <<  " Done setting up CHELPG grid with " << grid.getsize() << " points " << flush;
>>>>>>> 6201e219

    // Calculating nuclear potential at gridpoints
    AOOverlap overlap;
    overlap.Fill(basis);
    double N_comp=dmat.cwiseProduct(overlap.Matrix()).sum();
   
    NumericalIntegration numway;

<<<<<<< HEAD
    numway.GridSetup(gridsize,atomlist,&basis);
    XTP_LOG(xtp::logDEBUG, *_log) << xtp::TimeStamp() << " Setup "<<gridsize<<" Numerical Grid with "<<numway.getGridSize()<<" gridpoints."<< flush;
=======
    numway.GridSetup(gridsize,atomlist,basis);
    CTP_LOG(ctp::logDEBUG, *_log) << ctp::TimeStamp() << " Setup "<<gridsize<<" Numerical Grid with "<<numway.getGridSize()<<" gridpoints."<< flush;
>>>>>>> 6201e219
    double N=numway.IntegrateDensity(dmat);
    XTP_LOG(xtp::logDEBUG, *_log) << xtp::TimeStamp() << " Calculated Densities at Numerical Grid, Number of electrons is "<< N << flush;

    if(std::abs(N-N_comp)>0.001){
        XTP_LOG(xtp::logDEBUG, *_log) <<"=======================" << flush;
        XTP_LOG(xtp::logDEBUG, *_log) <<"WARNING: Calculated Densities at Numerical Grid, Number of electrons "<< N <<" is far away from the the real value "<< N_comp<<", you should increase the accuracy of the integration grid."<< flush;
        N=N_comp;
        XTP_LOG(xtp::logDEBUG, *_log) <<"WARNING: Electronnumber set to "<< N << flush;
        XTP_LOG(xtp::logDEBUG, *_log) <<"=======================" << flush;
    }

    double netcharge=getNetcharge( atomlist,N );

    XTP_LOG(xtp::logDEBUG, *_log) << xtp::TimeStamp() << " Calculating ESP at CHELPG grid points"  << flush;
    //boost::progress_display show_progress( _grid.getsize() );
    #pragma omp parallel for
    for ( unsigned i = 0 ; i < grid.getsize(); i++){
        grid.getGridValues()(i)=numway.IntegratePotential(grid.getGridPositions()[i]);
    }

    XTP_LOG(xtp::logDEBUG, *_log) << xtp::TimeStamp() << " Electron contribution calculated"  << flush;
    if (!_do_Transition){
      EvalNuclearPotential(  atomlist,  grid );
    }

    FitPartialCharges(atomlist,grid, netcharge);  
    return;
    }


void Espfit::EvalNuclearPotential(const std::vector< QMAtom* >& atoms, Grid& grid) {
  
    const std::vector< tools::vec >& _gridpoints = grid.getGridPositions();
    Eigen::VectorXd& _gridvalues=grid.getGridValues();
    XTP_LOG(xtp::logDEBUG, *_log) << xtp::TimeStamp() << " Calculating ESP of nuclei at CHELPG grid points" << flush;

    for (unsigned i = 0; i < _gridpoints.size(); i++) {
        for (unsigned j = 0; j < atoms.size(); j++) {
            const tools::vec& posatom=atoms[j]->getPos();
            double Znuc=atoms[j]->getNuccharge();
            double dist_j = tools::abs(_gridpoints[i]-posatom);
            _gridvalues(i) += Znuc / dist_j;
        }
    }
    return;
}

double Espfit::getNetcharge(const std::vector< QMAtom* >& atoms, double N ){
    double netcharge = 0.0;
      if (std::abs(N) < 0.05) {
        XTP_LOG(xtp::logDEBUG, *_log) << xtp::TimeStamp()<< " Number of Electrons is " << N << " transitiondensity is used for fit" << flush;
        _do_Transition = true;
      } else {
        double Znuc = 0.0;
        for (unsigned j = 0; j < atoms.size(); j++) {
          Znuc += atoms[j]->getNuccharge();
        }

        if (std::abs(Znuc - N) < 4) {
          XTP_LOG(xtp::logDEBUG, *_log) << xtp::TimeStamp()<< " Number of Electrons minus Nucleus charge is " << Znuc - N << "." << flush;
        } else {
          XTP_LOG(xtp::logDEBUG, *_log) << xtp::TimeStamp()<< " Warning: Your molecule is highly ionized." << flush;
        }
        netcharge = Znuc - N;
        _do_Transition = false;
      }

      netcharge = std::round(netcharge);
      XTP_LOG(xtp::logDEBUG, *_log) << xtp::TimeStamp()<< " Netcharge constrained to " << netcharge << flush;

      return netcharge;
}



void Espfit::Fit2Density_analytic(std::vector< QMAtom* >& atomlist,const Eigen::MatrixXd &dmat,const AOBasis &basis) {
    // setting up grid
    Grid grid;
    grid.setupCHELPGGrid(atomlist);

    XTP_LOG(xtp::logDEBUG, *_log) << xtp::TimeStamp() <<  " Done setting up CHELPG grid with " << grid.getsize() << " points " << std::endl;
    // Calculating nuclear potential at gridpoints
    AOOverlap overlap;
    overlap.Fill(basis);
    double N_comp=dmat.cwiseProduct(overlap.Matrix()).sum();

    double netcharge=getNetcharge( atomlist,N_comp );
    if(!_do_Transition){
        EvalNuclearPotential(atomlist, grid);
    }

    XTP_LOG(xtp::logDEBUG, *_log) << xtp::TimeStamp() << " Calculating ESP at CHELPG grid points"  << flush;
    #pragma omp parallel for
    for ( unsigned i = 0 ; i < grid.getsize(); i++){
         AOESP aoesp;
         aoesp.setPosition(grid.getGridPositions()[i]);
         aoesp.Fill(basis);
         grid.getGridValues()(i) -=dmat.cwiseProduct(aoesp.Matrix()).sum();
          }

   FitPartialCharges(atomlist,grid,netcharge);
  
    return;
    }

void Espfit::FitPartialCharges( std::vector< QMAtom* >& atomlist,const Grid& grid,double netcharge ){
  
  const int NoOfConstraints=1+_regionconstraint.size()+_pairconstraint.size();
  const int matrixSize=atomlist.size()+NoOfConstraints;
    XTP_LOG(xtp::logDEBUG, *_log) << xtp::TimeStamp() << " Setting up Matrices for fitting of size "<< matrixSize <<" x " << matrixSize<< flush;

    const std::vector< tools::vec >& gridpoints=grid.getGridPositions();
    const Eigen::VectorXd & potential=grid.getGridValues();
    XTP_LOG(xtp::logDEBUG, *_log) << xtp::TimeStamp() << " Using "<< atomlist.size() <<" Fittingcenters and " << gridpoints.size()<< " Gridpoints."<< flush;

    Eigen::MatrixXd Amat = Eigen::MatrixXd::Zero(matrixSize,matrixSize);
    Eigen::VectorXd Bvec = Eigen::VectorXd::Zero(matrixSize);
    // setting up _Amat
    #pragma omp parallel for
    for ( unsigned _i =0 ; _i < atomlist.size(); _i++){
        for ( unsigned _j=_i; _j<atomlist.size(); _j++){
            for ( unsigned _k=0; _k < gridpoints.size(); _k++){
                double dist_i = tools::abs(atomlist[_i]->getPos()-gridpoints[_k]);
                double dist_j = tools::abs(atomlist[_j]->getPos()-gridpoints[_k]);

                 Amat(_i,_j) += 1.0/dist_i/dist_j;
            }
            Amat(_j,_i) = Amat(_i,_j);
        }
    }

     // setting up Bvec
    #pragma omp parallel for
    for ( unsigned _i =0 ; _i < atomlist.size(); _i++){
        for ( unsigned _k=0; _k < gridpoints.size(); _k++){
                double dist_i = tools::abs(atomlist[_i]->getPos()-gridpoints[_k]);
                Bvec(_i) += potential(_k)/dist_i;
        }
       }
    //Total charge constraint
    for ( unsigned _i =0 ; _i < atomlist.size()+1; _i++){
      Amat(_i,atomlist.size()) = 1.0;
      Amat(atomlist.size(),_i) = 1.0;
    }
    Amat(atomlist.size(),atomlist.size()) = 0.0;
     Bvec(atomlist.size()) = netcharge; //netcharge!!!!
     
     
    // Pairconstraint
     for (unsigned i=0;i<_pairconstraint.size();i++){
         const std::pair<int,int>& pair=_pairconstraint[i];
         Amat(pair.first,atomlist.size()+1+i)=1.0;
         Amat(atomlist.size()+1+i,pair.first)=1.0;
         Amat(pair.second,atomlist.size()+1+i)=-1.0;
         Amat(atomlist.size()+1+i,pair.second)=-1.0;
     }
     
     //Regionconstraint
     for (unsigned i=0;i<_regionconstraint.size();i++){
         const region& reg=_regionconstraint[i];
         for (const int& index:reg.atomindices){
             Amat(index,atomlist.size()+i+1+_pairconstraint.size())=1.0;
             Amat(atomlist.size()+i+1+_pairconstraint.size(),index)=1.0;
         }
         Bvec(atomlist.size()+i+1+_pairconstraint.size())=reg.charge;
     }

<<<<<<< HEAD
    XTP_LOG(xtp::logDEBUG, *_log) << xtp::TimeStamp() << " Solving linear Equation "<< flush;
    std::cout<<Amat<<std::endl;
    std::cout<<Bvec<<std::endl;
=======
    CTP_LOG(ctp::logDEBUG, *_log) << ctp::TimeStamp() << " Solving linear Equation "<< flush;
>>>>>>> 6201e219
    Eigen::VectorXd charges;
    if(_do_svd){
      Eigen::JacobiSVD<Eigen::MatrixXd> svd;
      svd.setThreshold(_conditionnumber);
      svd.compute(Amat,Eigen::ComputeThinU | Eigen::ComputeThinV);
      charges=svd.solve(Bvec);
<<<<<<< HEAD
      std::cout<<"hello5"<<std::endl;
      XTP_LOG(xtp::logDEBUG, *_log) << xtp::TimeStamp() << "SVD Done. "<<Bvec.size()-svd.nonzeroSingularValues()<<" could not be fitted and are set to zero."<< flush;
=======
      CTP_LOG(ctp::logDEBUG, *_log) << ctp::TimeStamp() << " SVD Done. "<<flush;
      if((Bvec.size()-svd.nonzeroSingularValues())!=0){
        CTP_LOG(ctp::logDEBUG, *_log) << ctp::TimeStamp() <<Bvec.size()-svd.nonzeroSingularValues()<<" Sites could not be fitted and are set to zero."<< flush;
      }
>>>>>>> 6201e219
    }
    else{
      Eigen::ColPivHouseholderQR<Eigen::MatrixXd> QR(Amat);
      if(QR.info()!=Eigen::ComputationInfo::Success){
        throw std::runtime_error("Espfit: Solving the constrained equation failed. Maybe try SVD.");
      }
      charges=QR.solve(Bvec);
      CTP_LOG(ctp::logDEBUG, *_log) << ctp::TimeStamp() << " Solved linear least square fit ."<< flush;
    }
    //remove constraint
    charges.conservativeResize(atomlist.size());
<<<<<<< HEAD
    XTP_LOG(xtp::logDEBUG, *_log) << xtp::TimeStamp() << " Inverting Matrices done."<< flush;
=======
>>>>>>> 6201e219
   
    XTP_LOG(xtp::logDEBUG, *_log) << " Sum of fitted charges: " << charges.sum() << flush;
    for (unsigned i=0;i<atomlist.size();i++){
      atomlist[i]->setPartialcharge(charges(i));
    }
    
    // get RMSE
    double rmse = 0.0;
    double totalPotSq = 0.0;
    for ( unsigned _k=0 ; _k < gridpoints.size(); _k++ ){
        double temp = 0.0;
        for ( const QMAtom* atom:atomlist){
            double dist =  tools::abs(gridpoints[_k]-atom->getPos());
            temp += atom->getPartialcharge()/dist;
        }
        rmse += (potential(_k) - temp)*(potential(_k) - temp);
        totalPotSq += potential(_k)*potential(_k);
    }
    XTP_LOG(xtp::logDEBUG, *_log) << " RMSE of fit:  " << sqrt(rmse/gridpoints.size()) << flush;
    XTP_LOG(xtp::logDEBUG, *_log) << " RRMSE of fit: " << sqrt(rmse/totalPotSq) << flush;

    return;
   }


}}<|MERGE_RESOLUTION|>--- conflicted
+++ resolved
@@ -37,14 +37,8 @@
 
     // setting up grid
     Grid grid;
-<<<<<<< HEAD
-    grid.setAtomlist(&atomlist);
-    grid.setupCHELPgrid();
+    grid.setupCHELPGGrid(atomlist);
     XTP_LOG(xtp::logDEBUG, *_log) << xtp::TimeStamp() <<  " Done setting up CHELPG grid with " << grid.getsize() << " points " << flush;
-=======
-    grid.setupCHELPGGrid(atomlist);
-    CTP_LOG(ctp::logDEBUG, *_log) << ctp::TimeStamp() <<  " Done setting up CHELPG grid with " << grid.getsize() << " points " << flush;
->>>>>>> 6201e219
 
     // Calculating nuclear potential at gridpoints
     AOOverlap overlap;
@@ -53,13 +47,8 @@
    
     NumericalIntegration numway;
 
-<<<<<<< HEAD
-    numway.GridSetup(gridsize,atomlist,&basis);
+    numway.GridSetup(gridsize,atomlist,basis);
     XTP_LOG(xtp::logDEBUG, *_log) << xtp::TimeStamp() << " Setup "<<gridsize<<" Numerical Grid with "<<numway.getGridSize()<<" gridpoints."<< flush;
-=======
-    numway.GridSetup(gridsize,atomlist,basis);
-    CTP_LOG(ctp::logDEBUG, *_log) << ctp::TimeStamp() << " Setup "<<gridsize<<" Numerical Grid with "<<numway.getGridSize()<<" gridpoints."<< flush;
->>>>>>> 6201e219
     double N=numway.IntegrateDensity(dmat);
     XTP_LOG(xtp::logDEBUG, *_log) << xtp::TimeStamp() << " Calculated Densities at Numerical Grid, Number of electrons is "<< N << flush;
 
@@ -227,28 +216,17 @@
          Bvec(atomlist.size()+i+1+_pairconstraint.size())=reg.charge;
      }
 
-<<<<<<< HEAD
     XTP_LOG(xtp::logDEBUG, *_log) << xtp::TimeStamp() << " Solving linear Equation "<< flush;
-    std::cout<<Amat<<std::endl;
-    std::cout<<Bvec<<std::endl;
-=======
-    CTP_LOG(ctp::logDEBUG, *_log) << ctp::TimeStamp() << " Solving linear Equation "<< flush;
->>>>>>> 6201e219
     Eigen::VectorXd charges;
     if(_do_svd){
       Eigen::JacobiSVD<Eigen::MatrixXd> svd;
       svd.setThreshold(_conditionnumber);
       svd.compute(Amat,Eigen::ComputeThinU | Eigen::ComputeThinV);
       charges=svd.solve(Bvec);
-<<<<<<< HEAD
-      std::cout<<"hello5"<<std::endl;
-      XTP_LOG(xtp::logDEBUG, *_log) << xtp::TimeStamp() << "SVD Done. "<<Bvec.size()-svd.nonzeroSingularValues()<<" could not be fitted and are set to zero."<< flush;
-=======
-      CTP_LOG(ctp::logDEBUG, *_log) << ctp::TimeStamp() << " SVD Done. "<<flush;
+      XTP_LOG(xtp::logDEBUG, *_log) << xtp::TimeStamp() << " SVD Done. "<<flush;
       if((Bvec.size()-svd.nonzeroSingularValues())!=0){
-        CTP_LOG(ctp::logDEBUG, *_log) << ctp::TimeStamp() <<Bvec.size()-svd.nonzeroSingularValues()<<" Sites could not be fitted and are set to zero."<< flush;
+        XTP_LOG(xtp::logDEBUG, *_log) << xtp::TimeStamp() <<Bvec.size()-svd.nonzeroSingularValues()<<" Sites could not be fitted and are set to zero."<< flush;
       }
->>>>>>> 6201e219
     }
     else{
       Eigen::ColPivHouseholderQR<Eigen::MatrixXd> QR(Amat);
@@ -256,14 +234,10 @@
         throw std::runtime_error("Espfit: Solving the constrained equation failed. Maybe try SVD.");
       }
       charges=QR.solve(Bvec);
-      CTP_LOG(ctp::logDEBUG, *_log) << ctp::TimeStamp() << " Solved linear least square fit ."<< flush;
+      XTP_LOG(xtp::logDEBUG, *_log) << xtp::TimeStamp() << " Solved linear least square fit ."<< flush;
     }
     //remove constraint
     charges.conservativeResize(atomlist.size());
-<<<<<<< HEAD
-    XTP_LOG(xtp::logDEBUG, *_log) << xtp::TimeStamp() << " Inverting Matrices done."<< flush;
-=======
->>>>>>> 6201e219
    
     XTP_LOG(xtp::logDEBUG, *_log) << " Sum of fitted charges: " << charges.sum() << flush;
     for (unsigned i=0;i<atomlist.size();i++){
