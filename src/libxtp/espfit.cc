--- conflicted
+++ resolved
@@ -122,12 +122,8 @@
     NumericalIntegration numway;
 
     numway.GridSetup(gridsize,&bs,_atomlist);
-<<<<<<< HEAD
     numway.FindsignificantAtoms(&_basis);
-    LOG(logDEBUG, *_log) << TimeStamp() << " Calculate Densities at Numerical Grid with gridsize "<<gridsize  << flush; 
-=======
     LOG(CTP::logDEBUG, *_log) << CTP::TimeStamp() << " Calculate Densities at Numerical Grid with gridsize "<<gridsize  << flush; 
->>>>>>> 5889df7b
     double N=numway.IntegrateDensity_Atomblock(_dmat,&_basis);
     LOG(CTP::logDEBUG, *_log) << CTP::TimeStamp() << " Calculated Densities at Numerical Grid, Number of electrons is "<< N << flush; 
     
@@ -179,13 +175,8 @@
     ub::vector<double> _NucPatGrid = ub::zero_vector<double>(_grid.getsize());
 
     double Znuc=0.0;
-<<<<<<< HEAD
     std::vector< vec >& _gridpoints = _grid.getGrid();
-    LOG(logDEBUG, *_log) << TimeStamp() << " Calculating ESP of nuclei at CHELPG grid points" << flush;
-=======
-    std::vector< ub::vector<double> >& _gridpoints = _grid.getGrid();
     LOG(CTP::logDEBUG, *_log) << CTP::TimeStamp() << " Calculating ESP of nuclei at CHELPG grid points" << flush;
->>>>>>> 5889df7b
     
     for (unsigned i = 0; i < _gridpoints.size(); i++) {
         double x_k = _gridpoints[i].getX();
