--- conflicted
+++ resolved
@@ -111,11 +111,7 @@
             std::string tag = "TOOL:" + Identify() + "_" + _state.ToString();
 
             QMInterface Converter;
-<<<<<<< HEAD
             xtp::PolarSeg result = Converter.Convert(_Atomlist);
-=======
-            ctp::PolarSeg result = Converter.Convert(_atomlist);
->>>>>>> 0b5e71e1
 
             result.WriteMPS(output_file, tag);
             return;
