/*
 *            Copyright 2009-2019 The VOTCA Development Team
 *                       (http://www.votca.org)
 *
 *      Licensed under the Apache License, Version 2.0 (the "License")
 *
 * You may not use this file except in compliance with the License.
 * You may obtain a copy of the License at
 *
 *              http://www.apache.org/licenses/LICENSE-2.0
 *
 *Unless required by applicable law or agreed to in writing, software
 * distributed under the License is distributed on an "AS IS" BASIS,
 * WITHOUT WARRANTIES OR CONDITIONS OF ANY KIND, either express or implied.
 * See the License for the specific language governing permissions and
 * limitations under the License.
 *
 */

#include <votca/xtp/eigen.h>
#include <votca/xtp/symmetric_matrix.h>
#include <votca/xtp/threecenter.h>

namespace votca {
namespace xtp {

void TCMatrix_dft::Fill(const AOBasis& auxbasis, const AOBasis& dftbasis) {

  AOCoulomb auxAOcoulomb;
  auxAOcoulomb.Fill(auxbasis);
  _inv_sqrt = auxAOcoulomb.Pseudo_InvSqrt(1e-8);
  _removedfunctions = auxAOcoulomb.Removedfunctions();

  for (int i = 0; i < auxbasis.AOBasisSize(); i++) {
    try {
      _matrix.push_back(Symmetric_Matrix(dftbasis.AOBasisSize()));
    } catch (std::bad_alloc& ba) {
      throw std::runtime_error(
          "Basisset/aux basis too large for 3c calculation. Not enough RAM.");
    }
  }
#pragma omp parallel for schedule(dynamic)
  for (int is = dftbasis.getNumofShells() - 1; is >= 0; is--) {
    const AOShell& dftshell = dftbasis.getShell(is);
    std::vector<Eigen::MatrixXd> block;
    for (int i = 0; i < dftshell.getNumFunc(); i++) {
      int size = dftshell.getStartIndex() + i + 1;
      block.push_back(Eigen::MatrixXd::Zero(auxbasis.AOBasisSize(), size));
    }
    FillBlock(block, is, dftbasis, auxbasis);
    int offset = dftshell.getStartIndex();
    for (unsigned i = 0; i < block.size(); ++i) {
      Eigen::MatrixXd temp = _inv_sqrt * block[i];
      for (int mu = 0; mu < temp.rows(); ++mu) {
        for (int j = 0; j < temp.cols(); ++j) {
          _matrix[mu](i + offset, j) = temp(mu, j);
        }
      }
    }
  }
  return;
}

/*
 * Determines the 3-center integrals for a given shell in the aux basis
 * by calculating the 3-center overlap integral of the functions in the
 * aux shell with ALL functions in the DFT basis set (FillThreeCenterOLBlock)
 */

void TCMatrix_dft::FillBlock(std::vector<Eigen::MatrixXd>& block,
                             int shellindex, const AOBasis& dftbasis,
                             const AOBasis& auxbasis) {
  const AOShell& left_dftshell = dftbasis.getShell(shellindex);
  tensor3d::extent_gen extents;
  int start = left_dftshell.getStartIndex();
  // alpha-loop over the aux basis function
  for (const AOShell& shell_aux : auxbasis) {
    int aux_start = shell_aux.getStartIndex();

    for (int is = 0; is <= shellindex; is++) {

<<<<<<< HEAD
      const AOShell& shell_col = dftbasis.getShell(is);
      int col_start = shell_col.getStartIndex();
      tensor3d threec_block(extents[range(0, shell_aux.getNumFunc())][range(
          0, left_dftshell.getNumFunc())][range(0, shell_col.getNumFunc())]);
      for (int i = 0; i < shell_aux.getNumFunc(); ++i) {
        for (int j = 0; j < left_dftshell.getNumFunc(); ++j) {
          for (int k = 0; k < shell_col.getNumFunc(); ++k) {
            threec_block[i][j][k] = 0.0;
          }
        }
      }
=======
      const AOShell* shell_col = dftbasis.getShell(is);
      int col_start = shell_col->getStartIndex();
      tensor3d threec_block(extents[range(0, shell_aux->getNumFunc())][range(
          0, left_dftshell->getNumFunc())][range(0, shell_col->getNumFunc())]);
      std::fill_n(threec_block.data(), threec_block.num_elements(), 0.0);
>>>>>>> 7d5fa052

      bool nonzero = FillThreeCenterRepBlock(threec_block, shell_aux,
                                             left_dftshell, shell_col);
      if (nonzero) {

        for (int left = 0; left < left_dftshell.getNumFunc(); left++) {
          for (int aux = 0; aux < shell_aux.getNumFunc(); aux++) {
            for (int col = 0; col < shell_col.getNumFunc(); col++) {
              // symmetry
              if ((col_start + col) > (start + left)) {
                break;
              }
              block[left](aux_start + aux, col_start + col) =
                  threec_block[aux][left][col];
            }
          }
        }
      }
    }
  }
  return;
}

}  // namespace xtp
}  // namespace votca<|MERGE_RESOLUTION|>--- conflicted
+++ resolved
@@ -79,25 +79,11 @@
 
     for (int is = 0; is <= shellindex; is++) {
 
-<<<<<<< HEAD
       const AOShell& shell_col = dftbasis.getShell(is);
       int col_start = shell_col.getStartIndex();
       tensor3d threec_block(extents[range(0, shell_aux.getNumFunc())][range(
           0, left_dftshell.getNumFunc())][range(0, shell_col.getNumFunc())]);
-      for (int i = 0; i < shell_aux.getNumFunc(); ++i) {
-        for (int j = 0; j < left_dftshell.getNumFunc(); ++j) {
-          for (int k = 0; k < shell_col.getNumFunc(); ++k) {
-            threec_block[i][j][k] = 0.0;
-          }
-        }
-      }
-=======
-      const AOShell* shell_col = dftbasis.getShell(is);
-      int col_start = shell_col->getStartIndex();
-      tensor3d threec_block(extents[range(0, shell_aux->getNumFunc())][range(
-          0, left_dftshell->getNumFunc())][range(0, shell_col->getNumFunc())]);
       std::fill_n(threec_block.data(), threec_block.num_elements(), 0.0);
->>>>>>> 7d5fa052
 
       bool nonzero = FillThreeCenterRepBlock(threec_block, shell_aux,
                                              left_dftshell, shell_col);
