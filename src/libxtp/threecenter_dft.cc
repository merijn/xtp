/* 
 *            Copyright 2009-2018 The VOTCA Development Team
 *                       (http://www.votca.org)
 *
 *      Licensed under the Apache License, Version 2.0 (the "License")
 *
 * You may not use this file except in compliance with the License.
 * You may obtain a copy of the License at
 *
 *              http://www.apache.org/licenses/LICENSE-2.0
 *
 *Unless required by applicable law or agreed to in writing, software
 * distributed under the License is distributed on an "AS IS" BASIS,
 * WITHOUT WARRANTIES OR CONDITIONS OF ANY KIND, either express or implied.
 * See the License for the specific language governing permissions and
 * limitations under the License.
 *
 */



#include <votca/xtp/threecenter.h>
#include <votca/xtp/symmetric_matrix.h>
#include <votca/xtp/eigen.h>
namespace votca {
  namespace xtp {

    void TCMatrix_dft::Fill(AOBasis& auxbasis, AOBasis& dftbasis, const Eigen::MatrixXd& V_sqrtm1) {

<<<<<<< HEAD
      for (unsigned int i = 0; i < auxbasis.AOBasisSize(); i++) {
=======
      for (int i = 0; i < auxbasis.AOBasisSize(); i++) {
>>>>>>> d4744c08
        try {
          _matrix.push_back(Symmetric_Matrix(dftbasis.AOBasisSize()));
        } catch (std::bad_alloc& ba) {
          std::cerr << "Basisset/aux basis too large for 3c calculation. Not enough RAM. Caught bad alloc: " << ba.what() << std::endl;
          exit(0);
        }

      }
      #pragma omp parallel for schedule(dynamic)
      for (int is = dftbasis.getNumofShells()-1; is >=0; is--) {
        const Eigen::MatrixXd V=V_sqrtm1;
        const AOShell* dftshell = dftbasis.getShell(is);
        std::vector< Eigen::MatrixXd > block;
        for (int i = 0; i < dftshell->getNumFunc(); i++) {
          int size = dftshell->getStartIndex() + i+1;
          block.push_back(Eigen::MatrixXd::Zero(auxbasis.AOBasisSize(), size));
        }
        FillBlock(block, is, dftbasis, auxbasis);
        int offset = dftshell->getStartIndex();
        for (unsigned i = 0; i < block.size(); ++i) {
          Eigen::MatrixXd temp =V * block[i];
          for (int mu = 0; mu < temp.rows(); ++mu) {
            for (int j = 0; j < temp.cols(); ++j) {
              _matrix[mu](i + offset, j) = temp(mu, j);
            }
          }
        }
      }
      return;
    }

    /*
     * Determines the 3-center integrals for a given shell in the aux basis
     * by calculating the 3-center overlap integral of the functions in the
     * aux shell with ALL functions in the DFT basis set (FillThreeCenterOLBlock)
     */

    void TCMatrix_dft::FillBlock(std::vector< Eigen::MatrixXd >& block, int shellindex, const AOBasis& dftbasis, const AOBasis& auxbasis) {
      const AOShell* left_dftshell = dftbasis.getShell(shellindex);
      tensor3d::extent_gen extents;
      int start = left_dftshell->getStartIndex();
      // alpha-loop over the aux basis function
      for (const AOShell* shell_aux:auxbasis) {
        int aux_start = shell_aux->getStartIndex();


        for (int is = 0; is <= shellindex; is++) {

          const AOShell* shell_col = dftbasis.getShell(is);
          int col_start=shell_col->getStartIndex();
          tensor3d threec_block(extents[ range(0, shell_aux->getNumFunc()) ][ range(0, left_dftshell->getNumFunc()) ][ range(0, shell_col->getNumFunc())]);
          for (int i = 0; i < shell_aux->getNumFunc(); ++i) {
            for (int j = 0; j < left_dftshell->getNumFunc(); ++j) {
              for (int k = 0; k < shell_col->getNumFunc(); ++k) {
                threec_block[i][j][k] = 0.0;
              }
            }
          }

          bool nonzero = FillThreeCenterRepBlock(threec_block, shell_aux, left_dftshell, shell_col);
          if (nonzero) {

            for (int left = 0; left < left_dftshell->getNumFunc(); left++) {
              for (int aux = 0; aux < shell_aux->getNumFunc(); aux++) {
                for (int col = 0; col < shell_col->getNumFunc(); col++) {
                  //symmetry
                  if ((col_start + col)>(start + left)) {
                    break;
                  }
                  block[left](aux_start + aux, col_start + col) = threec_block[aux][left][col];
                }
              }
            }
          }
        }
      }
      return;
    }






  }
}<|MERGE_RESOLUTION|>--- conflicted
+++ resolved
@@ -27,11 +27,7 @@
 
     void TCMatrix_dft::Fill(AOBasis& auxbasis, AOBasis& dftbasis, const Eigen::MatrixXd& V_sqrtm1) {
 
-<<<<<<< HEAD
-      for (unsigned int i = 0; i < auxbasis.AOBasisSize(); i++) {
-=======
       for (int i = 0; i < auxbasis.AOBasisSize(); i++) {
->>>>>>> d4744c08
         try {
           _matrix.push_back(Symmetric_Matrix(dftbasis.AOBasisSize()));
         } catch (std::bad_alloc& ba) {
