/*
 *            Copyright 2009-2019 The VOTCA Development Team
 *                       (http://www.votca.org)
 *
 *      Licensed under the Apache License, Version 2.0 (the "License")
 *
 * You may not use this file except in compliance with the License.
 * You may obtain a copy of the License at
 *
 *              http://www.apache.org/licenses/LICENSE-2.0
 *
 * Unless required by applicable law or agreed to in writing, software
 * distributed under the License is distributed on an "AS IS" BASIS,
 * WITHOUT WARRANTIES OR CONDITIONS OF ANY KIND, either express or implied.
 * See the License for the specific language governing permissions and
 * limitations under the License.
 *
 */

#include <boost/algorithm/string.hpp>
#include <fstream>
#include <iterator>
#include <numeric>
#include <string>
#include <votca/tools/constants.h>
#include <votca/xtp/aopotential.h>
#include <votca/xtp/numerical_integrations.h>
#include <votca/xtp/qmmolecule.h>
#include <votca/xtp/radial_euler_maclaurin_rule.h>
#include <votca/xtp/sphere_lebedev_rule.h>
#include <votca/xtp/vxc_functionals.h>

namespace votca {
namespace xtp {

NumericalIntegration::~NumericalIntegration() {
  if (_setXC) {
    xc_func_end(&xfunc);
    if (_use_separate) {
      xc_func_end(&cfunc);
    }
  }
}

double NumericalIntegration::getExactExchange(
    const std::string& functional) const {

  double exactexchange = 0.0;
  Vxc_Functionals map;
  tools::Tokenizer tok(functional, " ");
  std::vector<std::string> functional_names = tok.ToVector();

  if (functional_names.size() > 2) {
    throw std::runtime_error("Too many functional names");
  } else if (functional_names.size() < 1) {
    throw std::runtime_error("Specify at least one functional");
  }

  for (const std::string& functional_name : functional_names) {

    int func_id = map.getID(functional_name);
    if (func_id < 0) {
      exactexchange = 0.0;
      break;
    }
    xc_func_type func;
    if (xc_func_init(&func, func_id, XC_UNPOLARIZED) != 0) {
      throw std::runtime_error(
          (boost::format("Functional %s not found\n") % functional_name).str());
    }
    if (exactexchange > 0 && func.cam_alpha > 0) {
      throw std::runtime_error(
          "You have specified two functionals with exact exchange");
    }
    exactexchange += func.cam_alpha;
    xc_func_end(&func);
  }

  return exactexchange;
}

void NumericalIntegration::setXCfunctional(const std::string& functional) {

  Vxc_Functionals map;
  std::vector<std::string> strs;
  tools::Tokenizer tok(functional, " ,\n\t");
  tok.ToVector(strs);
  xfunc_id = 0;
  _use_separate = false;
  cfunc_id = 0;
  if (strs.size() == 1) {
    xfunc_id = map.getID(strs[0]);
  } else if (strs.size() == 2) {
    xfunc_id = map.getID(strs[0]);
    cfunc_id = map.getID(strs[1]);
    _use_separate = true;
  } else {
    throw std::runtime_error(
        "LIBXC. Please specify one combined or an exchange and a correlation "
        "functionals");
  }

  if (xc_func_init(&xfunc, xfunc_id, XC_UNPOLARIZED) != 0) {
    throw std::runtime_error(
        (boost::format("Functional %s not found\n") % strs[0]).str());
  }
  if (xfunc.info->kind != 2 && !_use_separate) {
    throw std::runtime_error(
        "Your functional misses either correlation or exchange, please specify "
        "another functional, separated by whitespace");
  }
  if (_use_separate) {
    if (xc_func_init(&cfunc, cfunc_id, XC_UNPOLARIZED) != 0) {
      throw std::runtime_error(
          (boost::format("Functional %s not found\n") % strs[1]).str());
    }
    if ((xfunc.info->kind + cfunc.info->kind) != 1) {
      throw std::runtime_error(
          "Your functionals are not one exchange and one correlation");
    }
  }
  _setXC = true;
  return;
}

NumericalIntegration::XC_entry NumericalIntegration::EvaluateXC(
    double rho, double sigma) const {

  NumericalIntegration::XC_entry result;
  switch (xfunc.info->family) {
    case XC_FAMILY_LDA:
      xc_lda_exc_vxc(&xfunc, 1, &rho, &result.f_xc, &result.df_drho);
      break;
    case XC_FAMILY_GGA:
    case XC_FAMILY_HYB_GGA:
      xc_gga_exc_vxc(&xfunc, 1, &rho, &sigma, &result.f_xc, &result.df_drho,
                     &result.df_dsigma);
      break;
  }
  if (_use_separate) {
    NumericalIntegration::XC_entry temp;
    // via libxc correlation part only
    switch (cfunc.info->family) {
      case XC_FAMILY_LDA:
        xc_lda_exc_vxc(&cfunc, 1, &rho, &temp.f_xc, &temp.df_drho);
        break;
      case XC_FAMILY_GGA:
      case XC_FAMILY_HYB_GGA:
        xc_gga_exc_vxc(&cfunc, 1, &rho, &sigma, &temp.f_xc, &temp.df_drho,
                       &temp.df_dsigma);
        break;
    }

    result.f_xc += temp.f_xc;
    result.df_drho += temp.df_drho;
    result.df_dsigma += temp.df_dsigma;
  }

  return result;
}

double NumericalIntegration::IntegratePotential(
    const Eigen::Vector3d& rvector) const {

  double result = 0.0;
  assert(_density_set && "Density not calculated");
  for (const auto& box : _grid_boxes) {
    const std::vector<Eigen::Vector3d>& points = box.getGridPoints();
    const std::vector<double>& weights = box.getGridWeights();
    const std::vector<double>& densities = box.getGridDensities();
    for (Index j = 0; j < Index(points.size()); j++) {
      double charge = -weights[j] * densities[j];
      double dist = (points[j] - rvector).norm();
      result += charge / dist;
    }
  }
  return result;
}

Eigen::Vector3d NumericalIntegration::IntegrateField(
    const Eigen::Vector3d& rvector) const {

  Eigen::Vector3d result = Eigen::Vector3d::Zero();
  assert(_density_set && "Density not calculated");
  for (const auto& box : _grid_boxes) {
    const std::vector<Eigen::Vector3d>& points = box.getGridPoints();
    const std::vector<double>& weights = box.getGridWeights();
    const std::vector<double>& densities = box.getGridDensities();
    for (Index j = 0; j < Index(points.size()); j++) {
      double charge = -weights[j] * densities[j];
      Eigen::Vector3d r = points[j] - rvector;
      result += charge * r / std::pow(r.norm(), 3);  // x,y,z
    }
  }
  return result;
}

void NumericalIntegration::SortGridpointsintoBlocks(
    const std::vector<std::vector<GridContainers::Cartesian_gridpoint> >&
        grid) {
  const double boxsize = 1;  // 1 bohr

  Eigen::Vector3d min =
      Eigen::Vector3d::Ones() * std::numeric_limits<double>::max();
  Eigen::Vector3d max =
      Eigen::Vector3d::Ones() * std::numeric_limits<double>::min();

  for (const auto& atom_grid : grid) {
    for (const auto& gridpoint : atom_grid) {
      const Eigen::Vector3d& pos = gridpoint.grid_pos;
      if (pos[0] > max[0]) {
        max[0] = pos[0];
      } else if (pos[0] < min[0]) {
        min[0] = pos[0];
      }
      if (pos[1] > max[1]) {
        max[1] = pos[1];
      } else if (pos[1] < min[1]) {
        min[1] = pos[1];
      }
      if (pos[2] > max[2]) {
        max[2] = pos[2];
      } else if (pos[2] < min[2]) {
        min[2] = pos[2];
      }
    }
  }

  Eigen::Vector3d molextension = max - min;
  Eigen::Vector3d numberofboxes = molextension / boxsize;
  Eigen::Vector3d roundednumofbox(std::ceil(numberofboxes[0]),
                                  std::ceil(numberofboxes[1]),
                                  std::ceil(numberofboxes[2]));

  std::vector<std::vector<
      std::vector<std::vector<const GridContainers::Cartesian_gridpoint*> > > >
      boxes;
  // creating temparray
  for (Index i = 0; i < Index(roundednumofbox[0]); i++) {
    std::vector<
        std::vector<std::vector<const GridContainers::Cartesian_gridpoint*> > >
        boxes_yz;
    for (Index j = 0; j < Index(roundednumofbox[1]); j++) {
      std::vector<std::vector<const GridContainers::Cartesian_gridpoint*> >
          boxes_z;
      for (Index k = 0; k < Index(roundednumofbox[2]); k++) {
        std::vector<const GridContainers::Cartesian_gridpoint*> box;
        box.reserve(100);
        boxes_z.push_back(box);
      }
      boxes_yz.push_back(boxes_z);
    }
    boxes.push_back(boxes_yz);
  }

  for (const auto& atomgrid : grid) {
    for (const auto& gridpoint : atomgrid) {
      Eigen::Vector3d pos = gridpoint.grid_pos - min;
      Eigen::Vector3d index = pos / boxsize;
      Index i_x = Index(index[0]);
      Index i_y = Index(index[1]);
      Index i_z = Index(index[2]);
      boxes[i_x][i_y][i_z].push_back(&gridpoint);
    }
  }
  for (auto& boxes_xy : boxes) {
    for (auto& boxes_z : boxes_xy) {
      for (auto& box : boxes_z) {
        if (box.size() < 1) {
          continue;
        }
        GridBox gridbox;
        for (const auto& point : box) {
          gridbox.addGridPoint(*point);
        }
        _grid_boxes.push_back(gridbox);
      }
    }
  }
  return;
}

void NumericalIntegration::FindSignificantShells(const AOBasis& basis) {
  for (GridBox& box : _grid_boxes) {
    for (const AOShell& store : basis) {
      const double decay = store.getMinDecay();
      const Eigen::Vector3d& shellpos = store.getPos();
      for (const auto& point : box.getGridPoints()) {
        Eigen::Vector3d dist = shellpos - point;
        double distsq = dist.squaredNorm();
        // if contribution is smaller than -ln(1e-10), add shell to list
        if ((decay * distsq) < 20.7) {
          box.addShell(&store);
          break;
        }
      }
    }
  }

  std::vector<GridBox> grid_boxes_copy;
  // use vector of bool to indicate if a gridbox has already been merged into
  // another
  std::vector<bool> Merged = std::vector<bool>(_grid_boxes.size(), false);
  for (Index i = 0; i < Index(_grid_boxes.size()); i++) {
    if (Merged[i]) {
      continue;
    }
    GridBox box = _grid_boxes[i];
    if (box.Shellsize() < 1) {
      continue;
    }
    Merged[i] = true;
    for (Index j = i + 1; j < Index(_grid_boxes.size()); j++) {
      if (GridBox::compareGridboxes(_grid_boxes[i], _grid_boxes[j])) {
        Merged[j] = true;
        box.addGridBox(_grid_boxes[j]);
      }
    }
    grid_boxes_copy.push_back(box);
  }

  _totalgridsize = 0;
  _grid_boxes = grid_boxes_copy;
  for (auto& box : _grid_boxes) {
    _totalgridsize += box.size();
    box.PrepareForIntegration();
  }
}

Eigen::VectorXd NumericalIntegration::CalcAOValue_and_Grad(
    Eigen::MatrixX3d& ao_grad, const GridBox& box,
    const Eigen::Vector3d& point) const {
  Eigen::VectorXd ao = Eigen::VectorXd::Zero(box.Matrixsize());
  const std::vector<GridboxRange>& aoranges = box.getAOranges();
  const std::vector<const AOShell*>& shells = box.getShells();
  for (Index j = 0; j < box.Shellsize(); ++j) {
    Eigen::Block<Eigen::MatrixX3d> grad_block =
        ao_grad.block(aoranges[j].start, 0, aoranges[j].size, 3);
    Eigen::VectorBlock<Eigen::VectorXd> ao_block =
        ao.segment(aoranges[j].start, aoranges[j].size);
    shells[j]->EvalAOspace(ao_block, grad_block, point);
  }
  return ao;
}

Mat_p_Energy NumericalIntegration::IntegrateVXC(
    const Eigen::MatrixXd& density_matrix) const {

  Index nthreads = OPENMP::getMaxThreads();

  std::vector<Eigen::MatrixXd> vxc_thread = std::vector<Eigen::MatrixXd>(
      nthreads,
      Eigen::MatrixXd::Zero(density_matrix.rows(), density_matrix.cols()));
  std::vector<double> Exc_thread = std::vector<double>(nthreads, 0.0);

#pragma omp parallel for schedule(guided)
  for (Index i = 0; i < Index(_grid_boxes.size()); ++i) {
    const GridBox& box = _grid_boxes[i];
    double EXC_box = 0.0;
    const Eigen::MatrixXd DMAT_here = box.ReadFromBigMatrix(density_matrix);
    const Eigen::MatrixXd DMAT_symm = DMAT_here + DMAT_here.transpose();
    double cutoff =
        1.e-40 / double(density_matrix.rows()) / double(density_matrix.rows());
    if (DMAT_here.cwiseAbs2().maxCoeff() < cutoff) {
      continue;
    }
    Eigen::MatrixXd Vxc_here =
        Eigen::MatrixXd::Zero(DMAT_here.rows(), DMAT_here.cols());
    const std::vector<Eigen::Vector3d>& points = box.getGridPoints();
    const std::vector<double>& weights = box.getGridWeights();

    // iterate over gridpoints
    for (Index p = 0; p < box.size(); p++) {

      Eigen::MatrixX3d ao_grad = Eigen::MatrixX3d::Zero(box.Matrixsize(), 3);
      Eigen::VectorXd ao = CalcAOValue_and_Grad(ao_grad, box, points[p]);
      const double rho = 0.5 * (ao.transpose() * DMAT_symm * ao).value();
      const double weight = weights[p];
      if (rho * weight < 1.e-20) {
        continue;  // skip the rest, if density is very small
      }
      const Eigen::Vector3d rho_grad = ao.transpose() * DMAT_symm * ao_grad;
      const double sigma = (rho_grad.transpose() * rho_grad).value();
      const Eigen::VectorXd grad = ao_grad * rho_grad;
      NumericalIntegration::XC_entry xc = EvaluateXC(rho, sigma);
      EXC_box += weight * rho * xc.f_xc;
      auto addXC = weight * (0.5 * xc.df_drho * ao + 2.0 * xc.df_dsigma * grad);
      Vxc_here.noalias() += addXC * ao.transpose();
    }
    box.AddtoBigMatrix(vxc_thread[OPENMP::getThreadId()], Vxc_here);
    Exc_thread[OPENMP::getThreadId()] += EXC_box;
  }

  double EXC = std::accumulate(Exc_thread.begin(), Exc_thread.end(), 0.0);
  Eigen::MatrixXd Vxc = std::accumulate(
      vxc_thread.begin(), vxc_thread.end(),
      Eigen::MatrixXd::Zero(density_matrix.rows(), density_matrix.cols())
          .eval());

  Mat_p_Energy Oxc(EXC, Vxc + Vxc.transpose());
  return Oxc;
}

double NumericalIntegration::IntegrateDensity(
    const Eigen::MatrixXd& density_matrix) {

  Index nthreads = OPENMP::getMaxThreads();
  std::vector<double> N_thread = std::vector<double>(nthreads, 0.0);

#pragma omp parallel for schedule(guided)
  for (Index i = 0; i < Index(_grid_boxes.size()); ++i) {
    GridBox& box = _grid_boxes[i];
    double N_box = 0.0;
    const Eigen::MatrixXd DMAT_here = box.ReadFromBigMatrix(density_matrix);
    const std::vector<Eigen::Vector3d>& points = box.getGridPoints();
    const std::vector<double>& weights = box.getGridWeights();
    box.prepareDensity();
    // iterate over gridpoints
    for (Index p = 0; p < box.size(); p++) {
      Eigen::VectorXd ao = CalcAOValues(box, points[p]);
      double rho = (ao.transpose() * DMAT_here * ao)(0, 0);
      box.addDensity(rho);
      N_box += rho * weights[p];
    }
    N_thread[OPENMP::getThreadId()] += N_box;
  }
  double N = std::accumulate(N_thread.begin(), N_thread.end(), 0.0);
  _density_set = true;
  return N;
}

Eigen::VectorXd NumericalIntegration::CalcAOValues(
    const GridBox& box, const Eigen::Vector3d& pos) const {
  const std::vector<GridboxRange>& aoranges = box.getAOranges();
  const std::vector<const AOShell*> shells = box.getShells();
  Eigen::VectorXd ao = Eigen::VectorXd::Zero(box.Matrixsize());
  for (Index j = 0; j < box.Shellsize(); ++j) {
    Eigen::VectorBlock<Eigen::VectorXd> ao_block =
        ao.segment(aoranges[j].start, aoranges[j].size);
    shells[j]->EvalAOspace(ao_block, pos);
  }
  return ao;
}

Gyrationtensor NumericalIntegration::IntegrateGyrationTensor(
    const Eigen::MatrixXd& density_matrix) {

  Index nthreads = OPENMP::getMaxThreads();
  std::vector<double> N_thread = std::vector<double>(nthreads, 0.0);
  std::vector<Eigen::Vector3d> centroid_thread =
      std::vector<Eigen::Vector3d>(nthreads, Eigen::Vector3d::Zero());
  std::vector<Eigen::Matrix3d> gyration_thread =
      std::vector<Eigen::Matrix3d>(nthreads, Eigen::Matrix3d::Zero());

#pragma omp parallel for schedule(guided)
  for (Index i = 0; i < Index(_grid_boxes.size()); ++i) {
    GridBox& box = _grid_boxes[i];
    double N_box = 0.0;
    Eigen::Vector3d centroid_box = Eigen::Vector3d::Zero();
    Eigen::Matrix3d gyration_box = Eigen::Matrix3d::Zero();
    const Eigen::MatrixXd DMAT_here = box.ReadFromBigMatrix(density_matrix);
    const std::vector<Eigen::Vector3d>& points = box.getGridPoints();
    const std::vector<double>& weights = box.getGridWeights();
    box.prepareDensity();
    // iterate over gridpoints
    for (Index p = 0; p < box.size(); p++) {
      Eigen::VectorXd ao = CalcAOValues(box, points[p]);
      double rho = (ao.transpose() * DMAT_here * ao).value();
      box.addDensity(rho);
      N_box += rho * weights[p];
      centroid_box += rho * weights[p] * points[p];
      gyration_box += rho * weights[p] * points[p] * points[p].transpose();
    }
    N_thread[OPENMP::getThreadId()] += N_box;
    centroid_thread[OPENMP::getThreadId()] += centroid_box;
    gyration_thread[OPENMP::getThreadId()] += gyration_box;
  }
  double N = std::accumulate(N_thread.begin(), N_thread.end(), 0.0);
  Eigen::Vector3d centroid =
      std::accumulate(centroid_thread.begin(), centroid_thread.end(),
                      Eigen::Vector3d::Zero().eval());
  Eigen::Matrix3d gyration =
      std::accumulate(gyration_thread.begin(), gyration_thread.end(),
                      Eigen::Matrix3d::Zero().eval());

  _density_set = true;
  // Normalize
  centroid = centroid / N;
  gyration = gyration / N;
  gyration = gyration - centroid * centroid.transpose();
  Gyrationtensor gyro;
  gyro.mass = N;
  gyro.centroid = centroid;
  gyro.gyration = gyration;

  return gyro;
}

std::vector<std::pair<double,const Eigen::Vector3d*> > NumericalIntegration::getGridpoints()
    const {
  std::vector<std::pair<double,const Eigen::Vector3d*>> gridpoints;
  gridpoints.reserve(this->getGridSize());
<<<<<<< HEAD
  for (unsigned i = 0; i < _grid_boxes.size(); i++) {
    const std::vector<Eigen::Vector3d>& points = _grid_boxes[i].getGridPoints();
    const std::vector<double> weights=_grid_boxes[i].getGridWeights();
    for (unsigned j = 0; j < points.size(); j++) {
      gridpoints.push_back(std::pair<double,const Eigen::Vector3d*>(weights[j],&points[j]));
=======
  for (const auto& box : _grid_boxes) {
    const std::vector<Eigen::Vector3d>& points = box.getGridPoints();
    for (const Eigen::Vector3d& point : points) {
      gridpoints.push_back(&point);
>>>>>>> b3c6f927
    }
  }
  return gridpoints;
}

Eigen::MatrixXd NumericalIntegration::IntegratePotential(
    const AOBasis& externalbasis) const {
  Eigen::MatrixXd Potential = Eigen::MatrixXd::Zero(
      externalbasis.AOBasisSize(), externalbasis.AOBasisSize());

  assert(_density_set && "Density not calculated");
  for (const auto& box : _grid_boxes) {
    const std::vector<Eigen::Vector3d>& points = box.getGridPoints();
    const std::vector<double>& weights = box.getGridWeights();
    const std::vector<double>& densities = box.getGridDensities();
    for (Index j = 0; j < Index(points.size()); j++) {
      double weighteddensity = weights[j] * densities[j];
      if (weighteddensity < 1e-12) {
        continue;
      }
      AOMultipole esp;
      esp.FillPotential(externalbasis, points[j]);
      Potential += weighteddensity * esp.Matrix();
    }
  }
  return Potential;
}

Eigen::MatrixXd NumericalIntegration::CalcInverseAtomDist(
    const QMMolecule& atoms) const {
  Eigen::MatrixXd result = Eigen::MatrixXd::Zero(atoms.size(), atoms.size());
#pragma omp parallel for
  for (Index i = 0; i < atoms.size(); ++i) {
    const Eigen::Vector3d& pos_a = atoms[i].getPos();
    for (Index j = 0; j < i; ++j) {
      const Eigen::Vector3d& pos_b = atoms[j].getPos();
      result(j, i) = 1 / (pos_a - pos_b).norm();
    }
  }
  return result + result.transpose();
}

Index NumericalIntegration::UpdateOrder(LebedevGrid& sphericalgridofElement,
                                        Index maxorder,
                                        std::vector<double>& PruningIntervals,
                                        double r) const {
  Index order;
  Index maxindex = sphericalgridofElement.getIndexFromOrder(maxorder);
  if (maxindex == 1) {
    // smallest possible grid anyway, nothing to do
    order = maxorder;
  } else if (maxindex == 2) {
    // only three intervals
    if (r < PruningIntervals[0]) {
      order = sphericalgridofElement.getOrderFromIndex(1);  // 1;
    } else if ((r >= PruningIntervals[0]) && (r < PruningIntervals[3])) {
      order = sphericalgridofElement.getOrderFromIndex(2);
    } else {
      order = sphericalgridofElement.getOrderFromIndex(1);
    }  // maxorder == 2
  } else {
    // five intervals
    if (r < PruningIntervals[0]) {
      order = sphericalgridofElement.getOrderFromIndex(2);
    } else if ((r >= PruningIntervals[0]) && (r < PruningIntervals[1])) {
      order = sphericalgridofElement.getOrderFromIndex(4);
    } else if ((r >= PruningIntervals[1]) && (r < PruningIntervals[2])) {
      order =
          sphericalgridofElement.getOrderFromIndex(std::max(maxindex - 1, 4l));
    } else if ((r >= PruningIntervals[2]) && (r < PruningIntervals[3])) {
      order = maxorder;
    } else {
      order =
          sphericalgridofElement.getOrderFromIndex(std::max(maxindex - 1, 1l));
    }
  }
  return order;
}

GridContainers::Cartesian_gridpoint
    NumericalIntegration::CreateCartesianGridpoint(
        const Eigen::Vector3d& atomA_pos,
        GridContainers::radial_grid& radial_grid,
        GridContainers::spherical_grid& spherical_grid, Index i_rad,
        Index i_sph) const {
  GridContainers::Cartesian_gridpoint gridpoint;
  double p = spherical_grid.phi[i_sph];
  double t = spherical_grid.theta[i_sph];
  const Eigen::Vector3d s =
      Eigen::Vector3d{sin(p) * cos(t), sin(p) * sin(t), cos(p)};
  double r = radial_grid.radius[i_rad];
  gridpoint.grid_pos = atomA_pos + r * s;
  gridpoint.grid_weight =
      radial_grid.weight[i_rad] * spherical_grid.weight[i_sph];
  return gridpoint;
}

Eigen::MatrixXd NumericalIntegration::CalcDistanceAtomsGridpoints(
    const QMMolecule& atoms,
    std::vector<GridContainers::Cartesian_gridpoint>& atomgrid) const {
  Eigen::MatrixXd result = Eigen::MatrixXd::Zero(atoms.size(), atomgrid.size());
#pragma omp parallel for
  for (Index i = 0; i < atoms.size(); ++i) {
    const Eigen::Vector3d& atom_pos = atoms[i].getPos();
    for (Index j = 0; j < Index(atomgrid.size()); ++j) {
      const auto& gridpoint = atomgrid[j];
      result(i, j) = (atom_pos - gridpoint.grid_pos).norm();
    }
  }
  return result;
}

void NumericalIntegration::SSWpartitionAtom(
    const QMMolecule& atoms,
    std::vector<GridContainers::Cartesian_gridpoint>& atomgrid, Index i_atom,
    const Eigen::MatrixXd& Rij) const {
  Eigen::MatrixXd AtomGridDist = CalcDistanceAtomsGridpoints(atoms, atomgrid);

#pragma omp parallel for schedule(guided)
  for (Index i_grid = 0; i_grid < Index(atomgrid.size()); i_grid++) {
    Eigen::VectorXd p = SSWpartition(AtomGridDist.col(i_grid), Rij);
    // check weight sum
    double wsum = p.sum();
    if (wsum != 0.0) {
      // update the weight of this grid point
      atomgrid[i_grid].grid_weight *= p[i_atom] / wsum;
    } else {
      std::cerr << "\nSum of partition weights of grid point " << i_grid
                << " of atom " << i_atom << " is zero! ";
      throw std::runtime_error("\nThis should never happen!");
    }
  }  // partition weight for each gridpoint
}

void NumericalIntegration::GridSetup(const std::string& type,
                                     const QMMolecule& atoms,
                                     const AOBasis& basis) {
  GridContainers initialgrids;
  // get radial grid per element
  EulerMaclaurinGrid radialgridofElement;
  initialgrids.radial_grids = radialgridofElement.CalculateAtomicRadialGrids(
      basis, atoms, type);  // this checks out 1:1 with NWChem results! AWESOME
  LebedevGrid sphericalgridofElement;
  initialgrids.spherical_grids =
      sphericalgridofElement.CalculateSphericalGrids(atoms, type);

  // for the partitioning, we need all inter-center distances later, stored in
  // matrix
  Eigen::MatrixXd Rij = CalcInverseAtomDist(atoms);
  std::vector<std::vector<GridContainers::Cartesian_gridpoint> > grid;

  for (Index i_atom = 0; i_atom < atoms.size(); ++i_atom) {
    const QMAtom& atom = atoms[i_atom];

    const Eigen::Vector3d& atomA_pos = atom.getPos();
    const std::string& name = atom.getElement();
    GridContainers::radial_grid radial_grid =
        initialgrids.radial_grids.at(name);
    GridContainers::spherical_grid spherical_grid =
        initialgrids.spherical_grids.at(name);

    // maximum order (= number of points) in spherical integration grid
    Index maxorder = sphericalgridofElement.Type2MaxOrder(name, type);
    // for pruning of integration grid, get interval boundaries for this element
    std::vector<double> PruningIntervals =
        radialgridofElement.CalculatePruningIntervals(name);
    Index current_order = 0;
    // for each radial value
    std::vector<GridContainers::Cartesian_gridpoint> atomgrid;
    for (Index i_rad = 0; i_rad < radial_grid.radius.size(); i_rad++) {
      double r = radial_grid.radius[i_rad];

      // which Lebedev order for this point?
      Index order =
          UpdateOrder(sphericalgridofElement, maxorder, PruningIntervals, r);
      // get new spherical grid, if order changed
      if (order != current_order) {
        spherical_grid = sphericalgridofElement.CalculateUnitSphereGrid(order);
        current_order = order;
      }

      for (Index i_sph = 0; i_sph < spherical_grid.phi.size(); i_sph++) {
        GridContainers::Cartesian_gridpoint gridpoint =
            CreateCartesianGridpoint(atomA_pos, radial_grid, spherical_grid,
                                     i_rad, i_sph);
        atomgrid.push_back(gridpoint);
      }  // spherical gridpoints
    }    // radial gridpoint

    SSWpartitionAtom(atoms, atomgrid, i_atom, Rij);
    // now remove points from the grid with negligible weights
    std::vector<GridContainers::Cartesian_gridpoint> atomgrid_cleanedup;
    for (const auto& point : atomgrid) {
      if (point.grid_weight > 1e-13) {
        atomgrid_cleanedup.push_back(point);
      }
    }
    grid.push_back(atomgrid_cleanedup);
  }  // atoms
  SortGridpointsintoBlocks(grid);
  FindSignificantShells(basis);
  return;
}

Eigen::VectorXd NumericalIntegration::SSWpartition(
    const Eigen::VectorXd& rq_i, const Eigen::MatrixXd& Rij) const {
  const double ass = 0.725;
  // initialize partition vector to 1.0
  Eigen::VectorXd p = Eigen::VectorXd::Ones(rq_i.size());
  const double tol_scr = 1e-10;
  const double leps = 1e-6;
  // go through centers
  for (Index i = 1; i < rq_i.size(); i++) {
    double rag = rq_i(i);
    // through all other centers (one-directional)
    for (Index j = 0; j < i; j++) {
      if ((std::abs(p[i]) > tol_scr) || (std::abs(p[j]) > tol_scr)) {
        double mu = (rag - rq_i(j)) * Rij(j, i);
        if (mu > ass) {
          p[i] = 0.0;
        } else if (mu < -ass) {
          p[j] = 0.0;
        } else {
          double sk;
          if (std::abs(mu) < leps) {
            sk = -1.88603178008 * mu + 0.5;
          } else {
            sk = erf1c(mu);
          }
          if (mu > 0.0) {
            sk = 1.0 - sk;
          }
          p[j] = p[j] * sk;
          p[i] = p[i] * (1.0 - sk);
        }
      }
    }
  }
  return p;
}

double NumericalIntegration::erf1c(double x) const {
  const static double alpha_erf1 = 1.0 / 0.30;
  return 0.5 * std::erfc(std::abs(x / (1.0 - x * x)) * alpha_erf1);
}

}  // namespace xtp
}  // namespace votca<|MERGE_RESOLUTION|>--- conflicted
+++ resolved
@@ -500,18 +500,10 @@
     const {
   std::vector<std::pair<double,const Eigen::Vector3d*>> gridpoints;
   gridpoints.reserve(this->getGridSize());
-<<<<<<< HEAD
-  for (unsigned i = 0; i < _grid_boxes.size(); i++) {
-    const std::vector<Eigen::Vector3d>& points = _grid_boxes[i].getGridPoints();
-    const std::vector<double> weights=_grid_boxes[i].getGridWeights();
-    for (unsigned j = 0; j < points.size(); j++) {
-      gridpoints.push_back(std::pair<double,const Eigen::Vector3d*>(weights[j],&points[j]));
-=======
   for (const auto& box : _grid_boxes) {
     const std::vector<Eigen::Vector3d>& points = box.getGridPoints();
-    for (const Eigen::Vector3d& point : points) {
-      gridpoints.push_back(&point);
->>>>>>> b3c6f927
+    for (Index i=0;i<Index(points.size());i++) {
+      gridpoints.push_back(std::make_pair(box.getGridWeights()[i],&points[i]));
     }
   }
   return gridpoints;
