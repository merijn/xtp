/*
 *            Copyright 2009-2018 The VOTCA Development Team
 *                       (http://www.votca.org)
 *
 *      Licensed under the Apache License, Version 2.0 (the "License")
 *
 * You may not use this file except in compliance with the License.
 * You may obtain a copy of the License at
 *
 *              http://www.apache.org/licenses/LICENSE-2.0
 *
 * Unless required by applicable law or agreed to in writing, software
 * distributed under the License is distributed on an "AS IS" BASIS,
 * WITHOUT WARRANTIES OR CONDITIONS OF ANY KIND, either express or implied.
 * See the License for the specific language governing permissions and
 * limitations under the License.
 *
 */

#include <votca/xtp/geometry_optimization.h>
#include <votca/xtp/forces.h>
#include <votca/xtp/bfgs-trm.h>
#include <votca/xtp/energy_costfunction.h>
#include <functional>
#include <votca/xtp/statefilter.h>

namespace votca {
<<<<<<< HEAD
    namespace xtp {

        void GeometryOptimization::Initialize(tools::Property *options) {

            // checking if there is only one segment
            _nsegments = _segments.size();
            if (_nsegments > 1) throw std::runtime_error(std::string("\n Geometry optimization of more than 1 conjugated segment not supported. Stopping!"));

            _opt_state = options->ifExistsReturnElseReturnDefault<int>(".state", 1);
            _spintype = options->ifExistsReturnElseReturnDefault<std::string>(".spintype", "singlet");


            // pre-check optimizer method
            std::vector<std::string> choices = {"BFGS-TRM"};
            _optimizer = options->ifExistsAndinListReturnElseThrowRuntimeError<std::string>(".optimizer.method", choices);
            _optimizer_options = options->get(".optimizer");

            // pre-check forces method
            choices = {"forward", "central"};
            _force_method = options->ifExistsAndinListReturnElseThrowRuntimeError<std::string>(".forces.method", choices);
            _force_options = options->get(".forces");

            _natoms = _segments[0]->Atoms().size();

            return;

        }

        void GeometryOptimization::Evaluate() {


            XTP_LOG(xtp::logINFO, *_pLog) << "Requested geometry optimization of excited state " << _spintype << " " << _opt_state << std::flush;

            // get a force object
            Forces _force_engine(_gwbse_engine, _qmpackage, _segments, _orbitals);
            _force_engine.Initialize(&_force_options);
            _force_engine.setLog(_pLog);
            _force_engine.SetOptState(_opt_state);
            _force_engine.SetSpinType(_spintype);


            // get the optimizer
            if (_optimizer == "BFGS-TRM") {

                BFGSTRM _bfgstrm(_gwbse_engine, _qmpackage, _segments, _orbitals, _force_engine);
                _bfgstrm.Initialize(&_optimizer_options);
                _bfgstrm.setLog(_pLog);
                _bfgstrm.Optimize();
=======
  namespace xtp {

    void GeometryOptimization::Initialize(tools::Property &options) {

      std::string statestring = options.ifExistsReturnElseThrowRuntimeError<std::string>(".state");
      _opt_state.FromString(statestring);
      if (!_opt_state.Type().isExciton()) {
        throw std::runtime_error("At the moment only excitonic states can be optimized");
      }
      // default convergence parameters from ORCA
      _conv.deltaE = options.ifExistsReturnElseReturnDefault<double>(".convergence.energy", 1.e-6); // Hartree
      _conv.RMSForce = options.ifExistsReturnElseReturnDefault<double>(".convergence.RMSForce", 3.e-5); // Hartree/Bohr
      _conv.MaxForce = options.ifExistsReturnElseReturnDefault<double>(".convergence.MaxForce", 1.e-4); // Hartree/Bohr
      _conv.RMSStep = options.ifExistsReturnElseReturnDefault<double>(".convergence.RMSStep", 6.e-4); // Bohr
      _conv.MaxStep = options.ifExistsReturnElseReturnDefault<double>(".convergence.MaxStep", 1.e-3); // Bohr
      _trust_radius = options.ifExistsReturnElseReturnDefault<double>(".trust", 0.01); // Angstrom
      _trust_radius = _trust_radius * tools::conv::ang2bohr; // initial trust radius in a.u.

      _max_iteration = options.ifExistsReturnElseReturnDefault<unsigned>(".maxiter", 50);

      _trajfile = options.ifExistsReturnElseReturnDefault<std::string>(".trajectory_file", "optimisation.trj");


      std::vector<std::string> choices = {"BFGS-TRM"};
      _optimizer = options.ifExistsAndinListReturnElseThrowRuntimeError<std::string>(".optimizer.method", choices);

      if (options.exists(".forces")) {
        _force_options = options.get(".forces");
      } else {
        throw std::runtime_error("No forces options provided");
      }
      if (options.exists(".filter")) {
        _filter_options = options.get(".filter");
      } else {
        throw std::runtime_error("No filter options set");
      }

      return;
    }
>>>>>>> 6201e219

    void GeometryOptimization::Evaluate() {
      CTP_LOG(ctp::logINFO, *_pLog) << "Requested geometry optimization of excited state " << _opt_state.ToString() << std::flush;

      Statefilter filter;
      filter.Initialize(_filter_options);
      filter.setInitialState(_opt_state);
      filter.setLogger(_pLog);
      filter.PrintInfo();

      // get a force object
      Forces force_engine(_gwbse_engine, filter, _orbitals);
      force_engine.Initialize(_force_options);
      force_engine.setLog(_pLog);
      CTP_LOG(ctp::logINFO, *_pLog) << (boost::format("Convergence of total energy: %1$8.6f Hartree ") % _conv.deltaE).str() << std::flush;
      CTP_LOG(ctp::logINFO, *_pLog) << (boost::format("Convergence of RMS Force:    %1$8.6f Hartree/Bohr ") % _conv.RMSForce).str() << std::flush;
      CTP_LOG(ctp::logINFO, *_pLog) << (boost::format("Convergence of Max Force:    %1$8.6f Hartree/Bohr ") % _conv.MaxForce).str() << std::flush;
      CTP_LOG(ctp::logINFO, *_pLog) << (boost::format("Convergence of RMS Step:     %1$8.6f Bohr ") % _conv.RMSStep).str() << std::flush;
      CTP_LOG(ctp::logINFO, *_pLog) << (boost::format("Convergence of Max Step:     %1$8.6f Bohr ") % _conv.MaxStep).str() << std::flush;
      CTP_LOG(ctp::logINFO, *_pLog) << (boost::format("Initial trust radius:        %1$8.6f Bohr") % _trust_radius).str() << std::flush;

      Energy_costfunction e_cost = Energy_costfunction(_gwbse_engine, filter, _orbitals, force_engine);
      e_cost.setConvergenceParameters(_conv);
      e_cost.setLog(_pLog);
      // get the optimizer
      if (_optimizer == "BFGS-TRM") {
        BFGSTRM bfgstrm(e_cost);
        std::vector<std::function<void()> > callbacks;
        std::function<void()> reporting=std::bind(Report,std::cref(bfgstrm),std::cref(_pLog));
        callbacks.push_back(reporting);
        std::function<void()> filewrite=std::bind(WriteTrajectory,_trajfile, _orbitals.QMAtoms(), std::cref(bfgstrm));
        callbacks.push_back(filewrite);
        bfgstrm.setCallbacks(callbacks);
        bfgstrm.setNumofIterations(_max_iteration);
        bfgstrm.setTrustRadius(_trust_radius);
        bfgstrm.setLog(_pLog);
        bfgstrm.Optimize(Energy_costfunction::QMAtoms2Vector(_orbitals.QMAtoms()));
      }
      return;
    }

    void GeometryOptimization::Report(const BFGSTRM& bfgstrm,ctp::Logger* pLog){

      CTP_LOG(ctp::logINFO, *pLog) << std::flush;
      CTP_LOG(ctp::logINFO, *pLog) << (boost::format(" =========== OPTIMIZATION SUMMARY ================================= ")).str() << std::flush;
      CTP_LOG(ctp::logINFO, *pLog) << " At iteration  " << bfgstrm.getIteration() << std::flush;
      CTP_LOG(ctp::logINFO, *pLog) << (boost::format("   ---- POSITIONS (Angstrom)   ")).str() << std::flush;
      CTP_LOG(ctp::logINFO, *pLog) << (boost::format("   Atom\t x\t  y\t  z ")).str() << std::flush;
      const Eigen::VectorXd& atomvec = bfgstrm.getParameters();
      for (unsigned i = 0; i < atomvec.size(); i += 3) {
        CTP_LOG(ctp::logINFO, *pLog) << (boost::format(" %1$4d    %2$+1.4f  %3$+1.4f  %4$+1.4f")
                % (i/3) % (atomvec(i) * votca::tools::conv::bohr2ang) % (atomvec(i + 1) * votca::tools::conv::bohr2ang) % (atomvec(i + 2) * votca::tools::conv::bohr2ang)).str() << std::flush;
      }
      CTP_LOG(ctp::logINFO, *pLog) << (boost::format("   Total energy:     %1$12.8f Hartree ") % bfgstrm.getCost()).str() << std::flush;
      CTP_LOG(ctp::logINFO, *pLog) << (boost::format("   Trust radius:     %1$12.8f Bohr     ") % bfgstrm.getTrustRadius()).str() << std::flush;
      return;
    }

    

    void GeometryOptimization::WriteTrajectory(const std::string& filename, std::vector< QMAtom* >& atoms, const BFGSTRM& bfgstrm){
      std::ofstream ofs;
      if (bfgstrm.getIteration() == 0) {
        ofs.open(filename.c_str(), std::ofstream::out);
      } else {
        ofs.open(filename.c_str(), std::ofstream::app);
      }
      if (!ofs.is_open()) {
        throw std::runtime_error("Bad file handle: " + filename);
      }
      // write coordinates as xyz file
      ofs << atoms.size() << std::endl;
      ofs << "iteration " << bfgstrm.getIteration() << " energy " << bfgstrm.getCost() << " Hartree" << std::endl;
      Energy_costfunction::Vector2QMAtoms(bfgstrm.getParameters(), atoms);
      for (const QMAtom* atom : atoms) {
        tools::vec pos = atom->getPos() * tools::conv::bohr2ang;
        ofs << atom->getType() << " " << pos.getX() << " " << pos.getY() << " " << pos.getZ() << std::endl;
      }
      ofs.close();
      return;
    }

  }
}<|MERGE_RESOLUTION|>--- conflicted
+++ resolved
@@ -25,56 +25,6 @@
 #include <votca/xtp/statefilter.h>
 
 namespace votca {
-<<<<<<< HEAD
-    namespace xtp {
-
-        void GeometryOptimization::Initialize(tools::Property *options) {
-
-            // checking if there is only one segment
-            _nsegments = _segments.size();
-            if (_nsegments > 1) throw std::runtime_error(std::string("\n Geometry optimization of more than 1 conjugated segment not supported. Stopping!"));
-
-            _opt_state = options->ifExistsReturnElseReturnDefault<int>(".state", 1);
-            _spintype = options->ifExistsReturnElseReturnDefault<std::string>(".spintype", "singlet");
-
-
-            // pre-check optimizer method
-            std::vector<std::string> choices = {"BFGS-TRM"};
-            _optimizer = options->ifExistsAndinListReturnElseThrowRuntimeError<std::string>(".optimizer.method", choices);
-            _optimizer_options = options->get(".optimizer");
-
-            // pre-check forces method
-            choices = {"forward", "central"};
-            _force_method = options->ifExistsAndinListReturnElseThrowRuntimeError<std::string>(".forces.method", choices);
-            _force_options = options->get(".forces");
-
-            _natoms = _segments[0]->Atoms().size();
-
-            return;
-
-        }
-
-        void GeometryOptimization::Evaluate() {
-
-
-            XTP_LOG(xtp::logINFO, *_pLog) << "Requested geometry optimization of excited state " << _spintype << " " << _opt_state << std::flush;
-
-            // get a force object
-            Forces _force_engine(_gwbse_engine, _qmpackage, _segments, _orbitals);
-            _force_engine.Initialize(&_force_options);
-            _force_engine.setLog(_pLog);
-            _force_engine.SetOptState(_opt_state);
-            _force_engine.SetSpinType(_spintype);
-
-
-            // get the optimizer
-            if (_optimizer == "BFGS-TRM") {
-
-                BFGSTRM _bfgstrm(_gwbse_engine, _qmpackage, _segments, _orbitals, _force_engine);
-                _bfgstrm.Initialize(&_optimizer_options);
-                _bfgstrm.setLog(_pLog);
-                _bfgstrm.Optimize();
-=======
   namespace xtp {
 
     void GeometryOptimization::Initialize(tools::Property &options) {
@@ -114,10 +64,9 @@
 
       return;
     }
->>>>>>> 6201e219
 
     void GeometryOptimization::Evaluate() {
-      CTP_LOG(ctp::logINFO, *_pLog) << "Requested geometry optimization of excited state " << _opt_state.ToString() << std::flush;
+      XTP_LOG(xtp::logINFO, *_pLog) << "Requested geometry optimization of excited state " << _opt_state.ToString() << std::flush;
 
       Statefilter filter;
       filter.Initialize(_filter_options);
@@ -129,12 +78,12 @@
       Forces force_engine(_gwbse_engine, filter, _orbitals);
       force_engine.Initialize(_force_options);
       force_engine.setLog(_pLog);
-      CTP_LOG(ctp::logINFO, *_pLog) << (boost::format("Convergence of total energy: %1$8.6f Hartree ") % _conv.deltaE).str() << std::flush;
-      CTP_LOG(ctp::logINFO, *_pLog) << (boost::format("Convergence of RMS Force:    %1$8.6f Hartree/Bohr ") % _conv.RMSForce).str() << std::flush;
-      CTP_LOG(ctp::logINFO, *_pLog) << (boost::format("Convergence of Max Force:    %1$8.6f Hartree/Bohr ") % _conv.MaxForce).str() << std::flush;
-      CTP_LOG(ctp::logINFO, *_pLog) << (boost::format("Convergence of RMS Step:     %1$8.6f Bohr ") % _conv.RMSStep).str() << std::flush;
-      CTP_LOG(ctp::logINFO, *_pLog) << (boost::format("Convergence of Max Step:     %1$8.6f Bohr ") % _conv.MaxStep).str() << std::flush;
-      CTP_LOG(ctp::logINFO, *_pLog) << (boost::format("Initial trust radius:        %1$8.6f Bohr") % _trust_radius).str() << std::flush;
+      XTP_LOG(xtp::logINFO, *_pLog) << (boost::format("Convergence of total energy: %1$8.6f Hartree ") % _conv.deltaE).str() << std::flush;
+      XTP_LOG(xtp::logINFO, *_pLog) << (boost::format("Convergence of RMS Force:    %1$8.6f Hartree/Bohr ") % _conv.RMSForce).str() << std::flush;
+      XTP_LOG(xtp::logINFO, *_pLog) << (boost::format("Convergence of Max Force:    %1$8.6f Hartree/Bohr ") % _conv.MaxForce).str() << std::flush;
+      XTP_LOG(xtp::logINFO, *_pLog) << (boost::format("Convergence of RMS Step:     %1$8.6f Bohr ") % _conv.RMSStep).str() << std::flush;
+      XTP_LOG(xtp::logINFO, *_pLog) << (boost::format("Convergence of Max Step:     %1$8.6f Bohr ") % _conv.MaxStep).str() << std::flush;
+      XTP_LOG(xtp::logINFO, *_pLog) << (boost::format("Initial trust radius:        %1$8.6f Bohr") % _trust_radius).str() << std::flush;
 
       Energy_costfunction e_cost = Energy_costfunction(_gwbse_engine, filter, _orbitals, force_engine);
       e_cost.setConvergenceParameters(_conv);
@@ -156,20 +105,20 @@
       return;
     }
 
-    void GeometryOptimization::Report(const BFGSTRM& bfgstrm,ctp::Logger* pLog){
+    void GeometryOptimization::Report(const BFGSTRM& bfgstrm,xtp::Logger* pLog){
 
-      CTP_LOG(ctp::logINFO, *pLog) << std::flush;
-      CTP_LOG(ctp::logINFO, *pLog) << (boost::format(" =========== OPTIMIZATION SUMMARY ================================= ")).str() << std::flush;
-      CTP_LOG(ctp::logINFO, *pLog) << " At iteration  " << bfgstrm.getIteration() << std::flush;
-      CTP_LOG(ctp::logINFO, *pLog) << (boost::format("   ---- POSITIONS (Angstrom)   ")).str() << std::flush;
-      CTP_LOG(ctp::logINFO, *pLog) << (boost::format("   Atom\t x\t  y\t  z ")).str() << std::flush;
+      XTP_LOG(xtp::logINFO, *pLog) << std::flush;
+      XTP_LOG(xtp::logINFO, *pLog) << (boost::format(" =========== OPTIMIZATION SUMMARY ================================= ")).str() << std::flush;
+      XTP_LOG(xtp::logINFO, *pLog) << " At iteration  " << bfgstrm.getIteration() << std::flush;
+      XTP_LOG(xtp::logINFO, *pLog) << (boost::format("   ---- POSITIONS (Angstrom)   ")).str() << std::flush;
+      XTP_LOG(xtp::logINFO, *pLog) << (boost::format("   Atom\t x\t  y\t  z ")).str() << std::flush;
       const Eigen::VectorXd& atomvec = bfgstrm.getParameters();
       for (unsigned i = 0; i < atomvec.size(); i += 3) {
-        CTP_LOG(ctp::logINFO, *pLog) << (boost::format(" %1$4d    %2$+1.4f  %3$+1.4f  %4$+1.4f")
+        XTP_LOG(xtp::logINFO, *pLog) << (boost::format(" %1$4d    %2$+1.4f  %3$+1.4f  %4$+1.4f")
                 % (i/3) % (atomvec(i) * votca::tools::conv::bohr2ang) % (atomvec(i + 1) * votca::tools::conv::bohr2ang) % (atomvec(i + 2) * votca::tools::conv::bohr2ang)).str() << std::flush;
       }
-      CTP_LOG(ctp::logINFO, *pLog) << (boost::format("   Total energy:     %1$12.8f Hartree ") % bfgstrm.getCost()).str() << std::flush;
-      CTP_LOG(ctp::logINFO, *pLog) << (boost::format("   Trust radius:     %1$12.8f Bohr     ") % bfgstrm.getTrustRadius()).str() << std::flush;
+      XTP_LOG(xtp::logINFO, *pLog) << (boost::format("   Total energy:     %1$12.8f Hartree ") % bfgstrm.getCost()).str() << std::flush;
+      XTP_LOG(xtp::logINFO, *pLog) << (boost::format("   Trust radius:     %1$12.8f Bohr     ") % bfgstrm.getTrustRadius()).str() << std::flush;
       return;
     }
 
