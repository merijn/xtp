--- conflicted
+++ resolved
@@ -1615,25 +1615,6 @@
             // 
 
 
-<<<<<<< HEAD
-         /*
-         * Self-energy of external charges
-         */
-         std::string::size_type self_energy_pos = _line.find("Self energy of the charges");
-        
-        if (self_energy_pos != std::string::npos) {
-            //LOG(logDEBUG,*_pLog) << "Getting the self energy\n" << flush;
-            vector<string> block;
-            vector<string> energy;
-            boost::algorithm::split(block, _line, boost::is_any_of("="), boost::algorithm::token_compress_on);
-            boost::algorithm::split(energy, block[1], boost::is_any_of("\t "), boost::algorithm::token_compress_on);
-            
-            // _orbitals->_has_self_energy = true;
-            _orbitals->setSelfEnergy( _conv_Hrt_eV * boost::lexical_cast<double> ( energy[1] ) );
-            
-            LOG(logDEBUG, *_pLog) << "Self energy = " << _orbitals->getSelfEnergy() <<  flush;
-=======
->>>>>>> dbd79b15
 
             LOG(logDEBUG, *_pLog) << "Done converting to GW" << flush;
             return true;
