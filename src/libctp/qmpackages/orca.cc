/*
 *            Copyright 2009-2012 The VOTCA Development Team
 *                       (http://www.votca.org)
 *
 *      Licensed under the Apache License, Version 2.0 (the "License")
 *
 * You may not use this file except in compliance with the License.
 * You may obtain a copy of the License at
 *
 *              http://www.apache.org/licenses/LICENSE-2.0
 *
 * Unless required by applicable law or agreed to in writing, software
 * distributed under the License is distributed on an "AS IS" BASIS,
 * WITHOUT WARRANTIES OR CONDITIONS OF ANY KIND, either express or implied.
 * See the License for the specific language governing permissions and
 * limitations under the License.
 *
 */

#include "orca.h"
#include "votca/ctp/segment.h"
#include "votca/ctp/elements.h"
#include <boost/algorithm/string.hpp>
#include <boost/numeric/ublas/matrix.hpp>
#include <boost/numeric/ublas/matrix_proxy.hpp>
#include <boost/numeric/ublas/io.hpp>
#include <boost/format.hpp>
#include <boost/filesystem.hpp>
#include <stdio.h>
#include <iomanip>
#include <sys/stat.h>
#include <vector>

using namespace std;

namespace votca { namespace ctp {
    namespace ub = boost::numeric::ublas;
    
/******** Defining a class for l->number and number->l*****************************/
    class Angularmom
{
public:   
    Angularmom() { FillMaps(); };
   ~Angularmom() { };

    const int        &getLNum(string lname) const {return _LNum.at(lname); }
    const string     &getLName(int lnum) const {return _LName.at(lnum); }
    private:
    std::map<std::string, int> _LNum;
    std::map<int, std::string> _LName;
        inline void FillMaps(){
        
        FillLNum();
        FillLName();
        }
        
        inline void FillLName(){
    
        _LName[0]  = "S";
        _LName[1]  = "P";
        _LName[2]  = "D";
        _LName[3]  = "F";
        };
        
        inline void FillLNum(){
    
        _LNum["S"]  = 0;
        _LNum["P"]  = 1;
        _LNum["D"]  = 2;
        _LNum["F"]  = 3;
        };
     
 };
    
    
    /************************************************************/
void Orca::Initialize( Property *options ) {
    
    //good luck

     // Orca file names
    string fileName = "system";

    _xyz_file_name = fileName + ".xyz";
    _input_file_name = fileName + ".inp";
    _log_file_name = fileName + ".log"; 
    _shell_file_name = fileName + ".sh"; 
<<<<<<< HEAD
    
     

=======
      
>>>>>>> f041aa60
    string key = "package";
    string _name = options->get(key+".name").as<string> ();
    
    if ( _name != "orca" ) {
        cerr << "Tried to use " << _name << " package. ";
        throw std::runtime_error( "Wrong options file");
    }
    
    _executable =       options->get(key + ".executable").as<string> ();
    _charge =           options->get(key + ".charge").as<int> ();
    _spin =             options->get(key + ".spin").as<int> ();
    _options =          options->get(key + ".options").as<string> ();
    _memory =           options->get(key + ".memory").as<string> ();
    _threads =          options->get(key + ".threads").as<int> ();
    _scratch_dir =      options->get(key + ".scratch").as<string> ();
    _basisset_name =    options->get(key + ".basisset").as<string> ();
    _cleanup =          options->get(key + ".cleanup").as<string> ();
<<<<<<< HEAD
    
    
    if (options->exists(key + ".outputVX")) {
                _output_Vxc = options->get(key + "outputVX").as<bool> ();   
            }
             else _output_Vxc=false;
    if (_output_Vxc){
        throw std::runtime_error( "Sorry "+_name+" does not support Vxc output");
    }
  
=======
    _write_basis_set=   options->get(key + ".writebasisset").as<bool> ();
    _write_pseudopotentials= options->get(key + ".writepseudopotentials").as<bool> ();
    
>>>>>>> f041aa60
    // check if the optimize keyword is present, if yes, read updated coords
    std::string::size_type iop_pos = _options.find(" Opt"); /*optimization word in orca*/
    if (iop_pos != std::string::npos) {
        _is_optimization = true;
    } else
    {
        _is_optimization = false;
    }

    // check if the esp keyword is present, if yes, get the charges and save them
    iop_pos = _options.find(" esp");  /*electrostatic potential related to partial atomic charges I guess is chelpg in orca but check */
    if (iop_pos != std::string::npos) {
        _get_charges = true;
    } else
    {
        _get_charges = false;
    }

    // check if the charge keyword is present, if yes, get the self energy and save it
    iop_pos = _options.find("set bq background");  /*??*/
    if (iop_pos != std::string::npos) {
        _get_self_energy = true;
        _write_charges = true;
    } else
    {
        _get_self_energy = false;
        _write_charges = false;
    }
    
    // check if the guess should be prepared, if yes, append the guess later
    _write_guess = false;
    iop_pos = _options.find("iterations 1 ");
    if (iop_pos != std::string::npos) _write_guess = true;
    iop_pos = _options.find("iterations 1\n");
    if (iop_pos != std::string::npos) _write_guess = true;
}    

/**
 * Prepares the *.inp file from a vector of segments
 * Appends a guess constructed from monomer orbitals if supplied
 */
bool Orca::WriteInputFile( vector<Segment* > segments, Orbitals* orbitals_guess )
{
    vector< Atom* > _atoms;
    vector< Atom* > ::iterator ait;
    vector< Segment* >::iterator sit;
    vector<string> results;
   // int qmatoms = 0;
    string temp_suffix = "/id";
    string scratch_dir_backup = _scratch_dir;
    ofstream _com_file;
    ofstream _crg_file;

    string _com_file_name_full = _run_dir + "/" + _input_file_name;
    string _crg_file_name_full = _run_dir + "/background.crg" ;
    
    _com_file.open ( _com_file_name_full.c_str() );
    // header 
   _com_file << "* xyzfile  "  <<  _charge << " " << _spin << " " << _xyz_file_name << "\n" << endl;
 
   _com_file << "%pal\n "  <<  "nprocs " <<  _threads  << "\nend" << "\n" << endl;
   /*************************************WRITING BASIS SET INTO system.bas FILE**********************************/
 if ( _write_basis_set) {
   Elements _elements;
   
   list<string> elements;
  
                    BasisSet bs;
                    
                    bs.LoadBasisSet(_basisset_name);
                    
                    LOG(logDEBUG, *_pLog) << "Loaded Basis Set " << _basisset_name << flush;

                    ofstream _el_file;
                                
                               string _el_file_name = _run_dir + "/" +  "system.bas";
                                
                                _el_file.open(_el_file_name.c_str());
                                
                                //_com_file << "@" << "system.bas" << endl;
                                
                                _el_file << "$DATA" << endl;
                                                    
                    for (sit = segments.begin(); sit != segments.end(); ++sit) {

                        vector< Atom* > atoms = (*sit)-> Atoms();
                        
                        vector< Atom* >::iterator it;

                        for (it = atoms.begin(); it < atoms.end(); it++) {

                            string element_name = (*it)->getElement();

                            list<string>::iterator ite;
                            
                            ite = find(elements.begin(), elements.end(), element_name);

                            if (ite == elements.end()) {
                                
                                elements.push_back(element_name);

                                Element* element = bs.getElement(element_name);
                                                                
                                _el_file << _elements.getEleFull(element_name) << endl; 
                                
                                for (Element::ShellIterator its = element->firstShell(); its != element->lastShell(); its++) {

                                    Shell* shell = (*its);
                                    
                                    _el_file  << shell->getType() << " " << shell->getSize() << endl; //<< " " << FortranFormat(shell->getScale()) << endl;
                                    
                                    for (Shell::GaussianIterator itg = shell->firstGaussian(); itg != shell->lastGaussian(); itg++) {
                                        
                                        GaussianPrimitive* gaussian = *itg;
                                                                                                                        
                                        _el_file << " " << shell->getSize() << " " << FortranFormat(gaussian->decay);
                                        
                                        for (unsigned _icontr = 0; _icontr < gaussian->contraction.size(); _icontr++) {
                                            if (gaussian->contraction[_icontr] != 0.0) {
                                                _el_file << " " << FortranFormat(gaussian->contraction[_icontr]);
                                            }
                                        }
                                        
                                        _el_file << endl;
                                    }
                                }
                            }
                        }
                    }
                    _el_file << "STOP\n";
                    _el_file.close();
    /***************************** END OF WRITING BASIS SET INTO system.bas FILE**********************************************/
     _com_file << "%basis\n "  << endl;
     _com_file << "GTOName" << " " << "=" << "\"system.bas\";"  << endl;
    /******************************WRITING ECP INTO system.inp FILE for ORCA**************************************************/
     if(_write_pseudopotentials){
     string pseudopotential_name("ecp");
                    _com_file << endl;
                    Angularmom lmaxnum; //defining lmaxnum for lmaxNum2lmaxName
                   list<string> elements;

                    elements.push_back("H");
                    elements.push_back("He");
    
    
                    BasisSet ecp;
                    ecp.LoadPseudopotentialSet(pseudopotential_name);

                    LOG(logDEBUG, *_pLog) << "Loaded Pseudopotentials " << pseudopotential_name << flush;
                                       
                    for (sit = segments.begin(); sit != segments.end(); ++sit) {

                        vector< Atom* > atoms = (*sit)-> Atoms();
                        
                        vector< Atom* >::iterator it;

                        for (it = atoms.begin(); it < atoms.end(); it++) {

                            string element_name = (*it)->getElement();

                            list<string>::iterator ite;
                            
                            ite = find(elements.begin(), elements.end(), element_name);

                            if (ite == elements.end()) {
                                
                                elements.push_back(element_name);

                                Element* element = ecp.getElement(element_name);
                                _com_file << "\n" << "NewECP" << " " <<  element_name  << endl;
                                _com_file << "N_core" << " " << element->getNcore()  << endl;
                              //lmaxnum2lmaxname 
                               _com_file << "lmax" << " " << lmaxnum.getLName(element->getLmax()) << endl;
                                
                                 //For Orca the order doesn't matter but let's write it in ascending order
                                // write remaining shells in ascending order s,p,d...
                                for (int i = 0; i < element->getLmax(); i++) {
                                    
                                    for (Element::ShellIterator its = element->firstShell(); its != element->lastShell(); its++) {
                                        Shell* shell = (*its);
                                        if (shell->getLmax() == i) {
                                            // shell type, number primitives, scale factor
                                            _com_file << shell->getType() << " " <<  shell->getSize() << endl;
                                            for (Shell::GaussianIterator itg = shell->firstGaussian(); itg != shell->lastGaussian(); itg++) {
                                                GaussianPrimitive* gaussian = *itg;
                                                _com_file << shell->getSize() << " " << gaussian->decay << " " << gaussian->contraction[0] << " " << gaussian->power << endl;
                                            }
                                        }
                                    }
                                }
                                
                                for (Element::ShellIterator its = element->firstShell(); its != element->lastShell(); its++) {
                                    
                                    Shell* shell = (*its);
                                    // shell type, number primitives, scale factor
                                    // shell type, number primitives, scale factor
                                    if (shell->getLmax() == element->getLmax()) {
                                    _com_file << shell->getType() << " " <<  shell->getSize() << endl;
                                   // _com_file << shell->getSize() << endl;

                                    for (Shell::GaussianIterator itg = shell->firstGaussian(); itg != shell->lastGaussian(); itg++) {
                                        GaussianPrimitive* gaussian = *itg;
                                        _com_file << shell->getSize() << " " << gaussian->decay << " " << gaussian->contraction[0] << " " << gaussian->power << endl;
                                         }
                                    }
                                }
                                
                               _com_file << "end\n "  <<  "\n" << endl; 
                            }
                           
                        }
                    }  
    //_com_file << "end\n "  <<  "\n" << endl;   //This end is for ecp
     }//if(_write_pseudopotentials)     
    /******************************END   OF WRITING ECP INTO system.inp FILE for ORCA*****************************************/                
    _com_file << "end\n "  <<  "\n" << endl;   //This end is for the basis set block
    
}  //if(_write_basis_set)
    /*************************************************************************************************************************/
   /*if ( !_write_charges ) {
       for (sit = segments.begin() ; sit != segments.end(); ++sit) {
        
        _atoms = (*sit)-> Atoms();
        temp_suffix = temp_suffix + "_" + boost::lexical_cast<string>( (*sit)->getId() );
        for (ait = _atoms.begin(); ait < _atoms.end(); ++ait) {

            if ((*ait)->HasQMPart() == false) { continue; }

            vec     pos = (*ait)->getQMPos();
            string  name = (*ait)->getElement();

            //fprintf(out, "%2s %4.7f %4.7f %4.7f \n"
            _com_file << setw(3) << name.c_str() 
                      << setw(12) << setiosflags(ios::fixed) << setprecision(5) << pos.getX()*10
                      << setw(12) << setiosflags(ios::fixed) << setprecision(5) << pos.getY()*10
                      << setw(12) << setiosflags(ios::fixed) << setprecision(5) << pos.getZ()*10 
                      << endl;
        }
    } 
    
    
    
   } else {
       
       // part of QM coordinates
       
                vector< QMAtom* > *qmatoms = orbitals_guess->getAtoms();
                vector< QMAtom* >::iterator it;

                // This is needed for the QM/MM scheme, since only orbitals have 
                // updated positions of the QM region, hence vector<Segments*> is 
                // NULL in the QMMachine and the QM region is also printed here
                for (it = qmatoms->begin(); it < qmatoms->end(); it++) {
                    if (!(*it)->from_environment) {
                        _com_file << setw(3) << (*it)->type.c_str()
                                << setw(12) << setiosflags(ios::fixed) << setprecision(5) << (*it)->x
                                << setw(12) << setiosflags(ios::fixed) << setprecision(5) << (*it)->y
                                << setw(12) << setiosflags(ios::fixed) << setprecision(5) << (*it)->z
                                << endl;


                        //_com_file << (*it)->type << " " <<  (*it)->x << " " << (*it)->y << " " << (*it)->z << endl;
                    }
                }  
       
                
                // part for the MM charge coordinates
                _crg_file.open ( _crg_file_name_full.c_str() );
                             for (it = qmatoms->begin(); it < qmatoms->end(); it++) {
                    if ((*it)->from_environment) {
                        boost::format fmt("%1$+1.7f %2$+1.7f %3$+1.7f %4$+1.7f");
                        fmt % (*it)->x % (*it)->y % (*it)->z % (*it)->charge;
                        if ((*it)->charge != 0.0) _crg_file << fmt << endl;
                    }
                }

                _crg_file << endl;
                
                
                _crg_file.close();
       
   }// end different coordinate file data depending on QM/MM or pure QM
*/
    //_com_file << "end\n";
    
    // write charge of the molecule
    //_com_file <<  "\ncharge " << _charge << "\n" ;
     
    // writing scratch_dir info
    if ( _scratch_dir != "" ) {
        
        LOG(logDEBUG,*_pLog) << "Setting the scratch dir to " << _scratch_dir + temp_suffix << flush;

        // boost::filesystem::create_directories( _scratch_dir + temp_suffix );
        string _temp( "scratch_dir " + _scratch_dir + temp_suffix + "\n" );
        //_com_file << _temp ;
    }

    _com_file << _options << "\n";

    
    if ( _write_guess ) { 
        if ( orbitals_guess == NULL ) {
            throw std::runtime_error( "A guess for dimer orbitals has not been prepared.");
        } else {
            ofstream _orb_file;
            string _orb_file_name_full = _run_dir + "/" + _orb_file_name;
            // get name of temporary ascii file and open it
            boost::algorithm::split(results, _orb_file_name, boost::is_any_of("."), boost::algorithm::token_compress_on);
            string _orb_file_name_ascii = _run_dir + "/" + results.front() + ".mos";
            _orb_file.open ( _orb_file_name_ascii.c_str() );

            // header 
            _orb_file << "#generated by VOTCA\nbasisum\ngeomsum\n\nscf\nFri Sep 13 00:00:00 2013\nscf\n1\n\n8\nao basis\n1\n" << flush;   
            int _size_of_basis = (orbitals_guess->_mo_energies).size();
            // number of basis functions
            _orb_file << _size_of_basis << endl;
            // number of orbitals
            _orb_file << _size_of_basis << endl;

            
            vector<int> _sort_index;
            
            orbitals_guess->SortEnergies( &_sort_index );
            
            int level = 1;
            int ncolumns = 3;
            // write occupations as double in three columns
            // occupied levels
            int column = 1;
            for ( int i=0 ; i < orbitals_guess->_number_of_electrons ; i++ ){
                _orb_file <<  FortranFormat( 2.0 );
                if (column == ncolumns) { _orb_file << endl; column = 0; }
                column++;
            }
            // unoccupied levels
            for ( int i=orbitals_guess->_number_of_electrons ; i < _size_of_basis ; i++ ){
                _orb_file <<  FortranFormat( 0.0 );
                if (column == ncolumns) { _orb_file << endl; column = 0; }
                column++;
            }    
            // extra endl
            if ( column != 1 ) { _orb_file << endl; }
          
            // write all energies in same format
            column = 1;
            for ( vector< int > ::iterator soi = _sort_index.begin(); soi != _sort_index.end(); ++ soi ) {
                double _energy = (orbitals_guess->_mo_energies)[*soi] ;
                _orb_file <<  FortranFormat( _energy );
                if (column == ncolumns) { _orb_file << endl; column = 0; }
                column++;
            }
            if ( column != 1 ) _orb_file << endl;
            
            // write coefficients in same format
            for ( vector< int > ::iterator soi = _sort_index.begin(); soi != _sort_index.end(); ++ soi ) {
                ub::matrix_row< ub::matrix<double> > mr (orbitals_guess->_mo_coefficients, *soi);
                column = 1;
                for (unsigned j = 0; j < mr.size (); ++j) {
                        _orb_file <<  FortranFormat( mr[j] );
                        if (column == ncolumns) { _orb_file << endl; column = 0; }
                        column++;
                }
                
                level++;
                if ( column != 1 ) _orb_file << endl;
            } 
            _orb_file << " 0.0000   0.0000" << endl;
            _orb_file.close();
            
            // now convert this ascii file to binary
            string _command;
            _command = "cd "  + _run_dir + "; asc2mov 5000 system.mos system.movecs > convert.log";
            int i = system ( _command.c_str() );
            if ( i == 0 ) {
                LOG(logDEBUG, *_pLog) << "Converted MO file from ascii to binary"<< flush;
            } else  {
                LOG( logERROR, *_pLog ) << "Conversion of binary MO file to binary failed. " << flush;
                return false;
            }
            
            
        }
    
    
    }   

    _com_file << endl;
    _com_file.close();
    
    
    
      // and now generate a shell script to run both jobs, if neccessary
    LOG(logDEBUG, *_pLog) << "Setting the scratch dir to " << _scratch_dir + temp_suffix << flush;

    _scratch_dir = scratch_dir_backup + temp_suffix;
            
            //boost::filesystem::create_directories(_scratch_dir + temp_suffix);
            //string _temp("scratch_dir " + _scratch_dir + temp_suffix + "\n");
            //_com_file << _temp;
    WriteShellScript();
    _scratch_dir = scratch_dir_backup;
   
    return true;
}

bool Orca::WriteShellScript() {
    ofstream _shell_file;
    
    string _shell_file_name_full = _run_dir + "/" + _shell_file_name;
            
    _shell_file.open ( _shell_file_name_full.c_str() );

    _shell_file << "#!/bin/bash" << endl ;
    _shell_file << "mkdir -p " << _scratch_dir << endl;
    
    if ( _threads == 1 ){ 
        _shell_file << _executable << " " << _input_file_name << " > " <<  _log_file_name  << " 2> run.error" << endl;    
    } else {
        _shell_file << _executable << " "<< _input_file_name << " > " <<  _log_file_name << " 2> run.error" << endl;    
    }
    _shell_file.close();
    
    return true;   
}

/**
 * Runs the Orca job. 
 */
bool Orca::Run()
{

    LOG(logDEBUG,*_pLog) << "Running Orca job" << flush;
    
    if (system(NULL)) {
        
        // Orca overrides input information, if *.db and *.movecs files are present
        // better trash the old version
        string file_name = _run_dir + "/system.db";
        remove ( file_name.c_str() );
        file_name = _run_dir + "/" + _log_file_name;
        remove ( file_name.c_str() );
        file_name = _run_dir + "/" + _orb_file_name;
        //remove ( file_name.c_str() );
               
        // if threads is provided and > 1, run mpi; 
        string _command;
        if ( _threads == 1 ) {
            //_command  = "cd " + _run_dir + "; mkdir -p " + _scratch_dir + "; " + _executable + " " + _input_file_name + "> " +  _log_file_name ;
                        _command = "cd " + _run_dir + "; sh " + _shell_file_name;
        } else {
            //_command  = "cd " + _run_dir + "; mkdir -p " + _scratch_dir + ";  mpirun -np " +  boost::lexical_cast<string>(_threads) + " " + _executable + " " + _input_file_name + "> "+  _log_file_name ;
            _command = "cd " + _run_dir + "; sh " + _shell_file_name;
        }
        system ( _command.c_str() );
        //int i = system ( _command.c_str() );
        
        if ( CheckLogFile() ) {
            LOG(logDEBUG,*_pLog) << "Finished Orca job" << flush;
            return true;
        } else {
            LOG(logDEBUG,*_pLog) << "Orca job failed" << flush;
        }
    }
    else {
        LOG(logERROR,*_pLog) << _input_file_name << " failed to start" << flush; 
        return false;
    }
    
    return true;
}

/**
 * Cleans up after the Orca job
 */
void Orca::CleanUp() {
    
    // cleaning up the generated files
    if ( _cleanup.size() != 0 ) {
        Tokenizer tok_cleanup(_cleanup, ",");
        vector <string> _cleanup_info;
        tok_cleanup.ToVector(_cleanup_info);
        
        vector<string> ::iterator it;
               
        for (it = _cleanup_info.begin(); it != _cleanup_info.end(); ++it) {
            if ( *it == "orca" ) {
                string file_name = _run_dir + "/" + _input_file_name;
                remove ( file_name.c_str() );
            }
            
            if ( *it == "db" ) {
                string file_name = _run_dir + "/system.db";
                remove ( file_name.c_str() );
            }
            
            if ( *it == "log" ) {
                string file_name = _run_dir + "/" + _log_file_name;
                remove ( file_name.c_str() );
            }

           if ( *it == "movecs" ) {
                string file_name = _run_dir + "/" + _orb_file_name;
                remove ( file_name.c_str() );
            }
            
            if ( *it == "gridpts" ) {
                string file_name = _run_dir + "/system.gridpts.*" ;
                remove ( file_name.c_str() );
            }            
        }
    }
    
}



/**
 * Reads in the MO coefficients from a Orca Log file
 */
bool Orca::ParseOrbitalsFile( Orbitals* _orbitals )
{
    std::map <int, std::vector<double> > _coefficients;
    std::map <int, double> _energies;
    std::map <int, double> _occ;
    
    std::string _line;
    unsigned _levels = 0;
    //unsigned _level;
    unsigned _basis_size = 0;
    int _number_of_electrons = 0;
    //bool _has_basis_dim = false;
    vector<string> results;    
    
    // For Orca we can read the MOs from the Log file
    //string _orb_file_name_full = _run_dir + "/" +  _log_file_name ; 
    string _orb_file_name_full = _run_dir + "/" +  _log_file_name ;
    
    std::ifstream _input_file( _orb_file_name_full.c_str() );
    
    if (_input_file.fail()) {
        LOG( logERROR, *_pLog ) << "File " << _orb_file_name_full << " with molecular orbitals is not found " << flush;
        return false;
    } else {
        LOG(logDEBUG, *_pLog) << "Reading MOs from " << _orb_file_name_full << flush;
    }
    
    
    
    int _emo=0;
    int _omo=0;
    //     int _cmo=0;
        
        
    while (_input_file) {
        getline(_input_file,_line);
        boost::trim(_line);
     
    //Finding Basis Dimension, the number of energy levels
        std::string::size_type dim_pos = _line.find("Basis Dimension");
        if (dim_pos != std::string::npos) {
                
            boost::algorithm::split(results, _line, boost::is_any_of(" "), boost::algorithm::token_compress_on);
            //_has_basis_dim = true;
            string _dim = results[4];  //The 4th element of results vector is the Basis Dim
            boost::trim( _dim );
            _levels = boost::lexical_cast<int>(_dim);
            //cout <<  boost::lexical_cast<int>(_dim) << endl;
            
              LOG(logDEBUG,*_pLog) << "Basis Dimension: " << _levels << flush;
              LOG( logDEBUG, *_pLog ) << "Energy levels: " << _levels << flush;
        }
        /********************************************************/
        int _n_lines = (( _levels - 1 ) / 6); //each row contains 6 levels
        int _n_rest  = _levels - 6*_n_lines;  //the last remaining columns 
        
        /*Finding Line for the start of MOLECULAR ORBITAL DATA*/ 
        std::string::size_type MO_pos = _line.find("MOLECULAR ORBITALS");
        if (MO_pos != std::string::npos) {
                       
            getline(_input_file,_line);  //Trash this line
                              
            for (int i=0; i<_n_lines ; i++){ 
           
            getline(_input_file,_line);  //Trash this line
            
            /*Reading MO Energies ....*/
            getline(_input_file,_line);  //energy levels
            
            boost::algorithm::split(results, _line, boost::is_any_of(" "), boost::algorithm::token_compress_on);
                for (size_t l = 1; l < results.size(); l++){
                      string _en = results[l];
                      boost::trim( _en );
                      try
                           {
                            _energies [_emo] = boost::lexical_cast<double>(_en) ;
                           }
                     catch(boost::bad_lexical_cast const& e)
                           {
                           }
                     _emo++ ;
                            }
            /*Done with reading MO energies ....*/
            
             /*Reading OCC numbers*/
            getline(_input_file,_line);  //occ line
                        
            boost::algorithm::split(results, _line, boost::is_any_of(" "), boost::algorithm::token_compress_on);
            for (size_t l = 1; l < results.size(); l++){
                      string _oc = results[l];
                      boost::trim( _oc );
                      /*lexical_cast gives error if I don't catch the segmentation fault!! */
                      try
                           {
                            _occ [_omo] = boost::lexical_cast<double>(_oc) ;
                           }
                      catch(boost::bad_lexical_cast const& e)
                           {
                           } 
                     
                      if ( _occ[ _omo ] == 2.0 ) {
                                                  _number_of_electrons++;
                                                 }
                      _omo++ ;
                               }
            /*Done with reading the OCC numbers ....*/
                        
             getline(_input_file,_line);  //Trash this line again
             
             /*Reading MO coefficients ...*/
             for(unsigned j=0; j< _levels; j++){
             getline(_input_file,_line);  //MO coefficients 
             /*Erasing the first part*/
             string _coe;
             _coe.assign(_line, 0, 16);
              boost::trim(_coe);
             _line.erase(0, 16);
             
             for(int l=0; l<6;l++){  //l is the number of blocks in each line we want to save
                        string _coe;
                        _coe.assign(_line, 0, 10);
                        boost::trim(_coe);
                        /*if I don't catch the segmentation fault here...*/
                        try
                           {
                            double coe = boost::lexical_cast<double>(_coe);
              
                            _coefficients[ j ].push_back(coe);  //j is the number of levels index
                           }
                        catch(boost::bad_lexical_cast const& e)
                           {
                           }
                        _line.erase(0, 10);
                       }
             }
            } /*for(int i=0; i<_n_lines;i++)*/
            
            
            
            
              /*Mainly doing the same thing for the remaining columns at the end*/    
            if ( _n_rest != 0 ) {
             
            getline(_input_file,_line);  //Trash this line
                              
            getline(_input_file,_line);  //energy levels
                  
            boost::algorithm::split(results, _line, boost::is_any_of(" "), boost::algorithm::token_compress_on);
            for (size_t l = 1; l < results.size(); l++){
                    string _en = results[l];
                    boost::trim( _en );
                    try
                           {
                            _energies [_emo] = boost::lexical_cast<double>(_en) ;
                           }
                    catch(boost::bad_lexical_cast const& e)
                           {
                           }
                    _emo++ ;
                }
             

            getline(_input_file,_line);  //occ levels
                    
            boost::algorithm::split(results, _line, boost::is_any_of(" "), boost::algorithm::token_compress_on);
            for (size_t l = 1; l < results.size(); l++){
                      string _oc = results[l];
                      boost::trim( _oc );
                      try
                           {
                            _occ [_omo] = boost::lexical_cast<double>(_oc) ;
                           }
                     catch(boost::bad_lexical_cast const& e)
                           {
                           } 
                  
                      if ( _occ[ _omo ] == 2.0 ) {
                                                  _number_of_electrons++;
                                                 }
                      _omo++ ;
                }

                       
            getline(_input_file,_line);  //Trash this line again
    
            for(unsigned j=0; j< _levels; j++){
             
                 getline(_input_file,_line);  //MO coefficients 
                  
                 string _coe;
                 _coe.assign(_line, 0, 16);
                 boost::trim(_coe);
                 _line.erase(0, 16);
          
                 for(int l=0; l<6;l++){
                    string _coe;
                    _coe.assign(_line, 0, 10);
                    boost::trim(_coe);
                 try
                   {
                    double coe = boost::lexical_cast<double>(_coe);
                     _coefficients[ j ].push_back(coe);
                   }
                  catch(boost::bad_lexical_cast const& e)
                          {
                          }
                 _line.erase(0, 10);
                  }
            }  /*for(j=0;j<_levels;j++)*/
 
            }/*if (_n_rest !=0)*/

            
        } /*if(MO_pos !=std::string::npos)*/
              
    } /*while(_input_file)*/ 
    
  //  for (size_t l = 0; l < _energies.size(); l++){
  //      cout << "\n" << _energies[l]<<endl;
        //                                        }
  //  for (size_t l = 0; l < _occ.size(); l++){
  //      cout << "\n" << _occ[l]<<endl;
                        //                    }
//            cout << _energies.size() << endl;
//            cout << _occ.size() << endl;

    
    
    //for(int i=0 ; i< _levels ; i++)
      //  cout << "\n" << _coefficients[i][92]<< endl;
    
    LOG(logDEBUG,*_pLog) << "Alpha electrons: " << _number_of_electrons << flush ;
    int _occupied_levels = _number_of_electrons;
    int _unoccupied_levels = _levels - _occupied_levels;
    LOG(logDEBUG,*_pLog) << "Occupied levels: " << _occupied_levels << flush;
    LOG(logDEBUG,*_pLog) << "Unoccupied levels: " << _unoccupied_levels << flush;  
   
        
   /************************************************************/
 
    // copying information to the orbitals object
   /* _orbitals->setBasisSetSize(  _basis_size );*/
    _orbitals->setBasisSetSize(  _levels );
    //_orbitals->_has_basis_set_size = true;
    _orbitals->setNumberOfElectrons( _number_of_electrons );
    // _orbitals->_has_number_of_electrons = true;
    // _orbitals->_has_mo_coefficients = true;
    // _orbitals->_has_mo_energies = true;
    //_orbitals->_has_occupied_levels = true;
    //_orbitals->_has_unoccupied_levels = true;
    //_orbitals->_occupied_levels = _occupied_levels;
    //_orbitals->_unoccupied_levels = _unoccupied_levels;
    _orbitals->setNumberOfLevels( _occupied_levels , _unoccupied_levels );
    
   // copying energies to a matrix  
   _orbitals->_mo_energies.resize( _levels );
   //_level = 1;
   for(size_t i=0; i < _orbitals->_mo_energies.size(); i++) {
         _orbitals->_mo_energies[i] = _energies[ i ];
    }

   
   // copying orbitals to the matrix
   (_orbitals->_mo_coefficients).resize( _levels, _basis_size );     
   for(size_t i = 0; i < _orbitals->_mo_coefficients.size1(); i++) {
      for(size_t j = 0 ; j < _orbitals->_mo_coefficients.size2(); j++) {
         _orbitals->_mo_coefficients(i,j) = _coefficients[i][j];
         cout <<  _coefficients[i][j] << endl;
         //cout << i << " " << j << endl;
        }
    }

   //cout << _mo_energies << endl;   
   // cout << _mo_coefficients << endl; 
   
   // cleanup
   _coefficients.clear();
   _energies.clear();
   _occ.clear();
   
   
   LOG(logDEBUG, *_pLog) << "Done reading MOs" << flush;

   return true;
}//ParseOrbitalFile(Orbital* _orbital)

bool Orca::CheckLogFile() {
    
    // check if the log file exists
    char ch;
    ifstream _input_file((_run_dir + "/" + _log_file_name).c_str());
    
    if (_input_file.fail()) {
        LOG(logERROR,*_pLog) << "Orca LOG is not found" << flush;
        return false;
    };

    
    /* Checking the log file is a pain in the *** since Orca throws an error
     * for our 'iterations 1'  runs (even though it outputs the required data
     * correctly. The only way that works for both scf and noscf runs is to
     * check for "Total DFT energy" near the end of the log file. 
     */
    
    _input_file.seekg(0,ios_base::end);   // go to the EOF

    std::string::size_type total_energy_pos = std::string::npos;
    std::string::size_type diis_pos = std::string::npos;
    do {
       // get the beginning of the line 
       do {
          _input_file.seekg(-2,ios_base::cur);
          _input_file.get(ch);   
          //cout << "\nNext Char: " << ch << " TELL G " <<  (int)_input_file.tellg() << endl;
       } while ( ch != '\n' || (int)_input_file.tellg() == -1 );
            
       string _line;            
       getline(_input_file,_line);                      // Read the current line
       // cout << "\nResult: " << _line << '\n';     // Display it
       total_energy_pos = _line.find("Total Energy");
       diis_pos = _line.find("diis");
       // whatever is found first, determines the completeness of the file
       if (total_energy_pos != std::string::npos) {
          return true;
       } else if (diis_pos != std::string::npos) {
           LOG(logERROR,*_pLog) << "Orca LOG is incomplete" << flush;
           return false;
       } else {
           // go to previous line
           //_input_file.get(ch); 
           do {
           _input_file.seekg(-2,ios_base::cur);
           _input_file.get(ch);   
           //cout << "\nChar: " << ch << endl;
         } while ( ch != '\n' || (int)_input_file.tellg() == -1);
       }
    } while ( total_energy_pos == std::string::npos && diis_pos == std::string::npos );
    
    
    _input_file.close();
    return true;    
}

/**
 * Parses the Gaussian Log file and stores data in the Orbitals object 
 */
bool Orca::ParseLogFile( Orbitals* _orbitals ) {

    static const double _conv_Hrt_eV = 27.21138386;

    string _line;
    vector<string> results;

    bool _has_overlap_matrix = false;
    bool _has_charges = false;
   // bool _has_coordinates = false;
    //bool _has_vxc_matrix = false;
    bool _has_qm_energy = false;
    bool _has_self_energy = false;
    bool _has_basis_set_size = false;
    
    bool _found_optimization = false;
    int _basis_set_size = 0;
     
    LOG(logDEBUG,*_pLog) << "Parsing " << _log_file_name << flush;
       // return true;
    string _log_file_name_full =  _run_dir + "/" + _log_file_name;
    // check if LOG file is complete
    if ( !CheckLogFile() ) return false;
    
    // save qmpackage name
    // _orbitals->_has_qm_package = true;
    _orbitals->setQMpackage("orca");
    
    // set _found_optimization to true if this is a run without optimization
    if ( !_is_optimization ) {
        _found_optimization = true;
    }
    
    // Start parsing the file line by line
    ifstream _input_file(_log_file_name_full.c_str());
    while (_input_file) {

        getline(_input_file, _line);
        boost::trim(_line);

        /*
         * basis set size (is only required for overlap matrix reading, rest is
         * in orbitals file and could be skipped
         */
        /****************************************/
        
        std::string::size_type dim_pos = _line.find("Basis Dimension");
        if (dim_pos != std::string::npos) {
                
            boost::algorithm::split(results, _line, boost::is_any_of(" "), boost::algorithm::token_compress_on);
            _has_basis_set_size = true;
            string _bf = results[4];  //The 4th element of results vector is the Basis Dim
            boost::trim( _bf );
             _basis_set_size = boost::lexical_cast<int>(_bf);
            //cout <<  boost::lexical_cast<int>(_dim) << endl;
            _orbitals->setBasisSetSize( _basis_set_size );
            LOG(logDEBUG,*_pLog) << "Basis functions: " << _basis_set_size << flush;              
        }
        
        /****************************************/
       /* std::string::size_type basis_pos = _line.find("Number of auxiliary basis functions");
        if (basis_pos != std::string::npos) {
            cout << _line << endl;
            boost::algorithm::split(results, _line, boost::is_any_of("...."), boost::algorithm::token_compress_on);
            _has_basis_set_size = true;
            string _bf = results.back();
            boost::trim( _bf );
            _basis_set_size = boost::lexical_cast<int>(_bf);
            _orbitals->setBasisSetSize( _basis_set_size );
            LOG(logDEBUG,*_pLog) << "Basis functions: " << _basis_set_size << flush;
        }
        */
      /*
       * Total DFT energy
       */
       std::string::size_type energy_pos = _line.find("Total Energy");
       if (energy_pos != std::string::npos) {
            //cout << _line << endl;
            boost::algorithm::split(results, _line, boost::is_any_of(" "), boost::algorithm::token_compress_on);
            string _energy = results[3];
            boost::trim( _energy );
            //cout << _energy << endl; 
            _orbitals->setQMEnergy ( _conv_Hrt_eV * boost::lexical_cast<double>(_energy) );
            LOG(logDEBUG, *_pLog) << "QM energy " << _orbitals->getQMEnergy() <<  flush;
            _has_qm_energy = true;
            // _orbitals->_has_qm_energy = true;
            }
       
         /*
        * Vxc matrix
        * stored after the global array: g vxc
        */
       
       std::string::size_type vxc_pos = _line.find("global array: g vxc");
       if (vxc_pos != std::string::npos ) {
       
       
                // prepare the container
                // _orbitals->_has_vxc = true;
                ub::symmetric_matrix<double>& _vxc = _orbitals->AOVxc();
                _vxc.resize(_basis_set_size);


                //_has_vxc_matrix = true;
                          vector<int> _j_indeces;
            
           int _n_blocks = 1 + (( _basis_set_size - 1 ) / 6);
           //cout << _n_blocks;
            
           for (int _block = 0; _block < _n_blocks; _block++ ) {
                // first line is garbage
                getline(_input_file, _line); 
                // second line gives the j index in the matrix
                getline(_input_file, _line); 
                boost::tokenizer<> tok( _line );
                
                /// COMPILATION IS BROKEN DUE TO A BUG IN BOOST 1.53
                std::transform( tok.begin(), tok.end(), std::back_inserter( _j_indeces ), &boost::lexical_cast<int,std::string> );

                // third line is garbage again
                getline(_input_file, _line);

                // read the block of max _basis_size lines + the following header
                for (int i = 0; i < _basis_set_size; i++ ) {
                    getline (_input_file, _line); 
                    
                    // split the line on the i index and the rest
                    vector<string> _row;
                    boost::trim( _line );
                    boost::algorithm::split( _row , _line, boost::is_any_of("\t "), boost::algorithm::token_compress_on); 
                   
                            
                    int _i_index = boost::lexical_cast<int>(  _row.front()  ); 
                    _row.erase( _row.begin() );
                    
                    std::vector<int>::iterator _j_iter = _j_indeces.begin();
                    
                    for (std::vector<string>::iterator iter = _row.begin()++; iter != _row.end(); iter++) {
                        string  _coefficient = *iter;
                       
                        int _j_index = *_j_iter;                                
                        // _orbitals->_overlap( _i_index-1 , _j_index-1 ) = boost::lexical_cast<double>( _coefficient );
                        _vxc(_i_index-1 , _j_index-1) = boost::lexical_cast<double>( _coefficient );
                        _j_iter++;
                        
                    }
 
                    
                }
                
                // clear the index for the next block
                _j_indeces.clear();        
            } // end of the blocks
            LOG(logDEBUG,*_pLog) << "Read the Vxc matrix" << flush;
                
       }
       
                       /* Check for ScaHFX = factor of HF exchange included in functional */
                std::string::size_type HFX_pos = _line.find("Hartree-Fock (Exact) Exchange");
                if (HFX_pos != std::string::npos) {
                    boost::algorithm::split(results, _line, boost::is_any_of("\t "), boost::algorithm::token_compress_on);
                    double _ScaHFX = boost::lexical_cast<double>(results.back());
                    _orbitals->setScaHFX(_ScaHFX);
                    LOG(logDEBUG, *_pLog) << "DFT with " << _ScaHFX << " of HF exchange!" << flush;
                }
       
       
       
       
        /*
         * overlap matrix
         * stored after the global array: Temp Over line
         */
       std::string::size_type overlap_pos = _line.find("global array: Temp Over");
       if (overlap_pos != std::string::npos ) {
            
           // prepare the container
           // _orbitals->_has_overlap = true;
           (_orbitals->_overlap).resize( _basis_set_size );
            
           _has_overlap_matrix = true;
           vector<int> _j_indeces;
            
           int _n_blocks = 1 + (( _basis_set_size - 1 ) / 6);
           //cout << _n_blocks;
            
           for (int _block = 0; _block < _n_blocks; _block++ ) {
                // first line is garbage
                getline(_input_file, _line); 
                // second line gives the j index in the matrix
                getline(_input_file, _line); 
                boost::tokenizer<> tok( _line );
                
                /// COMPILATION IS BROKEN DUE TO A BUG IN BOOST 1.53
                std::transform( tok.begin(), tok.end(), std::back_inserter( _j_indeces ), &boost::lexical_cast<int,std::string> );

                // third line is garbage again
                getline(_input_file, _line);

                // read the block of max _basis_size lines + the following header
                for (int i = 0; i < _basis_set_size; i++ ) {
                    getline (_input_file, _line); 
                    
                    // split the line on the i index and the rest
                    vector<string> _row;
                    boost::trim( _line );
                    boost::algorithm::split( _row , _line, boost::is_any_of("\t "), boost::algorithm::token_compress_on); 
                   
                            
                    int _i_index = boost::lexical_cast<int>(  _row.front()  ); 
                    _row.erase( _row.begin() );
                    
                    std::vector<int>::iterator _j_iter = _j_indeces.begin();
                    
                    for (std::vector<string>::iterator iter = _row.begin()++; iter != _row.end(); iter++) {
                        string  _coefficient = *iter;
                       
                        int _j_index = *_j_iter;                                
                        _orbitals->_overlap( _i_index-1 , _j_index-1 ) = boost::lexical_cast<double>( _coefficient );
                        _j_iter++;
                        
                    }
 
                    
                }
                
                // clear the index for the next block
                _j_indeces.clear();        
            } // end of the blocks
            LOG(logDEBUG,*_pLog) << "Read the overlap matrix" << flush;
        } // end of the if "Overlap" found   
          
        
        /*
         *  Partial charges from the input file
         */
        std::string::size_type charge_pos = _line.find("ESP");
        

        if (charge_pos != std::string::npos && _get_charges ) {        
                LOG(logDEBUG,*_pLog) << "Getting charges" << flush;
                _has_charges = true;
                // two empty lines
                getline(_input_file, _line);
                getline(_input_file, _line);
                
                // now starts the data in format
                // _id type x y z q
                vector<string> _row;
                getline(_input_file, _line);
                boost::trim( _line );
                //cout << _line << endl;
                boost::algorithm::split( _row , _line, boost::is_any_of("\t "), boost::algorithm::token_compress_on); 
                int nfields =  _row.size();
                //cout << _row.size() << endl;
                
                while ( nfields == 6 ) {
                    int atom_id = boost::lexical_cast< int >( _row.at(0) );
                    //int atom_number = boost::lexical_cast< int >( _row.at(0) );
                    string atom_type = _row.at(1);
                    double atom_charge = boost::lexical_cast< double >( _row.at(5) );
                    //if ( tools::globals::verbose ) cout << "... ... " << atom_id << " " << atom_type << " " << atom_charge << endl;
                    getline(_input_file, _line);
                    boost::trim( _line );
                    boost::algorithm::split( _row , _line, boost::is_any_of("\t "), boost::algorithm::token_compress_on);  
                    nfields =  _row.size();
                    
                     if ( _orbitals->hasQMAtoms() == false ) {
                         _orbitals->AddAtom( atom_type, 0, 0, 0, atom_charge );
                     } else {
                         QMAtom* pAtom = _orbitals->_atoms.at( atom_id - 1 );
                         pAtom->type = atom_type;
                         pAtom->charge = atom_charge;
                     }
                    
                }
                //_orbitals->_has_atoms = true;
        }
        
       
       
   
       /*
         * Coordinates of the final configuration
         * depending on whether it is an optimization or not
         */
        if ( _is_optimization ){
                std::string::size_type optimize_pos = _line.find("Optimization converged");
                if (optimize_pos != std::string::npos) {
                        _found_optimization = true;
                }
        }
        
        std::string::size_type coordinates_pos = _line.find("Output coordinates");
        
        if ( _found_optimization && coordinates_pos != std::string::npos) {
            LOG(logDEBUG,*_pLog) << "Getting the coordinates" << flush;
            
            //_has_coordinates = true;
            bool _has_QMAtoms = _orbitals->hasQMAtoms();

            // three garbage lines
            getline(_input_file, _line);
            getline(_input_file, _line);
            getline(_input_file, _line);
            // now starts the data in format
            // _id type Qnuc x y z 
            vector<string> _row;
            getline(_input_file, _line);
            boost::trim( _line );

            boost::algorithm::split( _row , _line, boost::is_any_of("\t "), boost::algorithm::token_compress_on); 
            int nfields =  _row.size();

                
            while ( nfields == 6 ) {
                int atom_id = boost::lexical_cast< int >( _row.at(0) );
                //int atom_number = boost::lexical_cast< int >( _row.at(0) );
                string _atom_type = _row.at(1);
                double _x =  boost::lexical_cast<double>( _row.at(3) );
                double _y =  boost::lexical_cast<double>( _row.at(4) );
                double _z =  boost::lexical_cast<double>( _row.at(5) );
                //if ( tools::globals::verbose ) cout << "... ... " << atom_id << " " << atom_type << " " << atom_charge << endl;
                getline(_input_file, _line);
                boost::trim( _line );
                boost::algorithm::split( _row , _line, boost::is_any_of("\t "), boost::algorithm::token_compress_on);  
                nfields =  _row.size();

                if ( _has_QMAtoms == false ) {
                    _orbitals->AddAtom( _atom_type, _x, _y, _z );
                } else {
                                       
                    QMAtom* pAtom = _orbitals->_atoms.at( atom_id - 1 );
                    pAtom->type = _atom_type;
                    pAtom->x = _x;
                    pAtom->y = _y;
                    pAtom->z = _z;
                }
                    
            }
      
            // _orbitals->_has_atoms = true;

        }
       
       
       
       
       
         /*
         * TODO Self-energy of external charges
         */
         std::string::size_type self_energy_pos = _line.find("Self energy of the charges");
        
        if (self_energy_pos != std::string::npos) {
            LOG(logDEBUG,*_pLog) << "Getting the self energy\n";  
            vector<string> block;
            vector<string> energy;
            boost::algorithm::split(block, _line, boost::is_any_of("="), boost::algorithm::token_compress_on);
            boost::algorithm::split(energy, block[1], boost::is_any_of("\t "), boost::algorithm::token_compress_on);
            
            // _orbitals->_has_self_energy = true;
            _orbitals->setSelfEnergy( _conv_Hrt_eV * boost::lexical_cast<double> ( energy[1] ) );
            
           LOG(logDEBUG, *_pLog) << "Self energy " << _orbitals->getSelfEnergy() <<  flush;
          
        }
       
         
       
         
         
         
        // check if all information has been accumulated and quit 
        if ( _has_basis_set_size && 
             _has_overlap_matrix &&
             _has_charges && 
             _has_qm_energy &&
             _has_self_energy
           ) break;
        
    } // end of reading the file line-by-line
   
    LOG(logDEBUG,*_pLog) << "Done parsing" << flush;
    return true;
}



/**
 * Converts the Orca data stored in the Orbitals object to GW input format
 */
bool Orca::ConvertToGW( Orbitals* _orbitals ) {
    cerr << "Tried to convert to GW from Orca package. ";
    throw std::runtime_error( "Conversion not implemented yet!");
}


string Orca::FortranFormat( const double &number ) {
    stringstream _ssnumber;
    if ( number >= 0) {
        _ssnumber << "    ";
    } else{
        _ssnumber << "   ";
    }
        
    _ssnumber <<  setiosflags(ios::fixed) << setprecision(15) << std::scientific << number;
    std::string _snumber = _ssnumber.str(); 
    //boost::replace_first(_snumber, "e", "D");
    return _snumber;
}
        



}}<|MERGE_RESOLUTION|>--- conflicted
+++ resolved
@@ -85,13 +85,7 @@
     _input_file_name = fileName + ".inp";
     _log_file_name = fileName + ".log"; 
     _shell_file_name = fileName + ".sh"; 
-<<<<<<< HEAD
-    
-     
-
-=======
-      
->>>>>>> f041aa60
+
     string key = "package";
     string _name = options->get(key+".name").as<string> ();
     
@@ -109,7 +103,7 @@
     _scratch_dir =      options->get(key + ".scratch").as<string> ();
     _basisset_name =    options->get(key + ".basisset").as<string> ();
     _cleanup =          options->get(key + ".cleanup").as<string> ();
-<<<<<<< HEAD
+
     
     
     if (options->exists(key + ".outputVX")) {
@@ -120,11 +114,11 @@
         throw std::runtime_error( "Sorry "+_name+" does not support Vxc output");
     }
   
-=======
+
     _write_basis_set=   options->get(key + ".writebasisset").as<bool> ();
     _write_pseudopotentials= options->get(key + ".writepseudopotentials").as<bool> ();
     
->>>>>>> f041aa60
+
     // check if the optimize keyword is present, if yes, read updated coords
     std::string::size_type iop_pos = _options.find(" Opt"); /*optimization word in orca*/
     if (iop_pos != std::string::npos) {
