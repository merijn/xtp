--- conflicted
+++ resolved
@@ -29,12 +29,8 @@
 
 void QMToolFactory::RegisterAll(void)
 {
-<<<<<<< HEAD
-        QMTools().Register<MolPol>         ("molpol");
+//         QMTools().Register<MolPol>         ("molpol");
         QMTools().Register<PDB2Map>         ("pdb2map");
-=======
-        QMTools().Register<MolPolTool>         ("molpol");
->>>>>>> 74dbfd80
         
 }
 
