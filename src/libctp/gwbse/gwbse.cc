/*
 *            Copyright 2009-2012 The VOTCA Development Team
 *                       (http://www.votca.org)
 *
 *      Licensed under the Apache License, Version 2.0 (the "License")
 *
 * You may not use this file except in compliance with the License.
 * You may obtain a copy of the License at
 *
 *              http://www.apache.org/licenses/LICENSE-2.0
 *
 * Unless required by applicable law or agreed to in writing, software
 * distributed under the License is distributed on an "AS IS" BASIS,
 * WITHOUT WARRANTIES OR CONDITIONS OF ANY KIND, either express or implied.
 * See the License for the specific language governing permissions and
 * limitations under the License.
 *
 */

// Overload of uBLAS prod function with MKL/GSL implementations
#include <votca/ctp/votca_ctp_config.h>

#include <votca/ctp/gwbse.h>

#include <boost/format.hpp>
#include <boost/filesystem.hpp>
#include <boost/numeric/ublas/operation.hpp>
// #include <votca/ctp/logger.h>
#include <votca/ctp/qmpackagefactory.h>
#include <boost/math/constants/constants.hpp>
#include <boost/numeric/ublas/symmetric.hpp>
#include <votca/tools/linalg.h>

// testing numerical grids
#include <votca/ctp/sphere_lebedev_rule.h>
#include <votca/ctp/radial_euler_maclaurin_rule.h>

// #include <omp.h>

#include "votca/ctp/numerical_integrations.h"

using boost::format;
using namespace boost::filesystem;

namespace votca {
    namespace ctp {
        namespace ub = boost::numeric::ublas;

        // +++++++++++++++++++++++++++++ //
        // GWBSE MEMBER FUNCTIONS        //
        // +++++++++++++++++++++++++++++ //

        void GWBSE::CleanUp() {

        }
        
        
        void GWBSE::Initialize(Property* options){

           // setting some defaults
            _do_qp_diag = false;
            _do_bse_singlets = false;
            _do_bse_triplets = false;
            _ranges = "default";
            _store_qp_pert = true;
            _do_bse_diag = true;
            _store_eh_interaction = false;
            _openmp_threads = 0; // take all available
            _iterate_shift = false;
            _doVxc=false;
            _functional="";
            _grid="";
            
            string key =  Identify();
    
            // getting level ranges 
            _ranges = options->get(key + ".ranges").as<string> ();
            // now check validity, and get rpa, qp, and bse level ranges accordingly
            if (_ranges == "factor") {
                // get factors
                _rpamaxfactor = options->get(key + ".rpamax").as<double> ();
                _qpminfactor = options->get(key + ".qpmin").as<double> ();
                _qpmaxfactor = options->get(key + ".qpmax").as<double> ();
                _bseminfactor = options->get(key + ".bsemin").as<double> ();
                _bsemaxfactor = options->get(key + ".bsemax").as<double> ();
            } else if ( _ranges == "explicit") {
                //get explicit numbers
                _rpamax = options->get(key + ".rpamax").as<unsigned int> ();
                _qpmin = options->get(key + ".qpmin").as<unsigned int> ();
                _qpmax = options->get(key + ".qpmax").as<unsigned int> ();
                _bse_vmin = options->get(key + ".bsemin").as<unsigned int> ();
                _bse_cmax = options->get(key + ".bsemax").as<unsigned int> ();
            } else if ( _ranges == "") {
                _ranges  = "default";
            } else {
                cerr << "\nSpecified range option " << _ranges<< " invalid. ";
                throw std::runtime_error("\nValid options are: default,factor,explicit");
            }

            _bse_nmax = options->get(key + ".exctotal").as<int> ();
	    _bse_nprint = options->get(key + ".print").as<int> ();
            
            if ( options->exists( key + ".fragment") ) {
                _fragA = options->get(key + ".fragment" ).as< int >();
            } else {
                _fragA = -1;
            }
            
            // get OpenMP thread number
            _openmp_threads = options->get(key + ".openmp").as<int> ();
            if (options->exists(key + ".vxc")) {
                _doVxc = options->get(key + ".vxc.dovxc").as<bool> ();
                if (_doVxc) {
                    _functional = options->get(key + ".vxc.functional").as<string> ();
                    
                    if (options->exists(key + ".vxc.grid")) {
                        _grid = options->get(key + ".vxc.grid").as<string> ();
                    }
                    else _grid="medium";
                }
            }
            _gwbasis_name = options->get(key + ".gwbasis").as<string> ();
            _dftbasis_name = options->get(key + ".dftbasis").as<string> ();
            _shift = options->get(key + ".shift").as<double> ();
            string _shift_type = options->get(key + ".shift_type").as<string> ();
            if ( _shift_type != "fixed" ) _iterate_shift = true;
                                
           
            
            
            // possible tasks
            // diagQP, singlets, triplets, all, ibse
            string _tasks_string = options->get(key + ".tasks").as<string> ();
            if (_tasks_string.find("all") != std::string::npos) {
                _do_qp_diag = true;
                _do_bse_singlets = true;
                _do_bse_triplets = true;
            }
            if (_tasks_string.find("qpdiag") != std::string::npos) _do_qp_diag = true;
            if (_tasks_string.find("singlets") != std::string::npos) _do_bse_singlets = true;
            if (_tasks_string.find("triplets") != std::string::npos) _do_bse_triplets = true;

            // special construction for ibse mode
            if (_tasks_string.find("igwbse") != std::string::npos) {
               _do_qp_diag = false; // no qp diagonalization
               _do_bse_diag = false; // no diagonalization of BSE Hamiltonian
               _store_eh_interaction = true;
            }
            
            
            
            // possible storage 
            // qpPert, qpdiag_energies, qp_diag_coefficients, bse_singlet_energies, bse_triplet_energies, bse_singlet_coefficients, bse_triplet_coefficients

            string _store_string = options->get(key + ".store").as<string> ();
            if ((_store_string.find("all") != std::string::npos) || (_store_string.find("") != std::string::npos)) {
                // store according to tasks choice
                if ( _do_qp_diag ) _store_qp_diag = true;
                if ( _do_bse_singlets) _store_bse_singlets = true;
                if ( _do_bse_triplets) _store_bse_triplets = true;
            }
            if (_store_string.find("qpdiag") != std::string::npos) _store_qp_diag = true;
            if (_store_string.find("singlets") != std::string::npos) _store_bse_singlets = true;
            if (_store_string.find("triplets") != std::string::npos) _store_bse_triplets = true;
            if (_store_string.find("ehint") != std::string::npos) _store_eh_interaction = true;

            
            LOG(logDEBUG, *_pLog) <<  " Tasks: " << flush;
            if (_do_qp_diag){ LOG(logDEBUG, *_pLog) <<  " qpdiag " <<  flush;}
            if (_do_bse_singlets){ LOG(logDEBUG, *_pLog) <<  " singlets " <<  flush;}
            if (_do_bse_triplets){ LOG(logDEBUG, *_pLog) <<  " triplets " <<  flush;}


            
            
        }
        
        
        
        
        
        /* 
         *    Many-body Green's fuctions theory implementation
         * 
         *  data required from orbitals file
         *  - atomic coordinates
         *  - DFT molecular orbitals (energies and coeffcients)
         *  - DFT exchange-correlation potential matrix in atomic orbitals
         *  - number of electrons, number of levels 
         * 
         
         */
        
        bool GWBSE::Evaluate( Orbitals* _orbitals) {

            
            // set the parallelization 
            #ifdef _OPENMP
            if ( _openmp_threads > 0 ) omp_set_num_threads(_openmp_threads);           
            #endif

            /* check which QC program was used for the DFT run 
             * -> implicit info about MO coefficient storage order 
             */
            string _dft_package = _orbitals->getQMpackage();
            LOG(logDEBUG, *_pLog) << TimeStamp() << " DFT data was created by " << _dft_package << flush;

            std::vector<QMAtom*> _atoms = _orbitals->QMAtoms();

            // load DFT basis set (element-wise information) from xml file
            BasisSet dftbs;
            
            /*if (_dftbasis_name!=_orbitals->getDFTbasis()){
                throw std::runtime_error("Name of the Basisset from .orb file: "+_orbitals->getDFTbasis()+" and from GWBSE optionfile "+_dftbasis_name+" do not agree. To avoid further noise we stop here. Save the planet and avoid unnecessary calculations.");
            }
             */
            dftbs.LoadBasisSet(_dftbasis_name);
            _orbitals->setDFTbasis( _dftbasis_name );
            LOG(logDEBUG, *_pLog) << TimeStamp() << " Loaded DFT Basis Set " << _dftbasis_name << flush;
            
            // fill DFT AO basis by going through all atoms 
            AOBasis dftbasis;
            dftbasis.AOBasisFill(&dftbs, _atoms, _fragA );
            LOG(logDEBUG, *_pLog) << TimeStamp() << " Filled DFT Basis of size " << dftbasis._AOBasisSize << flush;
            if ( dftbasis._AOBasisFragB > 0 ) {
               LOG(logDEBUG, *_pLog) << TimeStamp() << " FragmentA size " << dftbasis._AOBasisFragA << flush;
               LOG(logDEBUG, *_pLog) << TimeStamp() << " FragmentB size " << dftbasis._AOBasisFragB << flush;
            }
            
            /* Preparation of calculation parameters:
             *  - number of electrons -> index of HOMO
             *  - number of levels 
             *  - highest level considered in RPA
             *  - lowest and highest level considered in GWA
             *  - lowest and highest level considered in BSE 
             *  - number of excitations calculates in BSE
             */
            
            // convert _rpamax if needed 
            _homo = _orbitals->getNumberOfElectrons() -1 ; // indexed from 0
            _rpamin = 0; // lowest index occ min(gwa%mmin, screening%nsum_low) ! always 1
            if (_ranges == "default") {
                _rpamax = _orbitals->getNumberOfLevels() -1 ; // total number of levels
            } else if (_ranges == "factor") {
                _rpamax = _rpamaxfactor * _orbitals->getNumberOfLevels() -1; // total number of levels
            }
           
            // convert _qpmin and _qpmax if needed
            if (_ranges == "default") {
                _qpmin = 0;                     // indexed from 0
                _qpmax = 2 * _homo + 1;         // indexed from 0
            } else if (_ranges == "factor") {
                _qpmin = _orbitals->getNumberOfElectrons() - int( _qpminfactor * _orbitals->getNumberOfElectrons()) -1 ;
                _qpmax = _orbitals->getNumberOfElectrons() + int( _qpmaxfactor * _orbitals->getNumberOfElectrons()) -1 ;
            }else if (_ranges == "explicit") {
                _qpmin -= 1;
                _qpmax -= 1;
            }

            
           // set BSE band range indices 
           // anything else would be stupid!
           _bse_vmax = _homo;
           _bse_cmin = _homo +1;   
            
           if (_ranges == "default") {
               _bse_vmin = 0;                   // indexed from 0
               _bse_cmax = 2 * _homo + 1;       // indexed from 0
           } else if (_ranges == "factor") {
               _bse_vmin = _orbitals->getNumberOfElectrons() - int( _bseminfactor * _orbitals->getNumberOfElectrons()) -1 ;
               _bse_cmax = _orbitals->getNumberOfElectrons() + int( _bsemaxfactor * _orbitals->getNumberOfElectrons()) -1 ;
           }else if (_ranges == "explicit") {
               _bse_vmin -= 1;
               _bse_cmax -= 1;
           }
           _bse_vtotal = _bse_vmax - _bse_vmin +1 ;
           _bse_ctotal = _bse_cmax - _bse_cmin +1 ;
           _bse_size   = _bse_vtotal * _bse_ctotal;
            
           // indexing info BSE vector index to occupied/virtual orbital
           for ( unsigned _v = 0; _v < _bse_vtotal; _v++ ){
               for ( unsigned _c = 0; _c < _bse_ctotal ; _c++){
                   _index2v.push_back( _bse_vmin + _v );
                   _index2c.push_back( _bse_cmin + _c );
               }
           }
            
            // some QP - BSE consistency checks are required
            if ( _bse_vmin < _qpmin ) _qpmin = _bse_vmin;
            if ( _bse_cmax < _qpmax ) _qpmax = _bse_cmax;
            _qptotal = _qpmax - _qpmin +1 ;
            if ( _bse_nmax > int(_bse_size) || _bse_nmax < 0 ) _bse_nmax = int(_bse_size);
	    if ( _bse_nprint > _bse_nmax ) _bse_nprint = _bse_nmax;

            // store information in _orbitals for later use
            _orbitals->setRPAindices( _rpamin, _rpamax);
            _orbitals->setGWAindices( _qpmin, _qpmax);
            _orbitals->setBSEindices( _bse_vmin, _bse_vmax, _bse_cmin, _bse_cmax, _bse_nmax);
            
	    // information for hybrid DFT
            
            _ScaHFX=-1;
	    
                    
            LOG(logDEBUG, *_pLog) << TimeStamp() << " Set RPA level range [" << _rpamin +1 << ":" << _rpamax +1 << "]" << flush;
            LOG(logDEBUG, *_pLog) << TimeStamp() << " Set QP  level range [" << _qpmin +1 << ":" << _qpmax +1 << "]" << flush;
            LOG(logDEBUG, *_pLog) << TimeStamp() << " Set BSE level range occ[" << _bse_vmin +1 << ":" << _bse_vmax +1 << "]  virt[" << _bse_cmin +1 << ":" << _bse_cmax +1 << "]" << flush;
            
            
            // process the DFT data
            // a) form the expectation value of the XC functional in MOs
            ub::matrix<double> _dft_orbitals = *(_orbitals->getOrbitals()); //
            
            //LOG(logDEBUG, *_pLog) << TimeStamp() << " size of DFT orbitals [" << _dft_orbitals.size1() << ":" << _dft_orbitals.size2() << "]" << flush;
            
            
            _ScaHFX = _orbitals->getScaHFX();
            {// this bracket is there so that _vx_ao falls out of scope, like it more than resize
            ub::matrix<double> _vxc_ao;
            if (_orbitals->hasAOVxc()) {
                    if (_doVxc) {
                        LOG(logDEBUG, *_pLog) << TimeStamp() << "There is already a Vxc matrix loaded from DFT, did you maybe run a DFT code with outputVxc?\n I will take " << flush;
                    }
                    if (_dft_package == "gaussian") {
                        // we have to do some cartesian -> spherical transformation for Gaussian
                        const ub::matrix<double>& vxc_cart = _orbitals->AOVxc();
                        ub::matrix<double> _carttrafo;
                        dftbasis.getTransformationCartToSpherical(_dft_package, _carttrafo);
                        ub::matrix<double> _temp = ub::prod(_carttrafo, vxc_cart);
                        _vxc_ao = ub::prod(_temp, ub::trans(_carttrafo));

                    } else {
                        _vxc_ao = _orbitals->AOVxc();
                    }
                }

                else if (_doVxc) {

                    NumericalIntegration _numint;
                    double ScaHFX_temp = _numint.getExactExchange(_functional);
                    if (ScaHFX_temp != _ScaHFX) {
                        throw std::runtime_error((boost::format("GWBSE exact exchange a=%s differs from qmpackage exact exchange a=%s, probably your functionals are inconsistent") % ScaHFX_temp % _ScaHFX).str());
                    }
                    _numint.GridSetup(_grid, &dftbs, _atoms);

                    dftbasis.ReorderMOs(_dft_orbitals, _dft_package, "votca");
                    LOG(logDEBUG, *_pLog) << TimeStamp() << " Converted DFT orbital coefficient order from " << _dft_package << " to VOTCA" << flush;
                    ub::matrix<double> &DMAT = _orbitals->DensityMatrixGroundState(_dft_orbitals);
                    _vxc_ao = _numint.IntegrateVXC_Atomblock(DMAT, &dftbasis, _functional);
                    LOG(logDEBUG, *_pLog) << TimeStamp() << " Calculated Vxc in VOTCA with gridsize: " << _grid << " and functional " << _functional << flush;

                } else {
                    throw std::runtime_error("So your DFT data contains no Vxc and I am not supposed to calculate Vxc? Where should I get it from? I propose a break to let you think!");
                }
<<<<<<< HEAD
=======
            }
            else if (_doVxc) {
                NumericalIntegration _numint;
                double ScaHFX_temp=_numint.getExactExchange(_functional);
                if (ScaHFX_temp!=_ScaHFX){
                    throw std::runtime_error( (boost::format("GWBSE exact exchange a=%s differs from qmpackage exact exchange a=%s, probably your functionals are inconsistent") % ScaHFX_temp % _ScaHFX).str());
                                         }
                _numint.GridSetup(_grid,&dftbs,_atoms);
                // LOG(logDEBUG, *_pLog) << TimeStamp() << " Trying DFT orbital coefficient order from " << _dft_package << " to VOTCA" << flush;
                dftbasis.ReorderMOs(_dft_orbitals, _dft_package, "votca" );
                cout << endl;
                
                /***test for printing reordered MOs******/
                /*for ( int i = 0 ; i < _dft_orbitals.size2() ; i++ ){
                    
                    cout << " Reordered MO " << i << " : " << _dft_orbitals(0,i) << endl;
                    
                }*/
                
                
                LOG(logDEBUG, *_pLog) << TimeStamp() << " Converted DFT orbital coefficient order from " << _dft_package << " to VOTCA" << flush;
                ub::matrix<double> &DMAT = _orbitals->DensityMatrixGroundState( _dft_orbitals );
                _vxc_ao = _numint.IntegrateVXC_Atomblock(DMAT,&dftbasis,_functional); 
                LOG(logDEBUG, *_pLog) << TimeStamp() << " Calculated Vxc in VOTCA with gridsize: "<< _grid << " and functional " << _functional<<flush;
                
            }
            /*******test for printing the MO overlaps to check if it is correct*/
            /*AOOverlap overlap;
            overlap.Initialize(dftbasis._AOBasisSize);
            overlap.Fill(&dftbasis);
            cout << "AO overlap size: "<< overlap._aomatrix.size1() << " : " << overlap._aomatrix.size2()<< endl;
            cout << "MO AO size: "<< _dft_orbitals.size1() << " : " << _dft_orbitals.size2()<< endl;
            ub::matrix<double> _temp5=ub::prod(overlap._aomatrix,ub::trans(_dft_orbitals));
            ub::matrix<double> results=ub::prod(_dft_orbitals,_temp5);
            cout << "MO overlap size: "<< results.size1() << " : " << results.size2()<< endl;
             
            for (unsigned i=0;i<results.size1();i++){
                for (unsigned j=0;j<=i;j++){
                    
                
                cout << "MO overlap ["<<i<<":"<<j <<"] : "<< "["<<j<<":"<<i <<"] :"<< results(i,j) << " : " << results(j,i)<< endl;
                }
            }
           */
>>>>>>> 1415f141
            
            LOG(logDEBUG, *_pLog) << TimeStamp() << " Set hybrid exchange factor: " << _ScaHFX << flush;
            
            
            // now get expectation values but only for those in _qpmin:_qpmax range
            ub::matrix<double> _mos = ub::project( _dft_orbitals ,  ub::range( _qpmin , _qpmax +1 ), ub::range(0, dftbasis._AOBasisSize ) );
            ub::matrix<double> _temp  = ub::prod( _vxc_ao, ub::trans( _mos ) ) ;
            _vxc  = ub::prod( _mos  , _temp );
            _vxc = 2.0 * _vxc;
            LOG(logDEBUG, *_pLog) << TimeStamp() << " Calculated exchange-correlation expectation values " << flush;
                  
            // b) reorder MO coefficients depending on the QM package used to obtain the DFT data
            if (_dft_package != "votca" && !_doVxc) {
                    dftbasis.ReorderMOs(_dft_orbitals, _dft_package, "votca");
                    LOG(logDEBUG, *_pLog) << TimeStamp() << " Converted DFT orbital coefficient order from " << _dft_package << " to VOTCA" << flush;
                }
            }
            
            /******* TESTING VXC 
            
            // test total number of electrons
            //ub::matrix<double> _ddft_orbitals = *(_orbitals->getOrbitals()); 
            //ddftbasis.ReorderMOs(_ddft_orbitals, "gaussian", "votca" );
            ub::matrix<double> &DMAT = _orbitals->DensityMatrixGroundState( _dft_orbitals );
            NumericalIntegration                _numint;
            _numint.GridSetup("medium",&dftbs,_atoms);
            double Nelectrons = _numint.IntegrateDensity(DMAT,&dftbasis);
            cout << " Number of electrons: " << Nelectrons << endl;

            // test AOxcmatrix
            //ub::matrix<double> AOXC = _numint.IntegrateVXC(DMAT,&dftbasis); 
            double EXC = 0.0;
            
            //ub::matrix<double> AOXC_atomblock = _numint.IntegrateVXC(DMAT,&dftbasis); 
            cout << "EXC " << EXC << endl;
            for ( int i = 0 ; i < AOXC_atomblock.size1(); i++ ){
                //for ( int j = 0 ; j < AOXC.size2(); j++ ){
                    
                    cout << i << " : " << i << " atomblock " << AOXC_atomblock(i,i) <<  endl;
                    
               // }
                
            }
            
            exit(0);
             */
            
            
            
            /****************/
         
            
            
            /// ------- actual calculation begins here -------
            
            
            // load auxiliary GW basis set (element-wise information) from xml file
            BasisSet gwbs;
            gwbs.LoadBasisSet(_gwbasis_name);
            LOG(logDEBUG, *_pLog) << TimeStamp() << " Loaded GW Basis Set " << _gwbasis_name << flush;

            // fill auxiliary GW AO basis by going through all atoms
            AOBasis gwbasis;
            gwbasis.AOBasisFill(&gwbs, _atoms);
            _orbitals->setGWbasis( _gwbasis_name );
            LOG(logDEBUG, *_pLog) << TimeStamp() << " Filled GW Basis of size " << gwbasis._AOBasisSize << flush;

            /* 
             * for the representation of 2-point functions with the help of the 
             * auxiliary GW basis, its AO overlap matrix is required.
             * cf. M. Rohlfing, PhD thesis, ch. 3 
             */ 
            AOOverlap _gwoverlap;
            // initialize overlap matrix
            _gwoverlap.Initialize(gwbasis._AOBasisSize);
            // Fill overlap
            _gwoverlap.Fill(&gwbasis);
            
            //_gwoverlap.Print("AOOL");
            
            LOG(logDEBUG, *_pLog) << TimeStamp() << " Filled GW Overlap matrix of dimension: " << _gwoverlap._aomatrix.size1() << flush;
            // exit(0);
            // check eigenvalues of overlap matrix, if too small basis might have linear dependencies
            ub::vector<double> _eigenvalues;
            ub::matrix<double> _eigenvectors;
            linalg_eigenvalues(_gwoverlap._aomatrix, _eigenvalues, _eigenvectors);
            LOG(logDEBUG, *_pLog) << TimeStamp() << " Smallest eigenvalue of GW Overlap matrix : " << _eigenvalues[0] << flush;


            /*
             *  for the calculation of Coulomb and exchange term in the self
             *  energy and electron-hole interaction, the Coulomb interaction 
             *  is represented using the auxiliary GW basis set.
             *  Here, we need to prepare the Coulomb matrix expressed in 
             *  the AOs of the GW basis 
             */
            
            // get Coulomb matrix as AOCoulomb
            AOCoulomb _gwcoulomb;
            // initialize Coulomb matrix
            _gwcoulomb.Initialize(gwbasis._AOBasisSize);
            // Fill Coulomb matrix
            _gwcoulomb.Fill(&gwbasis);
            LOG(logDEBUG, *_pLog) << TimeStamp() << " Filled GW Coulomb matrix of dimension: " << _gwcoulomb._aomatrix.size1() << flush;
            //_gwcoulomb.Print("Cou");
            //exit(0);
            
            // PPM is symmetric, so we need to get the sqrt of the Coulomb matrix
            AOOverlap _gwoverlap_inverse;               // will also be needed in PPM itself
            AOOverlap _gwoverlap_cholesky_inverse;      // will also be needed in PPM itself
            _gwoverlap_inverse.Initialize( gwbasis._AOBasisSize);
            _gwcoulomb.Symmetrize(  _gwoverlap , gwbasis, _gwoverlap_inverse , _gwoverlap_cholesky_inverse );
            LOG(logDEBUG, *_pLog) << TimeStamp() << " Prepared GW Coulomb matrix for symmetric PPM " << flush;

            /* calculate 3-center integrals,  convoluted with DFT eigenvectors
             * 
             *  M_mn(beta) = \int{ \psi^DFT_m(r) \phi^GW_beta(r) \psi^DFT_n d3r  }
             *             = \sum_{alpha,gamma} { c_m,alpha c_n,gamma \int {\phi^DFT_alpha(r) \phi^GW_beta(r) \phi^DFT_gamma(r) d3r}  }
             *
             *  cf. M. Rohlfing, PhD thesis, ch. 3.2
             * 
             */ 
            
            // --- prepare a vector (gwdacay) of matrices (orbitals, orbitals) as container => M_mn
            // prepare 3-center integral object
            TCMatrix _Mmn;
            _Mmn.Initialize(gwbasis._AOBasisSize, _rpamin, _qpmax, _rpamin, _rpamax);
            _Mmn.Fill(gwbasis, dftbasis, _dft_orbitals);
            LOG(logDEBUG, *_pLog) << TimeStamp() << " Calculated Mmn_beta (3-center-overlap x orbitals)  " << flush;
            


            // for use in RPA, make a copy of _Mmn with dimensions (1:HOMO)(gwabasissize,LUMO:nmax)
            TCMatrix _Mmn_RPA;
            _Mmn_RPA.Initialize(gwbasis._AOBasisSize, _rpamin, _homo , _homo +1 , _rpamax);
            RPA_prepare_threecenters( _Mmn_RPA, _Mmn, gwbasis, _gwoverlap, _gwoverlap_inverse );
            LOG(logDEBUG, *_pLog) << TimeStamp() << " Prepared Mmn_beta for RPA  " << flush;

	    //exit(0);

            // make _Mmn_RPA symmetric for use in RPA
            _Mmn_RPA.Symmetrize( _gwcoulomb._aomatrix  );
            LOG(logDEBUG, *_pLog) << TimeStamp() << " Symmetrize Mmn_beta for RPA  " << flush;

            // make _Mmn symmetric for use in self-energy calculation
            _Mmn.Symmetrize( _gwcoulomb._aomatrix  );
            LOG(logDEBUG, *_pLog) << TimeStamp() << " Symmetrize Mmn_beta for self-energy  " << flush;

            // fix the frequencies for PPM
            _screening_freq = ub::zero_matrix<double>(2,2); // two frequencies
            //first one
            _screening_freq(0,0) = 0.0; // real part
            _screening_freq(0,1) = 0.0; // imaginary part
            //second one
            _screening_freq(1,0) = 0.0; // real part
            _screening_freq(1,1) = 1.0; // imaginary part

            ub::vector<double> _dft_energies = 2.0*(*_orbitals->getEnergies()); // getEnergies -> Hartree, we want Ryd
            
            // one entry to epsilon for each frequency
            _epsilon.resize( _screening_freq.size1() );
            
            /* for automatic iteration of _shift, we need to
             * - make a copy of _Mmn
             * - calculate eps
             * - construct ppm
             * - threecenters for sigma
             * - sigma_x
             * - sigma_c 
             * - test for convergence
             * 
             */
            
            _shift_converged = false;
            TCMatrix _Mmn_backup;
            if ( _iterate_shift ){ 

                // make copy of _Mmn, memory++
                
                _Mmn_backup.Initialize(gwbasis._AOBasisSize, _rpamin, _qpmax, _rpamin, _rpamax);
                int _mnsize = _Mmn_backup.get_mtot();
                for (int _i = 0; _i < _mnsize; _i++) {
                   _Mmn_backup[ _i ] = _Mmn[ _i ];
                }
                LOG(logDEBUG, *_pLog) << TimeStamp() << " Made backup of _Mmn  " << flush;
            }
            
            while ( ! _shift_converged ){
                
                // for symmetric PPM, we can initialize _epsilon with the overlap matrix!
                for ( unsigned _i_freq = 0 ; _i_freq < _screening_freq.size1() ; _i_freq++ ){
                    _epsilon[ _i_freq ] = _gwoverlap._aomatrix ;
                }
            
                // _gwoverlap is not needed further, if no shift iteration
                if ( ! _iterate_shift) _gwoverlap._aomatrix.resize(0,0);
            
                // determine epsilon from RPA
                RPA_calculate_epsilon( _Mmn_RPA, _screening_freq, _shift, _dft_energies );
                LOG(logDEBUG, *_pLog) << TimeStamp() << " Calculated epsilon via RPA  " << flush;
  
                // _Mmn_RPA is not needed any further, if no shift iteration
                if ( ! _iterate_shift) _Mmn_RPA.Cleanup();
            
                // construct PPM parameters
                PPM_construct_parameters( _gwoverlap_cholesky_inverse._aomatrix );
                LOG(logDEBUG, *_pLog) << TimeStamp() << " Constructed PPM parameters  " << flush;
            
                // prepare threecenters for Sigma
                sigma_prepare_threecenters(  _Mmn );
                LOG(logDEBUG, *_pLog) << TimeStamp() << " Prepared threecenters for sigma  " << flush;

                // calculate exchange part of sigma
                sigma_x_setup( _Mmn );
                LOG(logDEBUG, *_pLog) << TimeStamp() << " Calculated exchange part of Sigma  " << flush;
            
                // TOCHECK: get rid of _ppm_phi?
  
            
                // calculate correlation part of sigma
                sigma_c_setup( _Mmn, _dft_energies   );
                LOG(logDEBUG, *_pLog) << TimeStamp() << " Calculated correlation part of Sigma  " << flush;
                
                // restore _Mmn, if shift has not converged
                if ( _iterate_shift &&  ! _shift_converged){
                   int _mnsize = _Mmn_backup.get_mtot();
                   for (int _i = 0; _i <  _mnsize; _i++) {
                      _Mmn[ _i ] = _Mmn_backup[ _i ];
                   }
                   
                }
                
                if ( ! _iterate_shift ) _shift_converged = true;
 
            }
            
            // free unused variable if shift is iterated
            if ( _iterate_shift ){
	      _gwoverlap._aomatrix.resize(0,0);
                _Mmn_RPA.Cleanup();
                _Mmn_backup.Cleanup();
            }
            // free no longer required three-center matrices in _Mmn
            // max required is _bse_cmax (could be smaller than _qpmax)
            _Mmn.Prune(gwbasis._AOBasisSize, _bse_vmin, _bse_cmax);
            
            
            
            // Output of quasiparticle energies after all is done:
            // _pLog->setPreface(logINFO, "\n");
            
            LOG(logINFO,*_pLog) << (format("  ====== Perturbative quasiparticle energies (Rydberg) ====== ")).str() << flush;
            LOG(logINFO,*_pLog) << (format("   DeltaHLGap = %1$+1.4f Ryd") % _shift ).str()  <<  flush;
            for ( unsigned _i = 0 ; _i < _qptotal ; _i++ ){
                if ( (_i + _qpmin) == _homo ){
                    LOG(logINFO,*_pLog) << (format("  HOMO  = %1$4d DFT = %2$+1.4f VXC = %3$+1.4f S-X = %4$+1.4f S-C = %5$+1.4f GWA = %6$+1.4f") % (_i+_qpmin+1) % _dft_energies( _i + _qpmin ) % _vxc(_i,_i) % _sigma_x(_i,_i) % _sigma_c(_i,_i) % _qp_energies(_i + _qpmin ) ).str() << flush;
                } else if ( (_i + _qpmin) == _homo+1 ){
                    LOG(logINFO,*_pLog) << (format("  LUMO  = %1$4d DFT = %2$+1.4f VXC = %3$+1.4f S-X = %4$+1.4f S-C = %5$+1.4f GWA = %6$+1.4f") % (_i+_qpmin+1) % _dft_energies( _i + _qpmin ) % _vxc(_i,_i) % _sigma_x(_i,_i) % _sigma_c(_i,_i) % _qp_energies(_i + _qpmin ) ).str() << flush;                    
                    
                }else {
                LOG(logINFO,*_pLog) << (format("  Level = %1$4d DFT = %2$+1.4f VXC = %3$+1.4f S-X = %4$+1.4f S-C = %5$+1.4f GWA = %6$+1.4f") % (_i+_qpmin+1) % _dft_energies( _i + _qpmin ) % _vxc(_i,_i) % _sigma_x(_i,_i) % _sigma_c(_i,_i) % _qp_energies(_i + _qpmin ) ).str() << flush;
                }
            }



            
            // store perturbative QP energy data in orbitals object (DFT, S_x,S_c, V_xc, E_qp) 
            if ( _store_qp_pert ){
                ub::matrix<double>& _qp_energies_store = _orbitals->QPpertEnergies();
                _qp_energies_store.resize(_qptotal,5);
                for ( unsigned _i = 0 ; _i < _qptotal ; _i++ ){
                    _qp_energies_store( _i, 0 ) = _dft_energies( _i + _qpmin );
                    _qp_energies_store( _i, 1 ) = _sigma_x(_i,_i);
                    _qp_energies_store( _i, 2 ) = _sigma_c(_i,_i);
                    _qp_energies_store( _i, 3 ) = _vxc(_i,_i);
                    _qp_energies_store( _i, 4 ) = _qp_energies( _i );
                }
            }


            // constructing full quasiparticle Hamiltonian and diagonalize, if requested
            if (_do_qp_diag || _do_bse_singlets || _do_bse_triplets) {
                FullQPHamiltonian();
                if (_do_qp_diag) {
                    LOG(logDEBUG, *_pLog) << TimeStamp() << " Full quasiparticle Hamiltonian  " << flush;
                    LOG(logINFO, *_pLog) << (format("  ====== Diagonalized quasiparticle energies (Rydberg) ====== ")).str() << flush;
                    for (unsigned _i = 0; _i < _qptotal; _i++) {
                        if ((_i + _qpmin) == _homo) {
                            LOG(logINFO, *_pLog) << (format("  HOMO  = %1$4d PQP = %2$+1.4f DQP = %3$+1.4f ") % (_i + _qpmin + 1) % _qp_energies(_i + _qpmin ) % _qp_diag_energies(_i)).str() << flush;
                        } else if ((_i + _qpmin) == _homo + 1) {
                            LOG(logINFO, *_pLog) << (format("  LUMO  = %1$4d PQP = %2$+1.4f DQP = %3$+1.4f ") % (_i + _qpmin + 1) % _qp_energies(_i + _qpmin ) % _qp_diag_energies(_i)).str() << flush;

                        } else {
                            LOG(logINFO, *_pLog) << (format("  Level = %1$4d PQP = %2$+1.4f DQP = %3$+1.4f ") % (_i + _qpmin + 1) % _qp_energies(_i + _qpmin ) % _qp_diag_energies(_i)).str() << flush;
                        }
                    }
                    
                    // storage to orbitals object
                    if ( _store_qp_diag ) {
                        std::vector<double>& _qp_diag_energies_store = _orbitals->QPdiagEnergies();
                        ub::matrix<double>& _qp_diag_coefficients_store = _orbitals->QPdiagCoefficients();
                        _qp_diag_energies_store.resize( _qptotal );
                        _qp_diag_coefficients_store.resize( _qptotal, _qptotal);
                        for  (unsigned _i = 0; _i < _qptotal; _i++) {
                           _qp_diag_energies_store[_i] = _qp_diag_energies( _i );
                           for  (unsigned _j = 0; _j < _qptotal; _j++) {
                               _qp_diag_coefficients_store( _i, _j ) = _qp_diag_coefficients(_i,_j);
                           }
                        }
                        // _orbitals->setQPdiag(true);
                    } // _store_qp_diag
                    
                    // free memory
                    _qp_diag_energies.resize(0);
                    _qp_diag_coefficients.resize(0,0);
                                //exit(0);
                } // _do_qp_diag
            } // constructing full quasiparticle Hamiltonian
            
            
            // proceed only if BSE requested
            if (_do_bse_singlets || _do_bse_triplets) {

                // calculate direct part of eh interaction, needed for singlets and triplets
                BSE_d_setup(_Mmn);
                LOG(logDEBUG, *_pLog) << TimeStamp() << " Direct part of e-h interaction " << flush;

                if ( _store_eh_interaction) {
                    ub::matrix<float>& _eh_d_store = _orbitals->eh_d();
                    if ( _do_bse_diag  ){
                       _eh_d_store = _eh_d;
                    } else {
                        // setup free transition part of BSE Hamiltonian and add to _eh_d storage
                        BSE_qp_setup();
                         LOG(logDEBUG, *_pLog) << TimeStamp() << " Free transition part of electron-hole pairs " << flush;
                       _eh_d_store = -_eh_d + _eh_qp; 
                       _eh_qp.resize(0,0);
                    }
                               
                }
                      
                
               
                if (_do_bse_triplets  && _do_bse_diag ) {
                    BSE_solve_triplets();
                    LOG(logDEBUG, *_pLog) << TimeStamp() << " Solved BSE for triplets " << flush;

                    // expectation values, contributions from e-h coupling for _n_print lowest excitations
                    std::vector<float> _contrib_x(_bse_nprint, 0.0);
                    std::vector<float> _contrib_d(_bse_nprint, 0.0);
                    std::vector<float> _contrib_qp(_bse_nprint, 0.0);
                    for (int _i_exc = 0; _i_exc < _bse_nprint; _i_exc++) {
                        // get slice of _bse_triplet_coefficients
                        ub::matrix<float> _slice = ub::project(_bse_triplet_coefficients, ub::range(0, _bse_size), ub::range(_i_exc, _i_exc + 1));

                        // calculate expectation value of direct e-h interaction
                        ub::matrix<float> _temp = ub::prod(_eh_d, _slice);
                        ub::matrix<float> _res = ub::prod(ub::trans(_slice), _temp);
                        _contrib_d[_i_exc] = -_res(0, 0);

                        // contribution from free interlevel transition
                        _contrib_qp[_i_exc] = _bse_triplet_energies( _i_exc ) - _contrib_d[ _i_exc ];

                    }
 
                    
                    
                    
                    
                    std::vector<double> _popHA;
                    std::vector<double> _popHB;
                    std::vector<double> _popEA;
                    std::vector<double> _popEB;
                    
                    double &_popA = _orbitals->FragmentAChargesGS();
                    double &_popB = _orbitals->FragmentBChargesGS();           
                    
                    // excitation populations
                    std::vector<double> &_CrgsA = _orbitals->FragmentAChargesTripEXC();
                    std::vector<double> &_CrgsB = _orbitals->FragmentBChargesTripEXC();
                               
                    
                    // Mulliken fragment population analysis
                    if ( _fragA > 0 ) {

                        // get overlap matrix for DFT basisset
                        AOOverlap _dftoverlap;
                        // initialize overlap matrix
                        _dftoverlap.Initialize(dftbasis._AOBasisSize);
                        // Fill overlap
                        _dftoverlap.Fill(&dftbasis);
                        LOG(logDEBUG, *_pLog) << TimeStamp() << " Filled DFT Overlap matrix of dimension: " << _dftoverlap._aomatrix.size1() << flush;
                        LOG(logDEBUG, *_pLog) << TimeStamp() << " Running Excitation fragment population analysis " << flush;
                        // ground state populations
                        ub::matrix<double> &DMAT = _orbitals->DensityMatrixGroundState( _dft_orbitals );
                        double nucA;
                        double nucB;
                        _orbitals->FragmentNuclearCharges( _fragA , nucA, nucB );
                        _orbitals->MullikenPopulation( DMAT, _dftoverlap._aomatrix , dftbasis._AOBasisFragA, _popA, _popB );
                        // population to electron charges and add nuclear charges
                        _popA = nucA - _popA;
                        _popB = nucB - _popB;
                        
                        for (int _i_state = 0; _i_state < _bse_nprint; _i_state++) {
                        
                            // checking Density Matrices
                            std::vector<ub::matrix<double> > &DMAT = _orbitals->DensityMatrixExcitedState(_dft_orbitals , _bse_triplet_coefficients, _i_state );
          
                            double _totalA;
                            double _totalB;
           
                           // hole part
                           _orbitals->MullikenPopulation( DMAT[0], _dftoverlap._aomatrix , dftbasis._AOBasisFragA, _totalA, _totalB );
                           
                           _popHA.push_back( std::abs(_totalA) );
                           _popHB.push_back( std::abs(_totalB) );

                           // electron part
                           _orbitals->MullikenPopulation( DMAT[1], _dftoverlap._aomatrix , dftbasis._AOBasisFragA, _totalA, _totalB );
                           _popEA.push_back( _totalA );
                           _popEB.push_back( _totalB );

                           // update effective charges
                           _CrgsA.push_back( _popHA[_i_state] - _popEA[_i_state]   ); 
                           _CrgsB.push_back( _popHB[_i_state] - _popEB[_i_state]   ); 
                           
                        }

                    LOG(logDEBUG, *_pLog) << TimeStamp() << " --- complete! " << flush;
           
                }
         
                    
                    
                    


                    LOG(logINFO, *_pLog) << (format("  ====== triplet energies (eV) ====== ")).str() << flush;
                    for (int _i = 0; _i < _bse_nprint; _i++) {
                        LOG(logINFO, *_pLog) << (format("  T = %1$4d Omega = %2$+1.4f eV  lamdba = %3$+3.2f nm <FT> = %4$+1.4f <K_x> = %5$+1.4f <K_d> = %6$+1.4f") % (_i + 1) % (13.6058 * _bse_triplet_energies(_i)) % (1240.0/(13.6058 * _bse_triplet_energies(_i))) % (13.6058 * _contrib_qp[_i]) % (13.6058 * _contrib_x[_i]) % (13.6058 * _contrib_d[ _i ])).str() << flush;
                        
                        for (unsigned _i_bse = 0; _i_bse < _bse_size; _i_bse++) {
                            // if contribution is larger than 0.2, print
                            float _weight = pow(_bse_triplet_coefficients(_i_bse, _i), 2);
                            if (_weight > 0.2) {
                                LOG(logINFO, *_pLog) << (format("           HOMO-%1$-3d -> LUMO+%2$-3d  : %3$3.1f%%") % (_homo - _index2v[_i_bse]) % (_index2c[_i_bse] - _homo - 1) % (100.0 * _weight)).str() << flush;
                            }
                        }
                        // results of fragment population analysis 
                        if ( _fragA > 0 ){
                            LOG(logINFO, *_pLog) << (format("           Fragment A -- hole: %1$5.1f%%  electron: %2$5.1f%%  dQ: %3$+5.2f  Qeff: %4$+5.2f") % (100.0 * _popHA[_i]) % (100.0 * _popEA[_i]) % (_CrgsA[_i]) % ( _CrgsA[_i] + _popA ) ).str() << flush;
                            LOG(logINFO, *_pLog) << (format("           Fragment B -- hole: %1$5.1f%%  electron: %2$5.1f%%  dQ: %3$+5.2f  Qeff: %4$+5.2f") % (100.0 * _popHB[_i]) % (100.0 * _popEB[_i]) % (_CrgsB[_i]) % ( _CrgsB[_i] + _popB ) ).str() << flush;
                        }
                        LOG(logINFO, *_pLog) << (format("   ")).str() << flush;
                    }
                    
                    // storage to orbitals object
                    if ( _store_bse_triplets ) {
                        std::vector<float>& _bse_triplet_energies_store = _orbitals->BSETripletEnergies();
                        ub::matrix<float>& _bse_triplet_coefficients_store = _orbitals->BSETripletCoefficients();
                        _bse_triplet_energies_store.resize( _bse_nmax );
                        _bse_triplet_coefficients_store.resize( _bse_size, _bse_nmax);
                        for  (int _i_exc = 0; _i_exc < _bse_nmax; _i_exc++) {
                           _bse_triplet_energies_store[_i_exc] = _bse_triplet_energies( _i_exc );
                           for  (unsigned _i_bse = 0; _i_bse < _bse_size; _i_bse++) {
                               _bse_triplet_coefficients_store( _i_bse, _i_exc ) = _bse_triplet_coefficients(_i_bse,_i_exc);
                           }
                        }
                        // _orbitals->setBSETriplets(true);
                    } // _store_bse_triplets
                    
                    // free memory
                    _bse_triplet_energies.resize(0);
                    _bse_triplet_coefficients.resize(0,0);
                    
                    
                } // do_triplets
                    
                
                
                // constructing electron-hole interaction for BSE
                if (_do_bse_singlets) {
                    // calculate exchange part of eh interaction, only needed for singlets
                    BSE_x_setup(_Mmn);
                    if ( _store_eh_interaction ) {
                    ub::matrix<float>& _eh_x_store = _orbitals->eh_x();
                    _eh_x_store = _eh_x;
                    // _orbitals->setEHinteraction(true);
                    }
                    
                    LOG(logDEBUG, *_pLog) << TimeStamp() << " Exchange part of e-h interaction " << flush;
                }



                if (_do_bse_singlets && _do_bse_diag ) {
                    BSE_solve_singlets();
                    LOG(logDEBUG, *_pLog) << TimeStamp() << " Solved BSE for singlets " << flush;


                    // expectation values, contributions from e-h coupling
                    std::vector<float> _contrib_x(_bse_nprint, 0.0);
                    std::vector<float> _contrib_d(_bse_nprint, 0.0);
                    std::vector<float> _contrib_qp(_bse_nprint, 0.0);
                    for (int _i_exc = 0; _i_exc < _bse_nprint; _i_exc++) {

                        ub::matrix<float> _slice = ub::project(_bse_singlet_coefficients, ub::range(0, _bse_size), ub::range(_i_exc, _i_exc + 1));

                        ub::matrix<float> _temp = ub::prod(_eh_x, _slice);
                        ub::matrix<float> _res = ub::prod(ub::trans(_slice), _temp);
                        _contrib_x[_i_exc] = 2.0 * _res(0, 0);

                        _temp = ub::prod(_eh_d, _slice);
                        _res = ub::prod(ub::trans(_slice), _temp);
                        _contrib_d[_i_exc] = -_res(0, 0);

                        _contrib_qp[_i_exc] = _bse_singlet_energies(_i_exc) - _contrib_d[_i_exc] - _contrib_x[_i_exc];

                    }

                    
                          
            
                    std::vector<double> _popHA;
                    std::vector<double> _popHB;
                    std::vector<double> _popEA;
                    std::vector<double> _popEB;
                    
                    double &_popA = _orbitals->FragmentAChargesGS();
                    double &_popB = _orbitals->FragmentBChargesGS();           
                    
                    // excitation populations
                    std::vector<double> &_CrgsA = _orbitals->FragmentAChargesSingEXC();
                    std::vector<double> &_CrgsB = _orbitals->FragmentBChargesSingEXC();
                               
                    
                    // Mulliken fragment population analysis
                    if ( _fragA > 0 ) {

                        // get overlap matrix for DFT basisset
                        AOOverlap _dftoverlap;
                        // initialize overlap matrix
                        _dftoverlap.Initialize(dftbasis._AOBasisSize);
                        // Fill overlap
                        _dftoverlap.Fill(&dftbasis);
                        LOG(logDEBUG, *_pLog) << TimeStamp() << " Filled DFT Overlap matrix of dimension: " << _dftoverlap._aomatrix.size1() << flush;
                        LOG(logDEBUG, *_pLog) << TimeStamp() << " Running Excitation fragment population analysis " << flush;
                        // ground state populations
                        ub::matrix<double> &DMAT = _orbitals->DensityMatrixGroundState( _dft_orbitals );
                        double nucA;
                        double nucB;
                        _orbitals->FragmentNuclearCharges( _fragA , nucA, nucB );
                        _orbitals->MullikenPopulation( DMAT, _dftoverlap._aomatrix , dftbasis._AOBasisFragA, _popA, _popB );
                        // population to electron charges and add nuclear charges
                        _popA = nucA - _popA;
                        _popB = nucB - _popB;
                        
                        for (int _i_state = 0; _i_state < _bse_nprint; _i_state++) {
                        
                            // checking Density Matrices
                            std::vector<ub::matrix<double> > &DMAT = _orbitals->DensityMatrixExcitedState(_dft_orbitals , _bse_singlet_coefficients, _i_state );
          
                            double _totalA;
                            double _totalB;
           
                           // hole part
                           _orbitals->MullikenPopulation( DMAT[0], _dftoverlap._aomatrix , dftbasis._AOBasisFragA, _totalA, _totalB );
                           
                           _popHA.push_back( std::abs(_totalA) );
                           _popHB.push_back( std::abs(_totalB) );

                           // electron part
                           _orbitals->MullikenPopulation( DMAT[1], _dftoverlap._aomatrix , dftbasis._AOBasisFragA, _totalA, _totalB );
                           _popEA.push_back( _totalA );
                           _popEB.push_back( _totalB );

                           // update effective charges
                           _CrgsA.push_back( _popHA[_i_state] - _popEA[_i_state]   ); 
                           _CrgsB.push_back( _popHB[_i_state] - _popEB[_i_state]   ); 
                           
                        }

                    LOG(logDEBUG, *_pLog) << TimeStamp() << " --- complete! " << flush;
           
                }
         
                    
                    
                    
                    
                    // for transition dipole moments


                    // Testing electric dipole AOMatrix
                    AODipole _dft_dipole;
                    _dft_dipole.Initialize(dftbasis._AOBasisSize);
                    _dft_dipole.Fill(&dftbasis);
                    ub::matrix<double> _temp;
                    // now transition dipole elements for free interlevel transitions
                    _interlevel_dipoles.resize(3);
                    for (int _i_comp = 0; _i_comp < 3; _i_comp++) {
                        // 1st: multiply each _dft_momentum component with range of empty states considered in BSE
                        ub::matrix<double> _levels = ub::project(_dft_orbitals, ub::range(_bse_cmin, _bse_cmax + 1), ub::range(0, dftbasis._AOBasisSize));
                        _temp = ub::prod(_dft_dipole._aomatrix[_i_comp], ub::trans(_levels));
                        // 2nd: multiply this with range of occupied states considered in BSE
                        _levels = ub::project(_dft_orbitals, ub::range(_bse_vmin, _bse_vmax + 1), ub::range(0, dftbasis._AOBasisSize));
                        _interlevel_dipoles[ _i_comp ] = ub::prod(_levels, _temp);
                    }
                    _temp.resize(0, 0);
                    _dft_dipole.Cleanup();
                    LOG(logDEBUG, *_pLog) << TimeStamp() << " Calculated free interlevel transition dipole moments " << flush;




                    double sqrt2=sqrt(2.0);

                    std::vector<std::vector<double> > _transition_dipoles;
                    std::vector<double> _oscillator_strength;
                    std::vector<double> _transition_dipole_strength;
                    for (int _i_exc = 0; _i_exc < _bse_nprint; _i_exc++) {
                        std::vector<double> _tdipole(3, 0.0);

                        for (unsigned _v = 0; _v < _bse_vtotal; _v++) {
                            for (unsigned _c = 0; _c < _bse_ctotal; _c++) {

                                int index_vc = _bse_ctotal * _v + _c;

                                for (int _i_comp = 0; _i_comp < 3; _i_comp++) {
                                    // The Transition dipole is sqrt2 bigger because of the spin, the excited state is a linear combination of 2 slater determinants, where either alpha or beta spin electron is excited
                                    _tdipole[ _i_comp ] += sqrt2*_bse_singlet_coefficients(index_vc, _i_exc) * _interlevel_dipoles[_i_comp](_v, _c);
                                }

                            }

                        }
                        //                cout << _i_exc << " : " << _tdipole[0] << " : "  << _tdipole[1] << " : " << _tdipole[2] << endl;
                        _transition_dipoles.push_back(_tdipole);
                        _transition_dipole_strength.push_back((_tdipole[0] * _tdipole[0] + _tdipole[1] * _tdipole[1] + _tdipole[2] * _tdipole[2]));
                        _oscillator_strength.push_back(_transition_dipole_strength[_i_exc] * 1.0 / 3.0 * (_bse_singlet_energies(_i_exc)));
                    }


                    LOG(logINFO, *_pLog) << (format("  ====== singlet energies (eV) ====== ")).str() << flush;
                    for (int _i = 0; _i < _bse_nprint; _i++) {

                        LOG(logINFO, *_pLog) << (format("  S = %1$4d Omega = %2$+1.4f eV  lamdba = %3$+3.2f nm <FT> = %4$+1.4f <K_x> = %5$+1.4f <K_d> = %6$+1.4f") % (_i + 1) % (13.6058 * _bse_singlet_energies(_i)) % (1240.0/(13.6058 * _bse_singlet_energies(_i))) % (13.6058 * _contrib_qp[_i]) % (13.6058 * _contrib_x[_i]) % (13.6058 * _contrib_d[ _i ])).str() << flush;
                        LOG(logINFO, *_pLog) << (format("           TrDipole length gauge   dx = %1$+1.4f dy = %2$+1.4f dz = %3$+1.4f |d|^2 = %4$+1.4f f = %5$+1.4f") % (_transition_dipoles[_i][0]) % (_transition_dipoles[_i][1]) % (_transition_dipoles[_i][2]) % (_transition_dipole_strength[_i]) % (_oscillator_strength[_i])).str() << flush;
                        for (unsigned _i_bse = 0; _i_bse < _bse_size; _i_bse++) {
                            // if contribution is larger than 0.2, print
                            double _weight = pow(_bse_singlet_coefficients(_i_bse, _i), 2);
                            if (_weight > 0.2) {
                                LOG(logINFO, *_pLog) << (format("           HOMO-%1$-3d -> LUMO+%2$-3d  : %3$3.1f%%") % (_homo - _index2v[_i_bse]) % (_index2c[_i_bse] - _homo - 1) % (100.0 * _weight)).str() << flush;
                            }
                        }
                        // results of fragment population analysis 
                        if ( _fragA > 0 ){
                            LOG(logINFO, *_pLog) << (format("           Fragment A -- hole: %1$5.1f%%  electron: %2$5.1f%%  dQ: %3$+5.2f  Qeff: %4$+5.2f") % (100.0 * _popHA[_i]) % (100.0 * _popEA[_i]) % (_CrgsA[_i]) % ( _CrgsA[_i] + _popA ) ).str() << flush;
                            LOG(logINFO, *_pLog) << (format("           Fragment B -- hole: %1$5.1f%%  electron: %2$5.1f%%  dQ: %3$+5.2f  Qeff: %4$+5.2f") % (100.0 * _popHB[_i]) % (100.0 * _popEB[_i]) % (_CrgsB[_i]) % ( _CrgsB[_i] + _popB ) ).str() << flush;
                        }
                        LOG(logINFO, *_pLog) << (format("   ")).str() << flush;
                    }

                     // storage to orbitals object
                    if ( _store_bse_singlets ) {
                        std::vector<float>& _bse_singlet_energies_store = _orbitals->BSESingletEnergies();
                        ub::matrix<float>& _bse_singlet_coefficients_store = _orbitals->BSESingletCoefficients();
                        std::vector< std::vector<double> >& _transition_dipoles_store = _orbitals->TransitionDipoles();
                        _bse_singlet_energies_store.resize( _bse_nmax );
                        _bse_singlet_coefficients_store.resize( _bse_size, _bse_nmax);
                        _transition_dipoles_store.resize( _bse_nprint );
                        for  (int _i_exc = 0; _i_exc < _bse_nmax; _i_exc++) {
                           _bse_singlet_energies_store[_i_exc] = _bse_singlet_energies( _i_exc );
                           for  (unsigned _i_bse = 0; _i_bse < _bse_size; _i_bse++) {
                               _bse_singlet_coefficients_store( _i_bse, _i_exc ) = _bse_singlet_coefficients(_i_bse,_i_exc);
                           }

                           if ( _i_exc < _bse_nprint ){
                               _transition_dipoles_store[_i_exc] = _transition_dipoles[_i_exc];
                           }
                           
                        }
                        
                    } // _store_bse_triplets
                                       
                    
                    
                    
                    
                    
                }
            }
            

            
            return true;
        }


    


    }
    
 
};<|MERGE_RESOLUTION|>--- conflicted
+++ resolved
@@ -342,8 +342,18 @@
                         throw std::runtime_error((boost::format("GWBSE exact exchange a=%s differs from qmpackage exact exchange a=%s, probably your functionals are inconsistent") % ScaHFX_temp % _ScaHFX).str());
                     }
                     _numint.GridSetup(_grid, &dftbs, _atoms);
-
+                // LOG(logDEBUG, *_pLog) << TimeStamp() << " Trying DFT orbital coefficient order from " << _dft_package << " to VOTCA" << flush;
                     dftbasis.ReorderMOs(_dft_orbitals, _dft_package, "votca");
+                cout << endl;
+                
+                /***test for printing reordered MOs******/
+                /*for ( int i = 0 ; i < _dft_orbitals.size2() ; i++ ){
+                    
+                    cout << " Reordered MO " << i << " : " << _dft_orbitals(0,i) << endl;
+                    
+                }*/
+                
+                
                     LOG(logDEBUG, *_pLog) << TimeStamp() << " Converted DFT orbital coefficient order from " << _dft_package << " to VOTCA" << flush;
                     ub::matrix<double> &DMAT = _orbitals->DensityMatrixGroundState(_dft_orbitals);
                     _vxc_ao = _numint.IntegrateVXC_Atomblock(DMAT, &dftbasis, _functional);
@@ -352,34 +362,6 @@
                 } else {
                     throw std::runtime_error("So your DFT data contains no Vxc and I am not supposed to calculate Vxc? Where should I get it from? I propose a break to let you think!");
                 }
-<<<<<<< HEAD
-=======
-            }
-            else if (_doVxc) {
-                NumericalIntegration _numint;
-                double ScaHFX_temp=_numint.getExactExchange(_functional);
-                if (ScaHFX_temp!=_ScaHFX){
-                    throw std::runtime_error( (boost::format("GWBSE exact exchange a=%s differs from qmpackage exact exchange a=%s, probably your functionals are inconsistent") % ScaHFX_temp % _ScaHFX).str());
-                                         }
-                _numint.GridSetup(_grid,&dftbs,_atoms);
-                // LOG(logDEBUG, *_pLog) << TimeStamp() << " Trying DFT orbital coefficient order from " << _dft_package << " to VOTCA" << flush;
-                dftbasis.ReorderMOs(_dft_orbitals, _dft_package, "votca" );
-                cout << endl;
-                
-                /***test for printing reordered MOs******/
-                /*for ( int i = 0 ; i < _dft_orbitals.size2() ; i++ ){
-                    
-                    cout << " Reordered MO " << i << " : " << _dft_orbitals(0,i) << endl;
-                    
-                }*/
-                
-                
-                LOG(logDEBUG, *_pLog) << TimeStamp() << " Converted DFT orbital coefficient order from " << _dft_package << " to VOTCA" << flush;
-                ub::matrix<double> &DMAT = _orbitals->DensityMatrixGroundState( _dft_orbitals );
-                _vxc_ao = _numint.IntegrateVXC_Atomblock(DMAT,&dftbasis,_functional); 
-                LOG(logDEBUG, *_pLog) << TimeStamp() << " Calculated Vxc in VOTCA with gridsize: "<< _grid << " and functional " << _functional<<flush;
-                
-            }
             /*******test for printing the MO overlaps to check if it is correct*/
             /*AOOverlap overlap;
             overlap.Initialize(dftbasis._AOBasisSize);
@@ -398,7 +380,6 @@
                 }
             }
            */
->>>>>>> 1415f141
             
             LOG(logDEBUG, *_pLog) << TimeStamp() << " Set hybrid exchange factor: " << _ScaHFX << flush;
             
