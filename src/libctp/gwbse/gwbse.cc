/*
 *            Copyright 2009-2012 The VOTCA Development Team
 *                       (http://www.votca.org)
 *
 *      Licensed under the Apache License, Version 2.0 (the "License")
 *
 * You may not use this file except in compliance with the License.
 * You may obtain a copy of the License at
 *
 *              http://www.apache.org/licenses/LICENSE-2.0
 *
 * Unless required by applicable law or agreed to in writing, software
 * distributed under the License is distributed on an "AS IS" BASIS,
 * WITHOUT WARRANTIES OR CONDITIONS OF ANY KIND, either express or implied.
 * See the License for the specific language governing permissions and
 * limitations under the License.
 *
 */

// Overload of uBLAS prod function with MKL/GSL implementations
#include <votca/ctp/votca_ctp_config.h>

#include <votca/ctp/gwbse.h>

#include <boost/format.hpp>
#include <boost/filesystem.hpp>
#include <boost/numeric/ublas/operation.hpp>
// #include <votca/ctp/logger.h>
#include <votca/ctp/qmpackagefactory.h>
#include <boost/math/constants/constants.hpp>
#include <boost/numeric/ublas/symmetric.hpp>
#include <votca/tools/linalg.h>

// testing numerical grids
#include <votca/ctp/sphere_lebedev_rule.h>
#include <votca/ctp/radial_euler_maclaurin_rule.h>

// #include <omp.h>

#include "votca/ctp/numerical_integrations.h"

using boost::format;
using namespace boost::filesystem;

namespace votca {
    namespace ctp {
        namespace ub = boost::numeric::ublas;

        // +++++++++++++++++++++++++++++ //
        // GWBSE MEMBER FUNCTIONS        //
        // +++++++++++++++++++++++++++++ //

        void GWBSE::CleanUp() {

        }
        
        
        void GWBSE::Initialize(Property* options){

           // setting some defaults
            _do_qp_diag = false;
            _do_bse_singlets = false;
            _do_bse_triplets = false;
            _ranges = "default";
            _store_qp_pert = true;
            _do_bse_diag = true;
            _store_eh_interaction = false;
            _openmp_threads = 0; // take all available
            _iterate_shift = false;
            
            string key =  Identify();
    
            // getting level ranges 
            _ranges = options->get(key + ".ranges").as<string> ();
            // now check validity, and get rpa, qp, and bse level ranges accordingly
            if (_ranges == "factor") {
                // get factors
                _rpamaxfactor = options->get(key + ".rpamax").as<double> ();
                _qpminfactor = options->get(key + ".qpmin").as<double> ();
                _qpmaxfactor = options->get(key + ".qpmax").as<double> ();
                _bseminfactor = options->get(key + ".bsemin").as<double> ();
                _bsemaxfactor = options->get(key + ".bsemax").as<double> ();
            } else if ( _ranges == "explicit") {
                //get explicit numbers
                _rpamax = options->get(key + ".rpamax").as<unsigned int> ();
                _qpmin = options->get(key + ".qpmin").as<unsigned int> ();
                _qpmax = options->get(key + ".qpmax").as<unsigned int> ();
                _bse_vmin = options->get(key + ".bsemin").as<unsigned int> ();
                _bse_cmax = options->get(key + ".bsemax").as<unsigned int> ();
            } else if ( _ranges == "") {
                _ranges  = "default";
            } else {
                cerr << "\nSpecified range option " << _ranges<< " invalid. ";
                throw std::runtime_error("\nValid options are: default,factor,explicit");
            }

            _bse_nmax = options->get(key + ".exctotal").as<int> ();
	    _bse_nprint = options->get(key + ".print").as<int> ();
            
            if ( options->exists( key + ".fragment") ) {
                _fragA = options->get(key + ".fragment" ).as< int >();
            } else {
                _fragA = -1;
            }
            
            // get OpenMP thread number
            _openmp_threads = options->get(key + ".openmp").as<int> ();
            
            
            _gwbasis_name = options->get(key + ".gwbasis").as<string> ();
            _dftbasis_name = options->get(key + ".dftbasis").as<string> ();
            _shift = options->get(key + ".shift").as<double> ();
            string _shift_type = options->get(key + ".shift_type").as<string> ();
            if ( _shift_type != "fixed" ) _iterate_shift = true;
                                
           
            
            
            // possible tasks
            // diagQP, singlets, triplets, all, ibse
            string _tasks_string = options->get(key + ".tasks").as<string> ();
            if (_tasks_string.find("all") != std::string::npos) {
                _do_qp_diag = true;
                _do_bse_singlets = true;
                _do_bse_triplets = true;
            }
            if (_tasks_string.find("qpdiag") != std::string::npos) _do_qp_diag = true;
            if (_tasks_string.find("singlets") != std::string::npos) _do_bse_singlets = true;
            if (_tasks_string.find("triplets") != std::string::npos) _do_bse_triplets = true;

            // special construction for ibse mode
            if (_tasks_string.find("igwbse") != std::string::npos) {
               _do_qp_diag = false; // no qp diagonalization
               _do_bse_diag = false; // no diagonalization of BSE Hamiltonian
               _store_eh_interaction = true;
            }
            
            
            
            // possible storage 
            // qpPert, qpdiag_energies, qp_diag_coefficients, bse_singlet_energies, bse_triplet_energies, bse_singlet_coefficients, bse_triplet_coefficients

            string _store_string = options->get(key + ".store").as<string> ();
            if ((_store_string.find("all") != std::string::npos) || (_store_string.find("") != std::string::npos)) {
                // store according to tasks choice
                if ( _do_qp_diag ) _store_qp_diag = true;
                if ( _do_bse_singlets) _store_bse_singlets = true;
                if ( _do_bse_triplets) _store_bse_triplets = true;
            }
            if (_store_string.find("qpdiag") != std::string::npos) _store_qp_diag = true;
            if (_store_string.find("singlets") != std::string::npos) _store_bse_singlets = true;
            if (_store_string.find("triplets") != std::string::npos) _store_bse_triplets = true;
            if (_store_string.find("ehint") != std::string::npos) _store_eh_interaction = true;

            
            LOG(logDEBUG, *_pLog) <<  " Tasks: " << flush;
            if (_do_qp_diag){ LOG(logDEBUG, *_pLog) <<  " qpdiag " <<  flush;}
            if (_do_bse_singlets){ LOG(logDEBUG, *_pLog) <<  " singlets " <<  flush;}
            if (_do_bse_triplets){ LOG(logDEBUG, *_pLog) <<  " triplets " <<  flush;}


            
            
        }
        
        
        
        
        
        /* 
         *    Many-body Green's fuctions theory implementation
         * 
         *  data required from orbitals file
         *  - atomic coordinates
         *  - DFT molecular orbitals (energies and coeffcients)
         *  - DFT exchange-correlation potential matrix in atomic orbitals
         *  - number of electrons, number of levels 
         * 
         
         */
        
        bool GWBSE::Evaluate( Orbitals* _orbitals) {

            
            // set the parallelization 
            #ifdef _OPENMP
<<<<<<< HEAD
            if ( _openmp_threads > 0 ) omp_set_num_threads(_openmp_threads);
#endif
=======
            if ( _openmp_threads > 0 ) omp_set_num_threads(_openmp_threads);           
            #endif
>>>>>>> b9c661c6
            /* check which QC program was used for the DFT run 
             * -> implicit info about MO coefficient storage order 
             */
            string _dft_package = _orbitals->getQMpackage();
            LOG(logDEBUG, *_pLog) << TimeStamp() << " DFT data was created by " << _dft_package << flush;

            std::vector<QMAtom*> _atoms = _orbitals->QMAtoms();

            // load DFT basis set (element-wise information) from xml file
            BasisSet dftbs;
            dftbs.LoadBasisSet(_dftbasis_name);
            _orbitals->setDFTbasis( _dftbasis_name );
            LOG(logDEBUG, *_pLog) << TimeStamp() << " Loaded DFT Basis Set " << _dftbasis_name << flush;
            
            // fill DFT AO basis by going through all atoms 
            AOBasis dftbasis;
            dftbasis.AOBasisFill(&dftbs, _atoms, _fragA );
            LOG(logDEBUG, *_pLog) << TimeStamp() << " Filled DFT Basis of size " << dftbasis._AOBasisSize << flush;
            if ( dftbasis._AOBasisFragB > 0 ) {
               LOG(logDEBUG, *_pLog) << TimeStamp() << " FragmentA size " << dftbasis._AOBasisFragA << flush;
               LOG(logDEBUG, *_pLog) << TimeStamp() << " FragmentB size " << dftbasis._AOBasisFragB << flush;
            }
            
            /* Preparation of calculation parameters:
             *  - number of electrons -> index of HOMO
             *  - number of levels 
             *  - highest level considered in RPA
             *  - lowest and highest level considered in GWA
             *  - lowest and highest level considered in BSE 
             *  - number of excitations calculates in BSE
             */
            
            // convert _rpamax if needed 
            _homo = _orbitals->getNumberOfElectrons() -1 ; // indexed from 0
            _rpamin = 0; // lowest index occ min(gwa%mmin, screening%nsum_low) ! always 1
            if (_ranges == "default") {
                _rpamax = _orbitals->getNumberOfLevels() -1 ; // total number of levels
            } else if (_ranges == "factor") {
                _rpamax = _rpamaxfactor * _orbitals->getNumberOfLevels() -1; // total number of levels
            }
           
            // convert _qpmin and _qpmax if needed
            if (_ranges == "default") {
                _qpmin = 0;                     // indexed from 0
                _qpmax = 2 * _homo + 1;         // indexed from 0
            } else if (_ranges == "factor") {
                _qpmin = _orbitals->getNumberOfElectrons() - int( _qpminfactor * _orbitals->getNumberOfElectrons()) -1 ;
                _qpmax = _orbitals->getNumberOfElectrons() + int( _qpmaxfactor * _orbitals->getNumberOfElectrons()) -1 ;
            }else if (_ranges == "explicit") {
                _qpmin -= 1;
                _qpmax -= 1;
            }

            
           // set BSE band range indices 
           // anything else would be stupid!
           _bse_vmax = _homo;
           _bse_cmin = _homo +1;   
            
           if (_ranges == "default") {
               _bse_vmin = 0;                   // indexed from 0
               _bse_cmax = 2 * _homo + 1;       // indexed from 0
           } else if (_ranges == "factor") {
               _bse_vmin = _orbitals->getNumberOfElectrons() - int( _bseminfactor * _orbitals->getNumberOfElectrons()) -1 ;
               _bse_cmax = _orbitals->getNumberOfElectrons() + int( _bsemaxfactor * _orbitals->getNumberOfElectrons()) -1 ;
           }else if (_ranges == "explicit") {
               _bse_vmin -= 1;
               _bse_cmax -= 1;
           }
           _bse_vtotal = _bse_vmax - _bse_vmin +1 ;
           _bse_ctotal = _bse_cmax - _bse_cmin +1 ;
           _bse_size   = _bse_vtotal * _bse_ctotal;
            
           // indexing info BSE vector index to occupied/virtual orbital
           for ( unsigned _v = 0; _v < _bse_vtotal; _v++ ){
               for ( unsigned _c = 0; _c < _bse_ctotal ; _c++){
                   _index2v.push_back( _bse_vmin + _v );
                   _index2c.push_back( _bse_cmin + _c );
               }
           }
            
            // some QP - BSE consistency checks are required
            if ( _bse_vmin < _qpmin ) _qpmin = _bse_vmin;
            if ( _bse_cmax < _qpmax ) _qpmax = _bse_cmax;
            _qptotal = _qpmax - _qpmin +1 ;
            if ( _bse_nmax > int(_bse_size) || _bse_nmax < 0 ) _bse_nmax = int(_bse_size);
	    if ( _bse_nprint > _bse_nmax ) _bse_nprint = _bse_nmax;

            // store information in _orbitals for later use
            _orbitals->setRPAindices( _rpamin, _rpamax);
            _orbitals->setGWAindices( _qpmin, _qpmax);
            _orbitals->setBSEindices( _bse_vmin, _bse_vmax, _bse_cmin, _bse_cmax, _bse_nmax);
            
	    // information for hybrid DFT
	    _ScaHFX = _orbitals->getScaHFX();
                    
            LOG(logDEBUG, *_pLog) << TimeStamp() << " Set RPA level range [" << _rpamin +1 << ":" << _rpamax +1 << "]" << flush;
            LOG(logDEBUG, *_pLog) << TimeStamp() << " Set QP  level range [" << _qpmin +1 << ":" << _qpmax +1 << "]" << flush;
            LOG(logDEBUG, *_pLog) << TimeStamp() << " Set BSE level range occ[" << _bse_vmin +1 << ":" << _bse_vmax +1 << "]  virt[" << _bse_cmin +1 << ":" << _bse_cmax +1 << "]" << flush;
            LOG(logDEBUG, *_pLog) << TimeStamp() << " Set hybrid exchange factor: " << _ScaHFX << flush;
            
            // process the DFT data
            // a) form the expectation value of the XC functional in MOs
            ub::matrix<double> _dft_orbitals = *(_orbitals->getOrbitals()); //
            // we have to do some cartesian -> spherical transformation for Gaussian
            ub::matrix<double> _vxc_ao;
            if ( _dft_package == "gaussian" ){

                const ub::matrix<double>& vxc_cart = _orbitals->AOVxc(); 
                ub::matrix<double> _carttrafo;
                dftbasis.getTransformationCartToSpherical(_dft_package , _carttrafo );
                ub::matrix<double> _temp = ub::prod( _carttrafo, vxc_cart  );
                _vxc_ao = ub::prod( _temp, ub::trans( _carttrafo) );

            } else {
                _vxc_ao = _orbitals->AOVxc(); 
            }
            
            
            // now get expectation values but only for those in _qpmin:_qpmax range
            ub::matrix<double> _mos = ub::project( _dft_orbitals ,  ub::range( _qpmin , _qpmax +1 ), ub::range(0, dftbasis._AOBasisSize ) );
            ub::matrix<double> _temp  = ub::prod( _vxc_ao, ub::trans( _mos ) ) ;
            _vxc  = ub::prod( _mos  , _temp );
            _vxc = 2.0 * _vxc;
            LOG(logDEBUG, *_pLog) << TimeStamp() << " Calculated exchange-correlation expectation values " << flush;
                  
            // b) reorder MO coefficients depending on the QM package used to obtain the DFT data
            if (_dft_package != "votca") {
                dftbasis.ReorderMOs(_dft_orbitals, _dft_package, "votca" );
                LOG(logDEBUG, *_pLog) << TimeStamp() << " Converted DFT orbital coefficient order from " << _dft_package << " to VOTCA" <<  flush;
            }
            
            
            /******* TESTING VXC 
            
            // test total number of electrons
            //ub::matrix<double> _ddft_orbitals = *(_orbitals->getOrbitals()); 
            //ddftbasis.ReorderMOs(_ddft_orbitals, "gaussian", "votca" );
            ub::matrix<double> &DMAT = _orbitals->DensityMatrixGroundState( _dft_orbitals );
            NumericalIntegration                _numint;
            _numint.GridSetup("medium",&dftbs,_atoms);
            double Nelectrons = _numint.IntegrateDensity(DMAT,&dftbasis);
            cout << " Number of electrons: " << Nelectrons << endl;

            // test AOxcmatrix
            //ub::matrix<double> AOXC = _numint.IntegrateVXC(DMAT,&dftbasis); 
            double EXC = 0.0;
            ub::matrix<double> AOXC_atomblock = _numint.IntegrateVXC_Atomblock(DMAT,&dftbasis); 
            //ub::matrix<double> AOXC_atomblock = _numint.IntegrateVXC(DMAT,&dftbasis); 
            cout << "EXC " << EXC << endl;
            for ( int i = 0 ; i < AOXC_atomblock.size1(); i++ ){
                //for ( int j = 0 ; j < AOXC.size2(); j++ ){
                    
                    cout << i << " : " << i << " atomblock " << AOXC_atomblock(i,i) <<  endl;
                    
               // }
                
            }
            
            exit(0);
             */
            
            
            
            /****************/
         
            
            
            /// ------- actual calculation begins here -------
            
            
            // load auxiliary GW basis set (element-wise information) from xml file
            BasisSet gwbs;
            gwbs.LoadBasisSet(_gwbasis_name);
            LOG(logDEBUG, *_pLog) << TimeStamp() << " Loaded GW Basis Set " << _gwbasis_name << flush;

            // fill auxiliary GW AO basis by going through all atoms
            AOBasis gwbasis;
            gwbasis.AOBasisFill(&gwbs, _atoms);
            _orbitals->setGWbasis( _gwbasis_name );
            LOG(logDEBUG, *_pLog) << TimeStamp() << " Filled GW Basis of size " << gwbasis._AOBasisSize << flush;

            /* 
             * for the representation of 2-point functions with the help of the 
             * auxiliary GW basis, its AO overlap matrix is required.
             * cf. M. Rohlfing, PhD thesis, ch. 3 
             */ 
            AOOverlap _gwoverlap;
            // initialize overlap matrix
            _gwoverlap.Initialize(gwbasis._AOBasisSize);
            // Fill overlap
            _gwoverlap.Fill(&gwbasis);
            
            //_gwoverlap.Print("AOOL");
            
            LOG(logDEBUG, *_pLog) << TimeStamp() << " Filled GW Overlap matrix of dimension: " << _gwoverlap._aomatrix.size1() << flush;
            // exit(0);
            // check eigenvalues of overlap matrix, if too small basis might have linear dependencies
            ub::vector<double> _eigenvalues;
            ub::matrix<double> _eigenvectors;
            linalg_eigenvalues(_gwoverlap._aomatrix, _eigenvalues, _eigenvectors);
            LOG(logDEBUG, *_pLog) << TimeStamp() << " Smallest eigenvalue of GW Overlap matrix : " << _eigenvalues[0] << flush;


            /*
             *  for the calculation of Coulomb and exchange term in the self
             *  energy and electron-hole interaction, the Coulomb interaction 
             *  is represented using the auxiliary GW basis set.
             *  Here, we need to prepare the Coulomb matrix expressed in 
             *  the AOs of the GW basis 
             */
            
            // get Coulomb matrix as AOCoulomb
            AOCoulomb _gwcoulomb;
            // initialize Coulomb matrix
            _gwcoulomb.Initialize(gwbasis._AOBasisSize);
            // Fill Coulomb matrix
            _gwcoulomb.Fill(&gwbasis);
            LOG(logDEBUG, *_pLog) << TimeStamp() << " Filled GW Coulomb matrix of dimension: " << _gwcoulomb._aomatrix.size1() << flush;
            //_gwcoulomb.Print("Cou");
            //exit(0);
            
            // PPM is symmetric, so we need to get the sqrt of the Coulomb matrix
            AOOverlap _gwoverlap_inverse;               // will also be needed in PPM itself
            AOOverlap _gwoverlap_cholesky_inverse;      // will also be needed in PPM itself
            _gwoverlap_inverse.Initialize( gwbasis._AOBasisSize);
            _gwcoulomb.Symmetrize(  _gwoverlap , gwbasis, _gwoverlap_inverse , _gwoverlap_cholesky_inverse );
            LOG(logDEBUG, *_pLog) << TimeStamp() << " Prepared GW Coulomb matrix for symmetric PPM " << flush;

            /* calculate 3-center integrals,  convoluted with DFT eigenvectors
             * 
             *  M_mn(beta) = \int{ \psi^DFT_m(r) \phi^GW_beta(r) \psi^DFT_n d3r  }
             *             = \sum_{alpha,gamma} { c_m,alpha c_n,gamma \int {\phi^DFT_alpha(r) \phi^GW_beta(r) \phi^DFT_gamma(r) d3r}  }
             *
             *  cf. M. Rohlfing, PhD thesis, ch. 3.2
             * 
             */ 
            
            // --- prepare a vector (gwdacay) of matrices (orbitals, orbitals) as container => M_mn
            // prepare 3-center integral object
            TCMatrix _Mmn;
            _Mmn.Initialize(gwbasis._AOBasisSize, _rpamin, _qpmax, _rpamin, _rpamax);
            _Mmn.Fill(gwbasis, dftbasis, _dft_orbitals);
            LOG(logDEBUG, *_pLog) << TimeStamp() << " Calculated Mmn_beta (3-center-overlap x orbitals)  " << flush;
            


            // for use in RPA, make a copy of _Mmn with dimensions (1:HOMO)(gwabasissize,LUMO:nmax)
            TCMatrix _Mmn_RPA;
            _Mmn_RPA.Initialize(gwbasis._AOBasisSize, _rpamin, _homo , _homo +1 , _rpamax);
            RPA_prepare_threecenters( _Mmn_RPA, _Mmn, gwbasis, _gwoverlap, _gwoverlap_inverse );
            LOG(logDEBUG, *_pLog) << TimeStamp() << " Prepared Mmn_beta for RPA  " << flush;

	    //exit(0);

            // make _Mmn_RPA symmetric for use in RPA
            _Mmn_RPA.Symmetrize( _gwcoulomb._aomatrix  );
            LOG(logDEBUG, *_pLog) << TimeStamp() << " Symmetrize Mmn_beta for RPA  " << flush;

            // make _Mmn symmetric for use in self-energy calculation
            _Mmn.Symmetrize( _gwcoulomb._aomatrix  );
            LOG(logDEBUG, *_pLog) << TimeStamp() << " Symmetrize Mmn_beta for self-energy  " << flush;

            // fix the frequencies for PPM
            _screening_freq = ub::zero_matrix<double>(2,2); // two frequencies
            //first one
            _screening_freq(0,0) = 0.0; // real part
            _screening_freq(0,1) = 0.0; // imaginary part
            //second one
            _screening_freq(1,0) = 0.0; // real part
            _screening_freq(1,1) = 1.0; // imaginary part

            ub::vector<double> _dft_energies = 2.0*(*_orbitals->getEnergies()); // getEnergies -> Hartree, we want Ryd
            
            // one entry to epsilon for each frequency
            _epsilon.resize( _screening_freq.size1() );
            
            /* for automatic iteration of _shift, we need to
             * - make a copy of _Mmn
             * - calculate eps
             * - construct ppm
             * - threecenters for sigma
             * - sigma_x
             * - sigma_c 
             * - test for convergence
             * 
             */
            
            _shift_converged = false;
            TCMatrix _Mmn_backup;
            if ( _iterate_shift ){ 

                // make copy of _Mmn, memory++
                
                _Mmn_backup.Initialize(gwbasis._AOBasisSize, _rpamin, _qpmax, _rpamin, _rpamax);
                int _mnsize = _Mmn_backup.get_mtot();
                for (int _i = 0; _i < _mnsize; _i++) {
                   _Mmn_backup[ _i ] = _Mmn[ _i ];
                }
                LOG(logDEBUG, *_pLog) << TimeStamp() << " Made backup of _Mmn  " << flush;
            }
            
            while ( ! _shift_converged ){
                
                // for symmetric PPM, we can initialize _epsilon with the overlap matrix!
                for ( unsigned _i_freq = 0 ; _i_freq < _screening_freq.size1() ; _i_freq++ ){
                    _epsilon[ _i_freq ] = _gwoverlap._aomatrix ;
                }
            
                // _gwoverlap is not needed further, if no shift iteration
                if ( ! _iterate_shift) _gwoverlap._aomatrix.resize(0,0);
            
                // determine epsilon from RPA
                RPA_calculate_epsilon( _Mmn_RPA, _screening_freq, _shift, _dft_energies );
                LOG(logDEBUG, *_pLog) << TimeStamp() << " Calculated epsilon via RPA  " << flush;
  
                // _Mmn_RPA is not needed any further, if no shift iteration
                if ( ! _iterate_shift) _Mmn_RPA.Cleanup();
            
                // construct PPM parameters
                PPM_construct_parameters( _gwoverlap_cholesky_inverse._aomatrix );
                LOG(logDEBUG, *_pLog) << TimeStamp() << " Constructed PPM parameters  " << flush;
            
                // prepare threecenters for Sigma
                sigma_prepare_threecenters(  _Mmn );
                LOG(logDEBUG, *_pLog) << TimeStamp() << " Prepared threecenters for sigma  " << flush;

                // calculate exchange part of sigma
                sigma_x_setup( _Mmn );
                LOG(logDEBUG, *_pLog) << TimeStamp() << " Calculated exchange part of Sigma  " << flush;
            
                // TOCHECK: get rid of _ppm_phi?
  
            
                // calculate correlation part of sigma
                sigma_c_setup( _Mmn, _dft_energies   );
                LOG(logDEBUG, *_pLog) << TimeStamp() << " Calculated correlation part of Sigma  " << flush;
                
                // restore _Mmn, if shift has not converged
                if ( _iterate_shift &&  ! _shift_converged){
                   int _mnsize = _Mmn_backup.get_mtot();
                   for (int _i = 0; _i <  _mnsize; _i++) {
                      _Mmn[ _i ] = _Mmn_backup[ _i ];
                   }
                   
                }
                
                if ( ! _iterate_shift ) _shift_converged = true;
 
            }
            
            // free unused variable if shift is iterated
            if ( _iterate_shift ){
	      _gwoverlap._aomatrix.resize(0,0);
                _Mmn_RPA.Cleanup();
                _Mmn_backup.Cleanup();
            }
            // free no longer required three-center matrices in _Mmn
            // max required is _bse_cmax (could be smaller than _qpmax)
            _Mmn.Prune(gwbasis._AOBasisSize, _bse_vmin, _bse_cmax);
            
            
            
            // Output of quasiparticle energies after all is done:
            // _pLog->setPreface(logINFO, "\n");
            
            LOG(logINFO,*_pLog) << (format("  ====== Perturbative quasiparticle energies (Rydberg) ====== ")).str() << flush;
            LOG(logINFO,*_pLog) << (format("   DeltaHLGap = %1$+1.4f Ryd") % _shift ).str()  <<  flush;
            for ( unsigned _i = 0 ; _i < _qptotal ; _i++ ){
                if ( (_i + _qpmin) == _homo ){
                    LOG(logINFO,*_pLog) << (format("  HOMO  = %1$4d DFT = %2$+1.4f VXC = %3$+1.4f S-X = %4$+1.4f S-C = %5$+1.4f GWA = %6$+1.4f") % (_i+_qpmin+1) % _dft_energies( _i + _qpmin ) % _vxc(_i,_i) % _sigma_x(_i,_i) % _sigma_c(_i,_i) % _qp_energies(_i + _qpmin ) ).str() << flush;
                } else if ( (_i + _qpmin) == _homo+1 ){
                    LOG(logINFO,*_pLog) << (format("  LUMO  = %1$4d DFT = %2$+1.4f VXC = %3$+1.4f S-X = %4$+1.4f S-C = %5$+1.4f GWA = %6$+1.4f") % (_i+_qpmin+1) % _dft_energies( _i + _qpmin ) % _vxc(_i,_i) % _sigma_x(_i,_i) % _sigma_c(_i,_i) % _qp_energies(_i + _qpmin ) ).str() << flush;                    
                    
                }else {
                LOG(logINFO,*_pLog) << (format("  Level = %1$4d DFT = %2$+1.4f VXC = %3$+1.4f S-X = %4$+1.4f S-C = %5$+1.4f GWA = %6$+1.4f") % (_i+_qpmin+1) % _dft_energies( _i + _qpmin ) % _vxc(_i,_i) % _sigma_x(_i,_i) % _sigma_c(_i,_i) % _qp_energies(_i + _qpmin ) ).str() << flush;
                }
            }



            
            // store perturbative QP energy data in orbitals object (DFT, S_x,S_c, V_xc, E_qp) 
            if ( _store_qp_pert ){
                ub::matrix<double>& _qp_energies_store = _orbitals->QPpertEnergies();
                _qp_energies_store.resize(_qptotal,5);
                for ( unsigned _i = 0 ; _i < _qptotal ; _i++ ){
                    _qp_energies_store( _i, 0 ) = _dft_energies( _i + _qpmin );
                    _qp_energies_store( _i, 1 ) = _sigma_x(_i,_i);
                    _qp_energies_store( _i, 2 ) = _sigma_c(_i,_i);
                    _qp_energies_store( _i, 3 ) = _vxc(_i,_i);
                    _qp_energies_store( _i, 4 ) = _qp_energies( _i );
                }
            }


            // constructing full quasiparticle Hamiltonian and diagonalize, if requested
            if (_do_qp_diag || _do_bse_singlets || _do_bse_triplets) {
                FullQPHamiltonian();
                if (_do_qp_diag) {
                    LOG(logDEBUG, *_pLog) << TimeStamp() << " Full quasiparticle Hamiltonian  " << flush;
                    LOG(logINFO, *_pLog) << (format("  ====== Diagonalized quasiparticle energies (Rydberg) ====== ")).str() << flush;
                    for (unsigned _i = 0; _i < _qptotal; _i++) {
                        if ((_i + _qpmin) == _homo) {
                            LOG(logINFO, *_pLog) << (format("  HOMO  = %1$4d PQP = %2$+1.4f DQP = %3$+1.4f ") % (_i + _qpmin + 1) % _qp_energies(_i + _qpmin ) % _qp_diag_energies(_i)).str() << flush;
                        } else if ((_i + _qpmin) == _homo + 1) {
                            LOG(logINFO, *_pLog) << (format("  LUMO  = %1$4d PQP = %2$+1.4f DQP = %3$+1.4f ") % (_i + _qpmin + 1) % _qp_energies(_i + _qpmin ) % _qp_diag_energies(_i)).str() << flush;

                        } else {
                            LOG(logINFO, *_pLog) << (format("  Level = %1$4d PQP = %2$+1.4f DQP = %3$+1.4f ") % (_i + _qpmin + 1) % _qp_energies(_i + _qpmin ) % _qp_diag_energies(_i)).str() << flush;
                        }
                    }
                    
                    // storage to orbitals object
                    if ( _store_qp_diag ) {
                        std::vector<double>& _qp_diag_energies_store = _orbitals->QPdiagEnergies();
                        ub::matrix<double>& _qp_diag_coefficients_store = _orbitals->QPdiagCoefficients();
                        _qp_diag_energies_store.resize( _qptotal );
                        _qp_diag_coefficients_store.resize( _qptotal, _qptotal);
                        for  (unsigned _i = 0; _i < _qptotal; _i++) {
                           _qp_diag_energies_store[_i] = _qp_diag_energies( _i );
                           for  (unsigned _j = 0; _j < _qptotal; _j++) {
                               _qp_diag_coefficients_store( _i, _j ) = _qp_diag_coefficients(_i,_j);
                           }
                        }
                        // _orbitals->setQPdiag(true);
                    } // _store_qp_diag
                    
                    // free memory
                    _qp_diag_energies.resize(0);
                    _qp_diag_coefficients.resize(0,0);
                                //exit(0);
                } // _do_qp_diag
            } // constructing full quasiparticle Hamiltonian
            
            
            // proceed only if BSE requested
            if (_do_bse_singlets || _do_bse_triplets) {

                // calculate direct part of eh interaction, needed for singlets and triplets
                BSE_d_setup(_Mmn);
                LOG(logDEBUG, *_pLog) << TimeStamp() << " Direct part of e-h interaction " << flush;

                if ( _store_eh_interaction) {
                    ub::matrix<float>& _eh_d_store = _orbitals->eh_d();
                    if ( _do_bse_diag  ){
                       _eh_d_store = _eh_d;
                    } else {
                        // setup free transition part of BSE Hamiltonian and add to _eh_d storage
                        BSE_qp_setup();
                         LOG(logDEBUG, *_pLog) << TimeStamp() << " Free transition part of electron-hole pairs " << flush;
                       _eh_d_store = -_eh_d + _eh_qp; 
                       _eh_qp.resize(0,0);
                    }
                               
                }
                      
                
               
                if (_do_bse_triplets  && _do_bse_diag ) {
                    BSE_solve_triplets();
                    LOG(logDEBUG, *_pLog) << TimeStamp() << " Solved BSE for triplets " << flush;

                    // expectation values, contributions from e-h coupling for _n_print lowest excitations
                    std::vector<float> _contrib_x(_bse_nprint, 0.0);
                    std::vector<float> _contrib_d(_bse_nprint, 0.0);
                    std::vector<float> _contrib_qp(_bse_nprint, 0.0);
                    for (int _i_exc = 0; _i_exc < _bse_nprint; _i_exc++) {
                        // get slice of _bse_triplet_coefficients
                        ub::matrix<float> _slice = ub::project(_bse_triplet_coefficients, ub::range(0, _bse_size), ub::range(_i_exc, _i_exc + 1));

                        // calculate expectation value of direct e-h interaction
                        ub::matrix<float> _temp = ub::prod(_eh_d, _slice);
                        ub::matrix<float> _res = ub::prod(ub::trans(_slice), _temp);
                        _contrib_d[_i_exc] = -_res(0, 0);

                        // contribution from free interlevel transition
                        _contrib_qp[_i_exc] = _bse_triplet_energies( _i_exc ) - _contrib_d[ _i_exc ];

                    }
 
                    
                    
                    
                    
                    std::vector<double> _popHA;
                    std::vector<double> _popHB;
                    std::vector<double> _popEA;
                    std::vector<double> _popEB;
                    
                    double &_popA = _orbitals->FragmentAChargesGS();
                    double &_popB = _orbitals->FragmentBChargesGS();           
                    
                    // excitation populations
                    std::vector<double> &_CrgsA = _orbitals->FragmentAChargesTripEXC();
                    std::vector<double> &_CrgsB = _orbitals->FragmentBChargesTripEXC();
                               
                    
                    // Mulliken fragment population analysis
                    if ( _fragA > 0 ) {

                        // get overlap matrix for DFT basisset
                        AOOverlap _dftoverlap;
                        // initialize overlap matrix
                        _dftoverlap.Initialize(dftbasis._AOBasisSize);
                        // Fill overlap
                        _dftoverlap.Fill(&dftbasis);
                        LOG(logDEBUG, *_pLog) << TimeStamp() << " Filled DFT Overlap matrix of dimension: " << _dftoverlap._aomatrix.size1() << flush;
                        LOG(logDEBUG, *_pLog) << TimeStamp() << " Running Excitation fragment population analysis " << flush;
                        // ground state populations
                        ub::matrix<double> &DMAT = _orbitals->DensityMatrixGroundState( _dft_orbitals );
                        double nucA;
                        double nucB;
                        _orbitals->FragmentNuclearCharges( _fragA , nucA, nucB );
                        _orbitals->MullikenPopulation( DMAT, _dftoverlap._aomatrix , dftbasis._AOBasisFragA, _popA, _popB );
                        // population to electron charges and add nuclear charges
                        _popA = nucA - _popA;
                        _popB = nucB - _popB;
                        
                        for (int _i_state = 0; _i_state < _bse_nprint; _i_state++) {
                        
                            // checking Density Matrices
                            std::vector<ub::matrix<double> > &DMAT = _orbitals->DensityMatrixExcitedState(_dft_orbitals , _bse_triplet_coefficients, _i_state );
          
                            double _totalA;
                            double _totalB;
           
                           // hole part
                           _orbitals->MullikenPopulation( DMAT[0], _dftoverlap._aomatrix , dftbasis._AOBasisFragA, _totalA, _totalB );
                           
                           _popHA.push_back( std::abs(_totalA) );
                           _popHB.push_back( std::abs(_totalB) );

                           // electron part
                           _orbitals->MullikenPopulation( DMAT[1], _dftoverlap._aomatrix , dftbasis._AOBasisFragA, _totalA, _totalB );
                           _popEA.push_back( _totalA );
                           _popEB.push_back( _totalB );

                           // update effective charges
                           _CrgsA.push_back( _popHA[_i_state] - _popEA[_i_state]   ); 
                           _CrgsB.push_back( _popHB[_i_state] - _popEB[_i_state]   ); 
                           
                        }

                    LOG(logDEBUG, *_pLog) << TimeStamp() << " --- complete! " << flush;
           
                }
         
                    
                    
                    


                    LOG(logINFO, *_pLog) << (format("  ====== triplet energies (eV) ====== ")).str() << flush;
                    for (int _i = 0; _i < _bse_nprint; _i++) {
                        LOG(logINFO, *_pLog) << (format("  T = %1$4d Omega = %2$+1.4f eV  lamdba = %3$+3.2f nm <FT> = %4$+1.4f <K_x> = %5$+1.4f <K_d> = %6$+1.4f") % (_i + 1) % (13.6058 * _bse_triplet_energies(_i)) % (1240.0/(13.6058 * _bse_triplet_energies(_i))) % (13.6058 * _contrib_qp[_i]) % (13.6058 * _contrib_x[_i]) % (13.6058 * _contrib_d[ _i ])).str() << flush;
                        
                        for (unsigned _i_bse = 0; _i_bse < _bse_size; _i_bse++) {
                            // if contribution is larger than 0.2, print
                            float _weight = pow(_bse_triplet_coefficients(_i_bse, _i), 2);
                            if (_weight > 0.2) {
                                LOG(logINFO, *_pLog) << (format("           HOMO-%1$-3d -> LUMO+%2$-3d  : %3$3.1f%%") % (_homo - _index2v[_i_bse]) % (_index2c[_i_bse] - _homo - 1) % (100.0 * _weight)).str() << flush;
                            }
                        }
                        // results of fragment population analysis 
                        if ( _fragA > 0 ){
                            LOG(logINFO, *_pLog) << (format("           Fragment A -- hole: %1$5.1f%%  electron: %2$5.1f%%  dQ: %3$+5.2f  Qeff: %4$+5.2f") % (100.0 * _popHA[_i]) % (100.0 * _popEA[_i]) % (_CrgsA[_i]) % ( _CrgsA[_i] + _popA ) ).str() << flush;
                            LOG(logINFO, *_pLog) << (format("           Fragment B -- hole: %1$5.1f%%  electron: %2$5.1f%%  dQ: %3$+5.2f  Qeff: %4$+5.2f") % (100.0 * _popHB[_i]) % (100.0 * _popEB[_i]) % (_CrgsB[_i]) % ( _CrgsB[_i] + _popB ) ).str() << flush;
                        }
                        LOG(logINFO, *_pLog) << (format("   ")).str() << flush;
                    }
                    
                    // storage to orbitals object
                    if ( _store_bse_triplets ) {
                        std::vector<float>& _bse_triplet_energies_store = _orbitals->BSETripletEnergies();
                        ub::matrix<float>& _bse_triplet_coefficients_store = _orbitals->BSETripletCoefficients();
                        _bse_triplet_energies_store.resize( _bse_nmax );
                        _bse_triplet_coefficients_store.resize( _bse_size, _bse_nmax);
                        for  (int _i_exc = 0; _i_exc < _bse_nmax; _i_exc++) {
                           _bse_triplet_energies_store[_i_exc] = _bse_triplet_energies( _i_exc );
                           for  (unsigned _i_bse = 0; _i_bse < _bse_size; _i_bse++) {
                               _bse_triplet_coefficients_store( _i_bse, _i_exc ) = _bse_triplet_coefficients(_i_bse,_i_exc);
                           }
                        }
                        // _orbitals->setBSETriplets(true);
                    } // _store_bse_triplets
                    
                    // free memory
                    _bse_triplet_energies.resize(0);
                    _bse_triplet_coefficients.resize(0,0);
                    
                    
                } // do_triplets
                    
                
                
                // constructing electron-hole interaction for BSE
                if (_do_bse_singlets) {
                    // calculate exchange part of eh interaction, only needed for singlets
                    BSE_x_setup(_Mmn);
                    if ( _store_eh_interaction ) {
                    ub::matrix<float>& _eh_x_store = _orbitals->eh_x();
                    _eh_x_store = _eh_x;
                    // _orbitals->setEHinteraction(true);
                    }
                    
                    LOG(logDEBUG, *_pLog) << TimeStamp() << " Exchange part of e-h interaction " << flush;
                }



                if (_do_bse_singlets && _do_bse_diag ) {
                    BSE_solve_singlets();
                    LOG(logDEBUG, *_pLog) << TimeStamp() << " Solved BSE for singlets " << flush;


                    // expectation values, contributions from e-h coupling
                    std::vector<float> _contrib_x(_bse_nprint, 0.0);
                    std::vector<float> _contrib_d(_bse_nprint, 0.0);
                    std::vector<float> _contrib_qp(_bse_nprint, 0.0);
                    for (int _i_exc = 0; _i_exc < _bse_nprint; _i_exc++) {

                        ub::matrix<float> _slice = ub::project(_bse_singlet_coefficients, ub::range(0, _bse_size), ub::range(_i_exc, _i_exc + 1));

                        ub::matrix<float> _temp = ub::prod(_eh_x, _slice);
                        ub::matrix<float> _res = ub::prod(ub::trans(_slice), _temp);
                        _contrib_x[_i_exc] = 2.0 * _res(0, 0);

                        _temp = ub::prod(_eh_d, _slice);
                        _res = ub::prod(ub::trans(_slice), _temp);
                        _contrib_d[_i_exc] = -_res(0, 0);

                        _contrib_qp[_i_exc] = _bse_singlet_energies(_i_exc) - _contrib_d[_i_exc] - _contrib_x[_i_exc];

                    }

                    
                          
            
                    std::vector<double> _popHA;
                    std::vector<double> _popHB;
                    std::vector<double> _popEA;
                    std::vector<double> _popEB;
                    
                    double &_popA = _orbitals->FragmentAChargesGS();
                    double &_popB = _orbitals->FragmentBChargesGS();           
                    
                    // excitation populations
                    std::vector<double> &_CrgsA = _orbitals->FragmentAChargesSingEXC();
                    std::vector<double> &_CrgsB = _orbitals->FragmentBChargesSingEXC();
                               
                    
                    // Mulliken fragment population analysis
                    if ( _fragA > 0 ) {

                        // get overlap matrix for DFT basisset
                        AOOverlap _dftoverlap;
                        // initialize overlap matrix
                        _dftoverlap.Initialize(dftbasis._AOBasisSize);
                        // Fill overlap
                        _dftoverlap.Fill(&dftbasis);
                        LOG(logDEBUG, *_pLog) << TimeStamp() << " Filled DFT Overlap matrix of dimension: " << _dftoverlap._aomatrix.size1() << flush;
                        LOG(logDEBUG, *_pLog) << TimeStamp() << " Running Excitation fragment population analysis " << flush;
                        // ground state populations
                        ub::matrix<double> &DMAT = _orbitals->DensityMatrixGroundState( _dft_orbitals );
                        double nucA;
                        double nucB;
                        _orbitals->FragmentNuclearCharges( _fragA , nucA, nucB );
                        _orbitals->MullikenPopulation( DMAT, _dftoverlap._aomatrix , dftbasis._AOBasisFragA, _popA, _popB );
                        // population to electron charges and add nuclear charges
                        _popA = nucA - _popA;
                        _popB = nucB - _popB;
                        
                        for (int _i_state = 0; _i_state < _bse_nprint; _i_state++) {
                        
                            // checking Density Matrices
                            std::vector<ub::matrix<double> > &DMAT = _orbitals->DensityMatrixExcitedState(_dft_orbitals , _bse_singlet_coefficients, _i_state );
          
                            double _totalA;
                            double _totalB;
           
                           // hole part
                           _orbitals->MullikenPopulation( DMAT[0], _dftoverlap._aomatrix , dftbasis._AOBasisFragA, _totalA, _totalB );
                           
                           _popHA.push_back( std::abs(_totalA) );
                           _popHB.push_back( std::abs(_totalB) );

                           // electron part
                           _orbitals->MullikenPopulation( DMAT[1], _dftoverlap._aomatrix , dftbasis._AOBasisFragA, _totalA, _totalB );
                           _popEA.push_back( _totalA );
                           _popEB.push_back( _totalB );

                           // update effective charges
                           _CrgsA.push_back( _popHA[_i_state] - _popEA[_i_state]   ); 
                           _CrgsB.push_back( _popHB[_i_state] - _popEB[_i_state]   ); 
                           
                        }

                    LOG(logDEBUG, *_pLog) << TimeStamp() << " --- complete! " << flush;
           
                }
         
                    
                    
                    
                    
                    // for transition dipole moments


                    // Testing electric dipole AOMatrix
                    AODipole _dft_dipole;
                    _dft_dipole.Initialize(dftbasis._AOBasisSize);
                    _dft_dipole.Fill(&dftbasis);

                    // now transition dipole elements for free interlevel transitions
                    _interlevel_dipoles.resize(3);
                    for (int _i_comp = 0; _i_comp < 3; _i_comp++) {
                        // 1st: multiply each _dft_momentum component with range of empty states considered in BSE
                        ub::matrix<double> _levels = ub::project(_dft_orbitals, ub::range(_bse_cmin, _bse_cmax + 1), ub::range(0, dftbasis._AOBasisSize));
                        _temp = ub::prod(_dft_dipole._aomatrix[_i_comp], ub::trans(_levels));
                        // 2nd: multiply this with range of occupied states considered in BSE
                        _levels = ub::project(_dft_orbitals, ub::range(_bse_vmin, _bse_vmax + 1), ub::range(0, dftbasis._AOBasisSize));
                        _interlevel_dipoles[ _i_comp ] = ub::prod(_levels, _temp);
                    }
                    _temp.resize(0, 0);
                    _dft_dipole.Cleanup();
                    LOG(logDEBUG, *_pLog) << TimeStamp() << " Calculated free interlevel transition dipole moments " << flush;




                    double sqrt2=sqrt(2.0);

                    std::vector<std::vector<double> > _transition_dipoles;
                    std::vector<double> _oscillator_strength;
                    std::vector<double> _transition_dipole_strength;
                    for (int _i_exc = 0; _i_exc < _bse_nprint; _i_exc++) {
                        std::vector<double> _tdipole(3, 0.0);

                        for (unsigned _v = 0; _v < _bse_vtotal; _v++) {
                            for (unsigned _c = 0; _c < _bse_ctotal; _c++) {

                                int index_vc = _bse_ctotal * _v + _c;

                                for (int _i_comp = 0; _i_comp < 3; _i_comp++) {
                                    // The Transition dipole is sqrt2 bigger because of the spin, the excited state is a linear combination of 2 slater determinants, where either alpha or beta spin electron is excited
                                    _tdipole[ _i_comp ] += sqrt2*_bse_singlet_coefficients(index_vc, _i_exc) * _interlevel_dipoles[_i_comp](_v, _c);
                                }

                            }

                        }
                        //                cout << _i_exc << " : " << _tdipole[0] << " : "  << _tdipole[1] << " : " << _tdipole[2] << endl;
                        _transition_dipoles.push_back(_tdipole);
                        _transition_dipole_strength.push_back((_tdipole[0] * _tdipole[0] + _tdipole[1] * _tdipole[1] + _tdipole[2] * _tdipole[2]));
                        _oscillator_strength.push_back(_transition_dipole_strength[_i_exc] * 1.0 / 3.0 * (_bse_singlet_energies(_i_exc)));
                    }


                    LOG(logINFO, *_pLog) << (format("  ====== singlet energies (eV) ====== ")).str() << flush;
                    for (int _i = 0; _i < _bse_nprint; _i++) {

                        LOG(logINFO, *_pLog) << (format("  S = %1$4d Omega = %2$+1.4f eV  lamdba = %3$+3.2f nm <FT> = %4$+1.4f <K_x> = %5$+1.4f <K_d> = %6$+1.4f") % (_i + 1) % (13.6058 * _bse_singlet_energies(_i)) % (1240.0/(13.6058 * _bse_singlet_energies(_i))) % (13.6058 * _contrib_qp[_i]) % (13.6058 * _contrib_x[_i]) % (13.6058 * _contrib_d[ _i ])).str() << flush;
                        LOG(logINFO, *_pLog) << (format("           TrDipole length gauge   dx = %1$+1.4f dy = %2$+1.4f dz = %3$+1.4f |d|^2 = %4$+1.4f f = %5$+1.4f") % (_transition_dipoles[_i][0]) % (_transition_dipoles[_i][1]) % (_transition_dipoles[_i][2]) % (_transition_dipole_strength[_i]) % (_oscillator_strength[_i])).str() << flush;
                        for (unsigned _i_bse = 0; _i_bse < _bse_size; _i_bse++) {
                            // if contribution is larger than 0.2, print
                            double _weight = pow(_bse_singlet_coefficients(_i_bse, _i), 2);
                            if (_weight > 0.2) {
                                LOG(logINFO, *_pLog) << (format("           HOMO-%1$-3d -> LUMO+%2$-3d  : %3$3.1f%%") % (_homo - _index2v[_i_bse]) % (_index2c[_i_bse] - _homo - 1) % (100.0 * _weight)).str() << flush;
                            }
                        }
                        // results of fragment population analysis 
                        if ( _fragA > 0 ){
                            LOG(logINFO, *_pLog) << (format("           Fragment A -- hole: %1$5.1f%%  electron: %2$5.1f%%  dQ: %3$+5.2f  Qeff: %4$+5.2f") % (100.0 * _popHA[_i]) % (100.0 * _popEA[_i]) % (_CrgsA[_i]) % ( _CrgsA[_i] + _popA ) ).str() << flush;
                            LOG(logINFO, *_pLog) << (format("           Fragment B -- hole: %1$5.1f%%  electron: %2$5.1f%%  dQ: %3$+5.2f  Qeff: %4$+5.2f") % (100.0 * _popHB[_i]) % (100.0 * _popEB[_i]) % (_CrgsB[_i]) % ( _CrgsB[_i] + _popB ) ).str() << flush;
                        }
                        LOG(logINFO, *_pLog) << (format("   ")).str() << flush;
                    }

                     // storage to orbitals object
                    if ( _store_bse_singlets ) {
                        std::vector<float>& _bse_singlet_energies_store = _orbitals->BSESingletEnergies();
                        ub::matrix<float>& _bse_singlet_coefficients_store = _orbitals->BSESingletCoefficients();
                        std::vector< std::vector<double> >& _transition_dipoles_store = _orbitals->TransitionDipoles();
                        _bse_singlet_energies_store.resize( _bse_nmax );
                        _bse_singlet_coefficients_store.resize( _bse_size, _bse_nmax);
                        _transition_dipoles_store.resize( _bse_nprint );
                        for  (int _i_exc = 0; _i_exc < _bse_nmax; _i_exc++) {
                           _bse_singlet_energies_store[_i_exc] = _bse_singlet_energies( _i_exc );
                           for  (unsigned _i_bse = 0; _i_bse < _bse_size; _i_bse++) {
                               _bse_singlet_coefficients_store( _i_bse, _i_exc ) = _bse_singlet_coefficients(_i_bse,_i_exc);
                           }

                           if ( _i_exc < _bse_nprint ){
                               _transition_dipoles_store[_i_exc] = _transition_dipoles[_i_exc];
                           }
                           
                        }
                        
                    } // _store_bse_triplets
                                       
                    
                    
                    
                    
                    
                }
            }
            

            
            return true;
        }


    


    }
    
 
};<|MERGE_RESOLUTION|>--- conflicted
+++ resolved
@@ -184,13 +184,9 @@
             
             // set the parallelization 
             #ifdef _OPENMP
-<<<<<<< HEAD
-            if ( _openmp_threads > 0 ) omp_set_num_threads(_openmp_threads);
-#endif
-=======
             if ( _openmp_threads > 0 ) omp_set_num_threads(_openmp_threads);           
             #endif
->>>>>>> b9c661c6
+
             /* check which QC program was used for the DFT run 
              * -> implicit info about MO coefficient storage order 
              */
