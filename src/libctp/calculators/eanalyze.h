--- conflicted
+++ resolved
@@ -365,13 +365,9 @@
          ++sit) {
 
         double E = (*sit)->getSiteEnergy(state);
-<<<<<<< HEAD
         AVG += E / _seg_shortlist.size();
-=======
-        AVG += E / top->Segments().size();
         
         AVGESTATIC += (*sit)->getEMpoles(state) / top->Segments().size();
->>>>>>> b7b34d98
 
         Es.push_back(E);
     }
