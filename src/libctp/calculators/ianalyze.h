/*
 *            Copyright 2009-2012 The VOTCA Development Team
 *                       (http://www.votca.org)
 *
 *      Licensed under the Apache License, Version 2.0 (the "License")
 *
 * You may not use this file except in compliance with the License.
 * You may obtain a copy of the License at
 *
 *              http://www.apache.org/licenses/LICENSE-2.0
 *
 * Unless required by applicable law or agreed to in writing, software
 * distributed under the License is distributed on an "AS IS" BASIS,
 * WITHOUT WARRANTIES OR CONDITIONS OF ANY KIND, either express or implied.
 * See the License for the specific language governing permissions and
 * limitations under the License.
 *
 */

#ifndef VOTCA_CTP_IANALYZE_H
#define VOTCA_CTP_IANALYZE_H

#include <votca/ctp/qmcalculator.h>
#include <math.h>


namespace votca { namespace ctp {

class IAnalyze : public QMCalculator
{
public:

    string  Identify() { return "ianalyze"; }

    void    Initialize(Property *options);
    bool    EvaluateFrame(Topology *top);
    void    IHist(Topology *top, int state);
    void    IRdependence(Topology *top, int state);

private:

    double      _resolution_logJ2;
    vector<int> _states;
    double      _resolution_space;

};


void IAnalyze::Initialize(Property *opt) {

    // update options with the VOTCASHARE defaults   
    UpdateWithDefaults( opt );
    string key = "options." + Identify();
 
    _resolution_logJ2 = opt->get(key+".resolution_logJ2").as< double >();
    _resolution_space = opt->get(key+".resolution_space").as< double >();
    _states = opt->get(key+".states").as< vector<int> >();
}


bool IAnalyze::EvaluateFrame(Topology *top) {

    QMNBList &nblist = top->NBList();

    if (!nblist.size()) {
        cout << endl << "... ... No pairs in topology. Skip...";
        return 0;
    }

    for (int i = 0; i < _states.size(); ++i) {
        this->IHist(top, _states[i]);
        this->IRdependence(top, _states[i]);
    }
    
    return true;
}


void IAnalyze::IHist(Topology *top, int state) {

    QMNBList &nblist = top->NBList();
    QMNBList::iterator nit;
   

    double MIN = log10(nblist.front()->getJeff2(state));
    double MAX = log10(nblist.front()->getJeff2(state));
    
    // Collect J2s from pairs
    vector< double > J2s;
    J2s.reserve(nblist.size());
   
    for (nit = nblist.begin(); nit != nblist.end(); ++nit) {
<<<<<<< HEAD
        double J2 = log10((*nit)->getJeff2(state));
        
        if(J2 < -10) {break;} // avoid -inf in output
        MIN = (J2 < MIN) ? J2 : MIN;
        MAX = (J2 > MAX) ? J2 : MAX;
        
        

        J2s.push_back(J2);
=======
        double test = (*nit)->getJeff2(state);
        double J2;
   // Check if coupling constant is zero, if yes it is skipped from the histogramm.     
        if (test==0.0){
            J2=-300;
            int id=(*nit)->getId();
            cout <<"\r\n....Jeff2 of pair " <<id << " is zero, skipping it."<<endl;
            
        }
        else{
            J2=log10(test);
        
            MIN = (J2 < MIN) ? J2 : MIN;
            MAX = (J2 > MAX) ? J2 : MAX;

            J2s.push_back(J2);
        }
>>>>>>> 908be885
    }

    // Prepare bins
    int BIN = ( (MAX-MIN)/_resolution_logJ2 + 0.5 ) + 1;

    vector< vector<double> > histJ2;

    histJ2.resize(BIN);

    // Execute binning
    vector< double > ::iterator jit;
    for (jit = J2s.begin(); jit < J2s.end(); ++jit) {

        int bin = int( (*jit-MIN)/_resolution_logJ2 + 0.5 );
        histJ2[bin].push_back(*jit);
    }

    vector< int > histN;
    histN.resize(BIN);
    for (int bin = 0; bin < BIN; ++bin) {
        histN[bin] = histJ2[bin].size();
    }
    FILE *out;
    string tag = boost::lexical_cast<string>("ianalyze.ihist_") + ( (state == -1) ? "e" : "h" ) + ".out";
    out = fopen(tag.c_str(), "w");

    fprintf(out, "# IANALYZE: PAIR-INTEGRAL J2 HISTOGRAM\n");
    fprintf(out, "# STATE %1d\n", state);

    for (int bin = 0; bin < BIN; ++bin) {
        double J2 = MIN + bin*_resolution_logJ2;
        fprintf(out, "%4.7f %4d \n", J2, histN[bin]);
    }
    fclose(out);
}

void IAnalyze::IRdependence(Topology *top, int state) {
    
    QMNBList &nblist = top->NBList();
    QMNBList::iterator nit;

    double MIN  = log10(nblist.front()->getJeff2(state));
    double MAX  = log10(nblist.front()->getJeff2(state));
    double MINR = abs(nblist.front()->getR());
    double MAXR = abs(nblist.front()->getR());
    
    // Collect J2s from pairs
    vector< double > J2s;
    J2s.reserve(nblist.size());
    vector< double > distances;
    distances.reserve(nblist.size());

    for (nit = nblist.begin(); nit != nblist.end(); ++nit) {
        double J2 = log10((*nit)->getJeff2(state));

        MIN = (J2 < MIN) ? J2 : MIN;
        MAX = (J2 > MAX) ? J2 : MAX;
        
        double distance = abs((*nit)->getR());

        MINR = (distance < MINR) ? distance : MINR;
        MAXR = (distance > MAXR) ? distance : MAXR;
        
        distances.push_back(distance);
        J2s.push_back(J2);
    }
    
    // Prepare R bins
    int _pointsR = (MAXR-MINR)/_resolution_space;
    vector< vector<double> > rJ2;
    rJ2.resize(_pointsR);


    // Loop over distance
    for (int i = 0; i< _pointsR; ++i){
        double thisMINR = MINR + i*_resolution_space;
        double thisMAXR = MINR + (i+1)*_resolution_space;
        
        // now count Js that lie within this R range, calculate mean and sigma
        double meanJ2 = 0;
        double sigmaJ2 = 0;
        int noJ2 = 0;
        
        vector< double > ::iterator jit;
        int j = 0;
        for (jit = J2s.begin(); jit < J2s.end(); ++jit) {
            if(thisMINR < distances[j] && distances[j] < thisMAXR){
                rJ2[i].push_back(*jit);  
            }
            j++;
        }
    }
    
    // make plot values
    vector< double > avgJ2;
    for (vector< vector<double> > ::iterator it = rJ2.begin() ; it != rJ2.end(); ++it){
        double thisavgJ2 = 0;
        for(int i=0; i < (*it).size(); i++){
            thisavgJ2 += (*it)[i];
        }
        thisavgJ2 /= (*it).size();
        avgJ2.push_back(thisavgJ2);
    }
    vector< double > errJ2;
    int j = 0;
    for (vector< vector<double> > ::iterator it = rJ2.begin() ; it != rJ2.end(); ++it){
        double thiserrJ2 = 0;
        for(int i=0; i < (*it).size(); i++){
            thiserrJ2 += ((*it)[i]-avgJ2[j])*((*it)[i]-avgJ2[j]);
        }
        thiserrJ2 /= (*it).size();
        thiserrJ2  = sqrt(thiserrJ2);
        errJ2.push_back(thiserrJ2);
        j++;
    }
    
    
    // print to file
    FILE *out;
    string tag = boost::lexical_cast<string>("ianalyze.ispatial_") + ( (state == -1) ? "e" : "h" ) + ".out";
    out = fopen(tag.c_str(), "w");

    fprintf(out, "# IANALYZE: SPATIAL DEPENDENCE OF log10(J2) [r,log10(J),error]\n");
    fprintf(out, "# STATE %1d\n", state);

    
    for (int i = 0; i < _pointsR; ++i) {
        double thisR = MINR + (i+0.5)*_resolution_space;
        fprintf(out, "%4.7f %4.7f %4.7f \n", thisR, avgJ2[i],  errJ2[i]);
    }
    fclose(out);
    

}



}}



#endif<|MERGE_RESOLUTION|>--- conflicted
+++ resolved
@@ -90,17 +90,6 @@
     J2s.reserve(nblist.size());
    
     for (nit = nblist.begin(); nit != nblist.end(); ++nit) {
-<<<<<<< HEAD
-        double J2 = log10((*nit)->getJeff2(state));
-        
-        if(J2 < -10) {break;} // avoid -inf in output
-        MIN = (J2 < MIN) ? J2 : MIN;
-        MAX = (J2 > MAX) ? J2 : MAX;
-        
-        
-
-        J2s.push_back(J2);
-=======
         double test = (*nit)->getJeff2(state);
         double J2;
    // Check if coupling constant is zero, if yes it is skipped from the histogramm.     
@@ -116,9 +105,16 @@
             MIN = (J2 < MIN) ? J2 : MIN;
             MAX = (J2 > MAX) ? J2 : MAX;
 
-            J2s.push_back(J2);
-        }
->>>>>>> 908be885
+    for (nit = nblist.begin(); nit != nblist.end(); ++nit) {
+        double J2 = log10((*nit)->getJeff2(state));
+        
+        if(J2 < -10) {break;} // avoid -inf in output
+        MIN = (J2 < MIN) ? J2 : MIN;
+        MAX = (J2 > MAX) ? J2 : MAX;
+        
+        
+
+        J2s.push_back(J2);
     }
 
     // Prepare bins
