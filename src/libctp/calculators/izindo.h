--- conflicted
+++ resolved
@@ -353,11 +353,7 @@
         }
     }
     
-<<<<<<< HEAD
-    morb1->write_pdb("morbs.pdb", "MOL", 0);
-=======
     //_morb1->write_pdb("morbs.pdb", "MOL", 0);
->>>>>>> ff28e797
 
     // ++++++++++++++++++++++++++++++++++++++++ //
     // Rotate + Translate to MD Frame: Mol&Orb2 //
