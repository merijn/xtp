--- conflicted
+++ resolved
@@ -2,38 +2,6 @@
 <configurationDescriptor version="89">
   <logicalFolder name="root" displayName="root" projectFiles="true" kind="ROOT">
     <logicalFolder name="f1" displayName="Calculators" projectFiles="true">
-<<<<<<< HEAD
-      <itemPath>../../src/libctp/calculators/eanalyze.h</itemPath>
-      <itemPath>../../src/libctp/calculators/ecoulomb.h</itemPath>
-      <itemPath>../../src/libctp/calculators/edft.h</itemPath>
-      <itemPath>../../src/libctp/calculators/eimport.h</itemPath>
-      <itemPath>../../src/libctp/calculators/einternal.h</itemPath>
-      <itemPath>../../src/libctp/calculators/emultipole.h</itemPath>
-      <itemPath>../../src/libctp/calculators/emultipole_stdal.h</itemPath>
-      <itemPath>../../src/libctp/calculators/eoutersphere.cc</itemPath>
-      <itemPath>../../src/libctp/calculators/eoutersphere.h</itemPath>
-      <itemPath>../../src/libctp/calculators/ewald.h</itemPath>
-      <itemPath>../../src/libctp/calculators/ianalyze.h</itemPath>
-      <itemPath>../../src/libctp/calculators/idft.cc</itemPath>
-      <itemPath>../../src/libctp/calculators/idft.h</itemPath>
-      <itemPath>../../src/libctp/calculators/iimport.h</itemPath>
-      <itemPath>../../src/libctp/calculators/izindo.h</itemPath>
-      <itemPath>../../src/libctp/calculators/jobwriter.h</itemPath>
-      <itemPath>../../src/libctp/calculators/molpol.h</itemPath>
-      <itemPath>../../src/libctp/calculators/neighborlist.h</itemPath>
-      <itemPath>../../src/libctp/calculators/pairdump.h</itemPath>
-      <itemPath>../../src/libctp/calculators/qmmm.h</itemPath>
-      <itemPath>../../src/libctp/calculators/qmultipole.h</itemPath>
-      <itemPath>../../src/libctp/calculators/rates.h</itemPath>
-      <itemPath>../../src/libctp/calculators/sandbox.h</itemPath>
-      <itemPath>../../src/libctp/calculators/stateserver.h</itemPath>
-      <itemPath>../../src/libctp/calculators/tdump.h</itemPath>
-      <itemPath>../../src/libctp/calculators/velocity.h</itemPath>
-      <itemPath>../../src/libctp/calculators/xmultipole.h</itemPath>
-      <itemPath>../../src/libctp/calculators/xmultipole2.h</itemPath>
-      <itemPath>../../src/libctp/calculators/xqmultipole.h</itemPath>
-      <itemPath>../../src/libctp/calculators/zmultipole.h</itemPath>
-=======
       <logicalFolder name="f2" displayName="Calculators" projectFiles="true">
         <itemPath>../../src/libctp/calculators/calculatorfactory.cc</itemPath>
         <itemPath>../../src/libctp/calculators/calculatorfactory.h</itemPath>
@@ -43,6 +11,7 @@
         <itemPath>../../src/libctp/calculators/emultipole.h</itemPath>
         <itemPath>../../src/libctp/calculators/eoutersphere.cc</itemPath>
         <itemPath>../../src/libctp/calculators/eoutersphere.h</itemPath>
+      <itemPath>../../src/libctp/calculators/ewald.h</itemPath>
         <itemPath>../../src/libctp/calculators/ianalyze.h</itemPath>
         <itemPath>../../src/libctp/calculators/iimport.h</itemPath>
         <itemPath>../../src/libctp/calculators/izindo.h</itemPath>
@@ -83,7 +52,6 @@
         <itemPath>../../src/libctp/tools/toolfactory.cc</itemPath>
         <itemPath>../../src/libctp/tools/toolfactory.h</itemPath>
       </logicalFolder>
->>>>>>> e80c3742
     </logicalFolder>
     <logicalFolder name="HeaderFiles"
                    displayName="Header Files"
@@ -91,12 +59,8 @@
       <itemPath>../../include/votca/ctp/apolarsite.h</itemPath>
       <itemPath>../../include/votca/ctp/atom.h</itemPath>
       <itemPath>../../include/votca/ctp/basisset.h</itemPath>
-<<<<<<< HEAD
-      <itemPath>../../include/votca/ctp/calculatorfactory.h</itemPath>
-=======
       <itemPath>../../include/votca/ctp/calculator.h</itemPath>
       <itemPath>../../include/votca/ctp/ctpapplication.h</itemPath>
->>>>>>> e80c3742
       <itemPath>../../include/votca/ctp/eigenvalues.h</itemPath>
       <itemPath>../../include/votca/ctp/ewald2d.h</itemPath>
       <itemPath>../../include/votca/ctp/ewald3d.h</itemPath>
@@ -152,7 +116,7 @@
     </logicalFolder>
     <logicalFolder name="SourceFiles"
                    displayName="Source Files"
-                   projectFiles="true">
+                   projectFiles="true">                   
       <itemPath>../../src/libctp/apolarsite.cc</itemPath>
       <itemPath>../../src/libctp/calculatorfactory.cc</itemPath>
       <itemPath>../../src/libctp/ctpapplication.cc</itemPath>
@@ -161,7 +125,7 @@
       <itemPath>../../src/libctp/ewaldnd.cc</itemPath>
       <itemPath>../../src/libctp/fragment.cc</itemPath>
       <itemPath>../../src/libctp/hgversion.h</itemPath>
-      <itemPath>../../src/libctp/job.cc</itemPath>
+      <itemPath>../../src/libctp/job.cc</itemPath>                                                                                     
       <itemPath>../../src/libctp/jobapplication.cc</itemPath>
       <itemPath>../../src/libctp/molecule.cc</itemPath>
       <itemPath>../../src/libctp/orbitals.cc</itemPath>
@@ -238,16 +202,12 @@
       </item>
       <item path="../../include/votca/ctp/basisset.h" ex="false" tool="3" flavor2="0">
       </item>
-<<<<<<< HEAD
-      <item path="../../include/votca/ctp/calculatorfactory.h"
-=======
       <item path="../../include/votca/ctp/calculator.h"
             ex="false"
             tool="3"
             flavor2="0">
       </item>
       <item path="../../include/votca/ctp/ctpapplication.h"
->>>>>>> e80c3742
             ex="false"
             tool="3"
             flavor2="0">
@@ -261,8 +221,6 @@
       </item>
       <item path="../../include/votca/ctp/job.h" ex="false" tool="3" flavor2="0">
       </item>
-<<<<<<< HEAD
-=======
       <item path="../../include/votca/ctp/jobapplication.h"
             ex="false"
             tool="3"
@@ -273,7 +231,6 @@
             tool="3"
             flavor2="0">
       </item>
->>>>>>> e80c3742
       <item path="../../include/votca/ctp/logger.h" ex="false" tool="3" flavor2="0">
       </item>
       <item path="../../include/votca/ctp/molecule.h" ex="false" tool="3" flavor2="0">
@@ -352,20 +309,12 @@
             tool="3"
             flavor2="0">
       </item>
-<<<<<<< HEAD
+      <item path="../../include/votca/ctp/sqlapplication.h"
+            ex="false"
+            tool="3"
+            flavor2="0">
+      </item>
       <item path="../../include/votca/ctp/statesaversqlite.h"
-=======
-      <item path="../../include/votca/ctp/sqlapplication.h"
->>>>>>> e80c3742
-            ex="false"
-            tool="3"
-            flavor2="0">
-      </item>
-<<<<<<< HEAD
-      <item path="../../include/votca/ctp/toolfactory.h"
-=======
-      <item path="../../include/votca/ctp/statesaversqlite.h"
->>>>>>> e80c3742
             ex="false"
             tool="3"
             flavor2="0">
@@ -395,34 +344,22 @@
             tool="1"
             flavor2="0">
       </item>
-<<<<<<< HEAD
+      <item path="../../src/libctp/calculators/calculatorfactory.cc"
+            ex="false"
+            tool="1"
+            flavor2="0">
+      </item>
+      <item path="../../src/libctp/calculators/calculatorfactory.h"
+            ex="false"
+            tool="3"
+            flavor2="0">
+      </item>
       <item path="../../src/libctp/calculators/eanalyze.h"
-=======
-      <item path="../../src/libctp/calculators/calculatorfactory.cc"
-            ex="false"
-            tool="1"
-            flavor2="0">
-      </item>
-      <item path="../../src/libctp/calculators/calculatorfactory.h"
->>>>>>> e80c3742
-            ex="false"
-            tool="3"
-            flavor2="0">
-      </item>
-<<<<<<< HEAD
+            ex="false"
+            tool="3"
+            flavor2="0">
+      </item>
       <item path="../../src/libctp/calculators/ecoulomb.h"
-=======
-      <item path="../../src/libctp/calculators/eanalyze.h"
->>>>>>> e80c3742
-            ex="false"
-            tool="3"
-            flavor2="0">
-      </item>
-<<<<<<< HEAD
-      <item path="../../src/libctp/calculators/edft.h"
-=======
-      <item path="../../src/libctp/calculators/ecoulomb.h"
->>>>>>> e80c3742
             ex="false"
             tool="3"
             flavor2="0">
@@ -462,38 +399,19 @@
             tool="3"
             flavor2="0">
       </item>
-<<<<<<< HEAD
-      <item path="../../src/libctp/calculators/idft.cc"
-            ex="false"
-            tool="3"
-            flavor2="0">
-      </item>
-      <item path="../../src/libctp/calculators/idft.h"
-=======
       <item path="../../src/libctp/calculators/iimport.h"
->>>>>>> e80c3742
-            ex="false"
-            tool="3"
-            flavor2="0">
-      </item>
-<<<<<<< HEAD
-      <item path="../../src/libctp/calculators/iimport.h"
-=======
+            ex="false"
+            tool="3"
+            flavor2="0">
+      </item>
       <item path="../../src/libctp/calculators/izindo.h"
->>>>>>> e80c3742
-            ex="false"
-            tool="3"
-            flavor2="0">
-      </item>
-<<<<<<< HEAD
-      <item path="../../src/libctp/calculators/izindo.h"
-            ex="false"
-            tool="3"
-=======
+            ex="false"
+            tool="3"
+            flavor2="0">
+      </item>
       <item path="../../src/libctp/calculators/jobwriter.cc"
             ex="false"
             tool="1"
->>>>>>> e80c3742
             flavor2="0">
       </item>
       <item path="../../src/libctp/calculators/jobwriter.h"
@@ -516,11 +434,7 @@
             tool="3"
             flavor2="0">
       </item>
-<<<<<<< HEAD
-      <item path="../../src/libctp/calculators/qmmm.h"
-=======
       <item path="../../src/libctp/calculators/profile.h"
->>>>>>> e80c3742
             ex="false"
             tool="3"
             flavor2="0">
@@ -565,32 +479,19 @@
             tool="3"
             flavor2="0">
       </item>
-<<<<<<< HEAD
-      <item path="../../src/libctp/calculators/xqmultipole.h"
-            ex="false"
-            tool="3"
-            flavor2="0">
-      </item>
-=======
->>>>>>> e80c3742
       <item path="../../src/libctp/calculators/zmultipole.h"
             ex="false"
             tool="3"
             flavor2="0">
       </item>
-<<<<<<< HEAD
-=======
       <item path="../../src/libctp/ctpapplication.cc" ex="false" tool="1" flavor2="0">
       </item>
->>>>>>> e80c3742
       <item path="../../src/libctp/fragment.cc" ex="false" tool="1" flavor2="0">
       </item>
       <item path="../../src/libctp/hgversion.h" ex="false" tool="3" flavor2="0">
       </item>
       <item path="../../src/libctp/job.cc" ex="false" tool="1" flavor2="0">
       </item>
-<<<<<<< HEAD
-=======
       <item path="../../src/libctp/jobapplication.cc" ex="false" tool="1" flavor2="0">
       </item>
       <item path="../../src/libctp/jobcalculators/edft.h"
@@ -633,7 +534,6 @@
             tool="3"
             flavor2="0">
       </item>
->>>>>>> e80c3742
       <item path="../../src/libctp/molecule.cc" ex="false" tool="1" flavor2="0">
       </item>
       <item path="../../src/libctp/orbitals.cc" ex="false" tool="1" flavor2="0">
@@ -712,11 +612,8 @@
       </item>
       <item path="../../src/libctp/segmenttype.cc" ex="false" tool="1" flavor2="0">
       </item>
-<<<<<<< HEAD
-=======
       <item path="../../src/libctp/sqlapplication.cc" ex="false" tool="1" flavor2="0">
       </item>
->>>>>>> e80c3742
       <item path="../../src/libctp/statesaversqlite.cc"
             ex="false"
             tool="1"
@@ -724,8 +621,6 @@
       </item>
       <item path="../../src/libctp/toolfactory.cc" ex="false" tool="1" flavor2="0">
       </item>
-<<<<<<< HEAD
-=======
       <item path="../../src/libctp/tools/molpol.cc" ex="false" tool="1" flavor2="0">
       </item>
       <item path="../../src/libctp/tools/molpol.h" ex="false" tool="3" flavor2="0">
@@ -742,7 +637,6 @@
             tool="3"
             flavor2="0">
       </item>
->>>>>>> e80c3742
       <item path="../../src/libctp/topology.cc" ex="false" tool="1" flavor2="0">
       </item>
       <item path="../../src/libctp/version.cc" ex="false" tool="1" flavor2="0">
@@ -791,16 +685,12 @@
       </item>
       <item path="../../include/votca/ctp/basisset.h" ex="false" tool="3" flavor2="0">
       </item>
-<<<<<<< HEAD
-      <item path="../../include/votca/ctp/calculatorfactory.h"
-=======
       <item path="../../include/votca/ctp/calculator.h"
             ex="false"
             tool="3"
             flavor2="0">
       </item>
       <item path="../../include/votca/ctp/ctpapplication.h"
->>>>>>> e80c3742
             ex="false"
             tool="3"
             flavor2="0">
@@ -814,8 +704,6 @@
       </item>
       <item path="../../include/votca/ctp/job.h" ex="false" tool="3" flavor2="0">
       </item>
-<<<<<<< HEAD
-=======
       <item path="../../include/votca/ctp/jobapplication.h"
             ex="false"
             tool="3"
@@ -826,7 +714,6 @@
             tool="3"
             flavor2="0">
       </item>
->>>>>>> e80c3742
       <item path="../../include/votca/ctp/logger.h" ex="false" tool="3" flavor2="0">
       </item>
       <item path="../../include/votca/ctp/molecule.h" ex="false" tool="3" flavor2="0">
@@ -905,20 +792,12 @@
             tool="3"
             flavor2="0">
       </item>
-<<<<<<< HEAD
+      <item path="../../include/votca/ctp/sqlapplication.h"
+            ex="false"
+            tool="3"
+            flavor2="0">
+      </item>
       <item path="../../include/votca/ctp/statesaversqlite.h"
-=======
-      <item path="../../include/votca/ctp/sqlapplication.h"
->>>>>>> e80c3742
-            ex="false"
-            tool="3"
-            flavor2="0">
-      </item>
-<<<<<<< HEAD
-      <item path="../../include/votca/ctp/toolfactory.h"
-=======
-      <item path="../../include/votca/ctp/statesaversqlite.h"
->>>>>>> e80c3742
             ex="false"
             tool="3"
             flavor2="0">
@@ -948,34 +827,22 @@
             tool="1"
             flavor2="0">
       </item>
-<<<<<<< HEAD
+      <item path="../../src/libctp/calculators/calculatorfactory.cc"
+            ex="false"
+            tool="1"
+            flavor2="0">
+      </item>
+      <item path="../../src/libctp/calculators/calculatorfactory.h"
+            ex="false"
+            tool="3"
+            flavor2="0">
+      </item>
       <item path="../../src/libctp/calculators/eanalyze.h"
-=======
-      <item path="../../src/libctp/calculators/calculatorfactory.cc"
-            ex="false"
-            tool="1"
-            flavor2="0">
-      </item>
-      <item path="../../src/libctp/calculators/calculatorfactory.h"
->>>>>>> e80c3742
-            ex="false"
-            tool="3"
-            flavor2="0">
-      </item>
-<<<<<<< HEAD
+            ex="false"
+            tool="3"
+            flavor2="0">
+      </item>
       <item path="../../src/libctp/calculators/ecoulomb.h"
-=======
-      <item path="../../src/libctp/calculators/eanalyze.h"
->>>>>>> e80c3742
-            ex="false"
-            tool="3"
-            flavor2="0">
-      </item>
-<<<<<<< HEAD
-      <item path="../../src/libctp/calculators/edft.h"
-=======
-      <item path="../../src/libctp/calculators/ecoulomb.h"
->>>>>>> e80c3742
             ex="false"
             tool="3"
             flavor2="0">
@@ -1015,38 +882,19 @@
             tool="3"
             flavor2="0">
       </item>
-<<<<<<< HEAD
-      <item path="../../src/libctp/calculators/idft.cc"
-            ex="false"
-            tool="1"
-            flavor2="0">
-      </item>
-      <item path="../../src/libctp/calculators/idft.h"
-=======
       <item path="../../src/libctp/calculators/iimport.h"
->>>>>>> e80c3742
-            ex="false"
-            tool="3"
-            flavor2="0">
-      </item>
-<<<<<<< HEAD
-      <item path="../../src/libctp/calculators/iimport.h"
-=======
+            ex="false"
+            tool="3"
+            flavor2="0">
+      </item>
       <item path="../../src/libctp/calculators/izindo.h"
->>>>>>> e80c3742
-            ex="false"
-            tool="3"
-            flavor2="0">
-      </item>
-<<<<<<< HEAD
-      <item path="../../src/libctp/calculators/izindo.h"
-            ex="false"
-            tool="3"
-=======
+            ex="false"
+            tool="3"
+            flavor2="0">
+      </item>
       <item path="../../src/libctp/calculators/jobwriter.cc"
             ex="false"
             tool="1"
->>>>>>> e80c3742
             flavor2="0">
       </item>
       <item path="../../src/libctp/calculators/jobwriter.h"
@@ -1069,11 +917,7 @@
             tool="3"
             flavor2="0">
       </item>
-<<<<<<< HEAD
-      <item path="../../src/libctp/calculators/qmmm.h"
-=======
       <item path="../../src/libctp/calculators/profile.h"
->>>>>>> e80c3742
             ex="false"
             tool="3"
             flavor2="0">
@@ -1118,32 +962,19 @@
             tool="3"
             flavor2="0">
       </item>
-<<<<<<< HEAD
-      <item path="../../src/libctp/calculators/xqmultipole.h"
-            ex="false"
-            tool="3"
-            flavor2="0">
-      </item>
-=======
->>>>>>> e80c3742
       <item path="../../src/libctp/calculators/zmultipole.h"
             ex="false"
             tool="3"
             flavor2="0">
       </item>
-<<<<<<< HEAD
-=======
       <item path="../../src/libctp/ctpapplication.cc" ex="false" tool="1" flavor2="0">
       </item>
->>>>>>> e80c3742
       <item path="../../src/libctp/fragment.cc" ex="false" tool="1" flavor2="0">
       </item>
       <item path="../../src/libctp/hgversion.h" ex="false" tool="3" flavor2="0">
       </item>
       <item path="../../src/libctp/job.cc" ex="false" tool="1" flavor2="0">
       </item>
-<<<<<<< HEAD
-=======
       <item path="../../src/libctp/jobapplication.cc" ex="false" tool="1" flavor2="0">
       </item>
       <item path="../../src/libctp/jobcalculators/edft.h"
@@ -1186,7 +1017,6 @@
             tool="3"
             flavor2="0">
       </item>
->>>>>>> e80c3742
       <item path="../../src/libctp/molecule.cc" ex="false" tool="1" flavor2="0">
       </item>
       <item path="../../src/libctp/orbitals.cc" ex="false" tool="1" flavor2="0">
@@ -1265,11 +1095,8 @@
       </item>
       <item path="../../src/libctp/segmenttype.cc" ex="false" tool="1" flavor2="0">
       </item>
-<<<<<<< HEAD
-=======
       <item path="../../src/libctp/sqlapplication.cc" ex="false" tool="1" flavor2="0">
       </item>
->>>>>>> e80c3742
       <item path="../../src/libctp/statesaversqlite.cc"
             ex="false"
             tool="1"
@@ -1277,8 +1104,6 @@
       </item>
       <item path="../../src/libctp/toolfactory.cc" ex="false" tool="1" flavor2="0">
       </item>
-<<<<<<< HEAD
-=======
       <item path="../../src/libctp/tools/molpol.cc" ex="false" tool="1" flavor2="0">
       </item>
       <item path="../../src/libctp/tools/molpol.h" ex="false" tool="3" flavor2="0">
@@ -1295,7 +1120,6 @@
             tool="3"
             flavor2="0">
       </item>
->>>>>>> e80c3742
       <item path="../../src/libctp/topology.cc" ex="false" tool="1" flavor2="0">
       </item>
       <item path="../../src/libctp/version.cc" ex="false" tool="1" flavor2="0">
@@ -1344,16 +1168,12 @@
       </item>
       <item path="../../include/votca/ctp/basisset.h" ex="false" tool="3" flavor2="0">
       </item>
-<<<<<<< HEAD
-      <item path="../../include/votca/ctp/calculatorfactory.h"
-=======
       <item path="../../include/votca/ctp/calculator.h"
             ex="false"
             tool="3"
             flavor2="0">
       </item>
       <item path="../../include/votca/ctp/ctpapplication.h"
->>>>>>> e80c3742
             ex="false"
             tool="3"
             flavor2="0">
@@ -1367,8 +1187,6 @@
       </item>
       <item path="../../include/votca/ctp/job.h" ex="false" tool="3" flavor2="0">
       </item>
-<<<<<<< HEAD
-=======
       <item path="../../include/votca/ctp/jobapplication.h"
             ex="false"
             tool="3"
@@ -1379,7 +1197,6 @@
             tool="3"
             flavor2="0">
       </item>
->>>>>>> e80c3742
       <item path="../../include/votca/ctp/logger.h" ex="false" tool="3" flavor2="0">
       </item>
       <item path="../../include/votca/ctp/molecule.h" ex="false" tool="3" flavor2="0">
@@ -1458,20 +1275,12 @@
             tool="3"
             flavor2="0">
       </item>
-<<<<<<< HEAD
+      <item path="../../include/votca/ctp/sqlapplication.h"
+            ex="false"
+            tool="3"
+            flavor2="0">
+      </item>
       <item path="../../include/votca/ctp/statesaversqlite.h"
-=======
-      <item path="../../include/votca/ctp/sqlapplication.h"
->>>>>>> e80c3742
-            ex="false"
-            tool="3"
-            flavor2="0">
-      </item>
-<<<<<<< HEAD
-      <item path="../../include/votca/ctp/toolfactory.h"
-=======
-      <item path="../../include/votca/ctp/statesaversqlite.h"
->>>>>>> e80c3742
             ex="false"
             tool="3"
             flavor2="0">
@@ -1501,34 +1310,22 @@
             tool="1"
             flavor2="0">
       </item>
-<<<<<<< HEAD
+      <item path="../../src/libctp/calculators/calculatorfactory.cc"
+            ex="false"
+            tool="1"
+            flavor2="0">
+      </item>
+      <item path="../../src/libctp/calculators/calculatorfactory.h"
+            ex="false"
+            tool="3"
+            flavor2="0">
+      </item>
       <item path="../../src/libctp/calculators/eanalyze.h"
-=======
-      <item path="../../src/libctp/calculators/calculatorfactory.cc"
-            ex="false"
-            tool="1"
-            flavor2="0">
-      </item>
-      <item path="../../src/libctp/calculators/calculatorfactory.h"
->>>>>>> e80c3742
-            ex="false"
-            tool="3"
-            flavor2="0">
-      </item>
-<<<<<<< HEAD
+            ex="false"
+            tool="3"
+            flavor2="0">
+      </item>
       <item path="../../src/libctp/calculators/ecoulomb.h"
-=======
-      <item path="../../src/libctp/calculators/eanalyze.h"
->>>>>>> e80c3742
-            ex="false"
-            tool="3"
-            flavor2="0">
-      </item>
-<<<<<<< HEAD
-      <item path="../../src/libctp/calculators/edft.h"
-=======
-      <item path="../../src/libctp/calculators/ecoulomb.h"
->>>>>>> e80c3742
             ex="false"
             tool="3"
             flavor2="0">
@@ -1568,187 +1365,150 @@
             tool="3"
             flavor2="0">
       </item>
-<<<<<<< HEAD
-      <item path="../../src/libctp/calculators/idft.cc"
+      <item path="../../src/libctp/calculators/iimport.h"
+            ex="false"
+            tool="3"
+            flavor2="0">
+      </item>
+      <item path="../../src/libctp/calculators/izindo.h"
+            ex="false"
+            tool="3"
+            flavor2="0">
+      </item>
+      <item path="../../src/libctp/calculators/jobwriter.cc"
+            ex="false"
+            tool="1"
+            flavor2="0">
+      </item>
+      <item path="../../src/libctp/calculators/jobwriter.h"
+            ex="false"
+            tool="3"
+            flavor2="0">
+      </item>
+      <item path="../../src/libctp/calculators/molpol.h"
+            ex="false"
+            tool="3"
+            flavor2="0">
+      </item>
+      <item path="../../src/libctp/calculators/neighborlist.h"
+            ex="false"
+            tool="3"
+            flavor2="0">
+      </item>
+      <item path="../../src/libctp/calculators/pairdump.h"
+            ex="false"
+            tool="3"
+            flavor2="0">
+      </item>
+      <item path="../../src/libctp/calculators/profile.h"
+            ex="false"
+            tool="3"
+            flavor2="0">
+      </item>
+      <item path="../../src/libctp/calculators/qmultipole.h"
+            ex="false"
+            tool="3"
+            flavor2="0">
+      </item>
+      <item path="../../src/libctp/calculators/rates.h"
+            ex="false"
+            tool="3"
+            flavor2="0">
+      </item>
+      <item path="../../src/libctp/calculators/sandbox.h"
+            ex="false"
+            tool="3"
+            flavor2="0">
+      </item>
+      <item path="../../src/libctp/calculators/stateserver.h"
+            ex="false"
+            tool="3"
+            flavor2="0">
+      </item>
+      <item path="../../src/libctp/calculators/tdump.h"
+            ex="false"
+            tool="3"
+            flavor2="0">
+      </item>
+      <item path="../../src/libctp/calculators/velocity.h"
+            ex="false"
+            tool="3"
+            flavor2="0">
+      </item>
+      <item path="../../src/libctp/calculators/xmultipole.h"
+            ex="false"
+            tool="3"
+            flavor2="0">
+      </item>
+      <item path="../../src/libctp/calculators/xmultipole2.h"
+            ex="false"
+            tool="3"
+            flavor2="0">
+      </item>
+      <item path="../../src/libctp/calculators/zmultipole.h"
+            ex="false"
+            tool="3"
+            flavor2="0">
+      </item>
+      <item path="../../src/libctp/ctpapplication.cc" ex="false" tool="1" flavor2="0">
+      </item>
+      <item path="../../src/libctp/fragment.cc" ex="false" tool="1" flavor2="0">
+      </item>
+      <item path="../../src/libctp/hgversion.h" ex="false" tool="3" flavor2="0">
+      </item>
+      <item path="../../src/libctp/job.cc" ex="false" tool="1" flavor2="0">
+      </item>
+      <item path="../../src/libctp/jobapplication.cc" ex="false" tool="1" flavor2="0">
+      </item>
+      <item path="../../src/libctp/jobcalculators/edft.h"
+            ex="false"
+            tool="3"
+            flavor2="0">
+      </item>
+      <item path="../../src/libctp/jobcalculators/ewald.h"
+            ex="false"
+            tool="3"
+            flavor2="0">
+      </item>
+      <item path="../../src/libctp/jobcalculators/idft.cc"
+            ex="false"
+            tool="1"
+            flavor2="0">
+      </item>
+      <item path="../../src/libctp/jobcalculators/idft.h"
+            ex="false"
+            tool="3"
+            flavor2="0">
+      </item>
+      <item path="../../src/libctp/jobcalculators/jobcalculatorfactory.cc"
+            ex="false"
+            tool="1"
+            flavor2="0">
+      </item>
+      <item path="../../src/libctp/jobcalculators/jobcalculatorfactory.h"
+            ex="false"
+            tool="3"
+            flavor2="0">
+      </item>
+      <item path="../../src/libctp/jobcalculators/qmmm.h"
+            ex="false"
+            tool="3"
+            flavor2="0">
+      </item>
+      <item path="../../src/libctp/jobcalculators/xqmultipole.h"
+            ex="false"
+            tool="3"
+            flavor2="0">
+      </item>
+      <item path="../../src/libctp/molecule.cc" ex="false" tool="1" flavor2="0">
+      </item>
+      <item path="../../src/libctp/orbitals.cc" ex="false" tool="1" flavor2="0">
+      </item>
+      <item path="../../src/libctp/parallelpaircalc.cc"
             ex="false"
             tool="0"
             flavor2="0">
       </item>
-      <item path="../../src/libctp/calculators/idft.h"
-=======
-      <item path="../../src/libctp/calculators/iimport.h"
->>>>>>> e80c3742
-            ex="false"
-            tool="3"
-            flavor2="0">
-      </item>
-<<<<<<< HEAD
-      <item path="../../src/libctp/calculators/iimport.h"
-=======
-      <item path="../../src/libctp/calculators/izindo.h"
->>>>>>> e80c3742
-            ex="false"
-            tool="3"
-            flavor2="0">
-      </item>
-<<<<<<< HEAD
-      <item path="../../src/libctp/calculators/izindo.h"
-            ex="false"
-            tool="3"
-=======
-      <item path="../../src/libctp/calculators/jobwriter.cc"
-            ex="false"
-            tool="1"
->>>>>>> e80c3742
-            flavor2="0">
-      </item>
-      <item path="../../src/libctp/calculators/jobwriter.h"
-            ex="false"
-            tool="3"
-            flavor2="0">
-      </item>
-      <item path="../../src/libctp/calculators/molpol.h"
-            ex="false"
-            tool="3"
-            flavor2="0">
-      </item>
-      <item path="../../src/libctp/calculators/neighborlist.h"
-            ex="false"
-            tool="3"
-            flavor2="0">
-      </item>
-      <item path="../../src/libctp/calculators/pairdump.h"
-            ex="false"
-            tool="3"
-            flavor2="0">
-      </item>
-<<<<<<< HEAD
-      <item path="../../src/libctp/calculators/qmmm.h"
-=======
-      <item path="../../src/libctp/calculators/profile.h"
->>>>>>> e80c3742
-            ex="false"
-            tool="3"
-            flavor2="0">
-      </item>
-      <item path="../../src/libctp/calculators/qmultipole.h"
-            ex="false"
-            tool="3"
-            flavor2="0">
-      </item>
-      <item path="../../src/libctp/calculators/rates.h"
-            ex="false"
-            tool="3"
-            flavor2="0">
-      </item>
-      <item path="../../src/libctp/calculators/sandbox.h"
-            ex="false"
-            tool="3"
-            flavor2="0">
-      </item>
-      <item path="../../src/libctp/calculators/stateserver.h"
-            ex="false"
-            tool="3"
-            flavor2="0">
-      </item>
-      <item path="../../src/libctp/calculators/tdump.h"
-            ex="false"
-            tool="3"
-            flavor2="0">
-      </item>
-      <item path="../../src/libctp/calculators/velocity.h"
-            ex="false"
-            tool="3"
-            flavor2="0">
-      </item>
-      <item path="../../src/libctp/calculators/xmultipole.h"
-            ex="false"
-            tool="3"
-            flavor2="0">
-      </item>
-      <item path="../../src/libctp/calculators/xmultipole2.h"
-            ex="false"
-            tool="3"
-            flavor2="0">
-      </item>
-<<<<<<< HEAD
-      <item path="../../src/libctp/calculators/xqmultipole.h"
-            ex="false"
-            tool="3"
-            flavor2="0">
-      </item>
-=======
->>>>>>> e80c3742
-      <item path="../../src/libctp/calculators/zmultipole.h"
-            ex="false"
-            tool="3"
-            flavor2="0">
-      </item>
-<<<<<<< HEAD
-=======
-      <item path="../../src/libctp/ctpapplication.cc" ex="false" tool="1" flavor2="0">
-      </item>
->>>>>>> e80c3742
-      <item path="../../src/libctp/fragment.cc" ex="false" tool="1" flavor2="0">
-      </item>
-      <item path="../../src/libctp/hgversion.h" ex="false" tool="3" flavor2="0">
-      </item>
-      <item path="../../src/libctp/job.cc" ex="false" tool="1" flavor2="0">
-      </item>
-<<<<<<< HEAD
-=======
-      <item path="../../src/libctp/jobapplication.cc" ex="false" tool="1" flavor2="0">
-      </item>
-      <item path="../../src/libctp/jobcalculators/edft.h"
-            ex="false"
-            tool="3"
-            flavor2="0">
-      </item>
-      <item path="../../src/libctp/jobcalculators/ewald.h"
-            ex="false"
-            tool="3"
-            flavor2="0">
-      </item>
-      <item path="../../src/libctp/jobcalculators/idft.cc"
-            ex="false"
-            tool="1"
-            flavor2="0">
-      </item>
-      <item path="../../src/libctp/jobcalculators/idft.h"
-            ex="false"
-            tool="3"
-            flavor2="0">
-      </item>
-      <item path="../../src/libctp/jobcalculators/jobcalculatorfactory.cc"
-            ex="false"
-            tool="1"
-            flavor2="0">
-      </item>
-      <item path="../../src/libctp/jobcalculators/jobcalculatorfactory.h"
-            ex="false"
-            tool="3"
-            flavor2="0">
-      </item>
-      <item path="../../src/libctp/jobcalculators/qmmm.h"
-            ex="false"
-            tool="3"
-            flavor2="0">
-      </item>
-      <item path="../../src/libctp/jobcalculators/xqmultipole.h"
-            ex="false"
-            tool="3"
-            flavor2="0">
-      </item>
->>>>>>> e80c3742
-      <item path="../../src/libctp/molecule.cc" ex="false" tool="1" flavor2="0">
-      </item>
-      <item path="../../src/libctp/orbitals.cc" ex="false" tool="1" flavor2="0">
-      </item>
-      <item path="../../src/libctp/parallelpaircalc.cc"
-            ex="false"
-            tool="0"
-            flavor2="0">
-      </item>
       <item path="../../src/libctp/parallelxjobcalc.cc"
             ex="false"
             tool="1"
@@ -1818,11 +1578,8 @@
       </item>
       <item path="../../src/libctp/segmenttype.cc" ex="false" tool="1" flavor2="0">
       </item>
-<<<<<<< HEAD
-=======
       <item path="../../src/libctp/sqlapplication.cc" ex="false" tool="1" flavor2="0">
       </item>
->>>>>>> e80c3742
       <item path="../../src/libctp/statesaversqlite.cc"
             ex="false"
             tool="1"
@@ -1830,8 +1587,6 @@
       </item>
       <item path="../../src/libctp/toolfactory.cc" ex="false" tool="1" flavor2="0">
       </item>
-<<<<<<< HEAD
-=======
       <item path="../../src/libctp/tools/molpol.cc" ex="false" tool="1" flavor2="0">
       </item>
       <item path="../../src/libctp/tools/molpol.h" ex="false" tool="3" flavor2="0">
@@ -1848,7 +1603,6 @@
             tool="3"
             flavor2="0">
       </item>
->>>>>>> e80c3742
       <item path="../../src/libctp/topology.cc" ex="false" tool="1" flavor2="0">
       </item>
       <item path="../../src/libctp/version.cc" ex="false" tool="1" flavor2="0">
