--- conflicted
+++ resolved
@@ -158,10 +158,6 @@
         <itemPath>../../src/libctp/topology.cc</itemPath>
       </logicalFolder>
       <itemPath>../../src/libctp/aomatrix.cc</itemPath>
-<<<<<<< HEAD
-=======
-      <itemPath>/data/isilon/baumeier/votca_devel/src/ctp/src/libctp/aomatrix.cc</itemPath>
->>>>>>> f0a554ba
       <itemPath>../../src/libctp/aomatrices/aomatrix.cc</itemPath>
       <itemPath>../../src/libctp/aomatrices/aooverlap.cc</itemPath>
       <itemPath>../../src/libctp/apolarsite.cc</itemPath>
@@ -189,7 +185,6 @@
       <itemPath>../../src/libctp/qmtool.cc</itemPath>
       <itemPath>../../src/libctp/statesaversqlite.cc</itemPath>
       <itemPath>../../src/libctp/threecenters.cc</itemPath>
-      <itemPath>/data/isilon/baumeier/votca_devel/src/ctp/src/libctp/threecenters.cc</itemPath>
       <itemPath>../../src/libctp/version.cc</itemPath>
       <itemPath>../../src/libctp/version_nb.cc</itemPath>
       <itemPath>../../src/libctp/votca_config.h</itemPath>
@@ -385,8 +380,6 @@
       </item>
       <item path="../../include/votca/ctp/xmapper.h" ex="false" tool="3" flavor2="0">
       </item>
-<<<<<<< HEAD
-=======
       <item path="../../src/libctp/aomatrices/aomatrix.cc"
             ex="false"
             tool="1"
@@ -399,7 +392,6 @@
       </item>
       <item path="../../src/libctp/aomatrix.cc" ex="false" tool="1" flavor2="0">
       </item>
->>>>>>> f0a554ba
       <item path="../../src/libctp/apolarsite.cc" ex="false" tool="1" flavor2="0">
       </item>
       <item path="../../src/libctp/calculatorfactory.cc"
@@ -919,8 +911,6 @@
       </item>
       <item path="../../include/votca/ctp/xmapper.h" ex="false" tool="3" flavor2="0">
       </item>
-<<<<<<< HEAD
-=======
       <item path="../../src/libctp/aomatrices/aomatrix.cc"
             ex="false"
             tool="1"
@@ -933,7 +923,6 @@
       </item>
       <item path="../../src/libctp/aomatrix.cc" ex="false" tool="1" flavor2="0">
       </item>
->>>>>>> f0a554ba
       <item path="../../src/libctp/apolarsite.cc" ex="false" tool="1" flavor2="0">
       </item>
       <item path="../../src/libctp/calculatorfactory.cc"
