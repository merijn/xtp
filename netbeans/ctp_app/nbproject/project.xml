<?xml version="1.0" encoding="UTF-8"?>
<project xmlns="http://www.netbeans.org/ns/project/1">
    <type>org.netbeans.modules.cnd.makeproject</type>
    <configuration>
        <data xmlns="http://www.netbeans.org/ns/make-project/1">
            <name>ctp_app</name>
<<<<<<< HEAD
            <c-extensions>cc</c-extensions>
            <cpp-extensions/>
=======
            <c-extensions/>
            <cpp-extensions>cc</cpp-extensions>
>>>>>>> 74dbfd80
            <header-extensions/>
            <sourceEncoding>UTF-8</sourceEncoding>
            <make-dep-projects/>
            <sourceRootList/>
            <confList>
                <confElem>
                    <name>Debug</name>
                    <type>1</type>
                </confElem>
                <confElem>
                    <name>Release</name>
                    <type>1</type>
                </confElem>
            </confList>
        </data>
    </configuration>
</project><|MERGE_RESOLUTION|>--- conflicted
+++ resolved
@@ -4,13 +4,8 @@
     <configuration>
         <data xmlns="http://www.netbeans.org/ns/make-project/1">
             <name>ctp_app</name>
-<<<<<<< HEAD
-            <c-extensions>cc</c-extensions>
-            <cpp-extensions/>
-=======
             <c-extensions/>
             <cpp-extensions>cc</cpp-extensions>
->>>>>>> 74dbfd80
             <header-extensions/>
             <sourceEncoding>UTF-8</sourceEncoding>
             <make-dep-projects/>
