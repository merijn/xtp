<?xml version="1.0" encoding="UTF-8"?>
<configurationDescriptor version="100">
  <logicalFolder name="root" displayName="root" projectFiles="true" kind="ROOT">
    <logicalFolder name="f1" displayName="Calculators" projectFiles="true">
      <logicalFolder name="f2" displayName="Calculators" projectFiles="true">
        <itemPath>../../src/libxtp/calculators/eanalyze.h</itemPath>
        <itemPath>../../src/libxtp/calculators/einternal.h</itemPath>
        <itemPath>../../src/libxtp/calculators/ianalyze.h</itemPath>
        <itemPath>../../src/libxtp/calculators/jobwriter.cc</itemPath>
        <itemPath>../../src/libxtp/calculators/jobwriter.h</itemPath>
        <itemPath>../../src/libxtp/calculators/kmclifetime.cc</itemPath>
        <itemPath>../../src/libxtp/calculators/kmclifetime.h</itemPath>
        <itemPath>../../src/libxtp/calculators/kmcmultiple.cc</itemPath>
        <itemPath>../../src/libxtp/calculators/kmcmultiple.h</itemPath>
        <itemPath>../../src/libxtp/calculators/neighborlist.h</itemPath>
        <itemPath>../../src/libxtp/calculators/rates.h</itemPath>
        <itemPath>../../src/libxtp/calculators/stateserver.h</itemPath>
      </logicalFolder>
      <logicalFolder name="f1" displayName="JobCalculators" projectFiles="true">
        <itemPath>../../src/libxtp/jobcalculators/eqm.cc</itemPath>
        <itemPath>../../src/libxtp/jobcalculators/eqm.h</itemPath>
        <itemPath>../../src/libxtp/jobcalculators/iexcitoncl.cc</itemPath>
        <itemPath>../../src/libxtp/jobcalculators/iexcitoncl.h</itemPath>
        <itemPath>../../src/libxtp/jobcalculators/iqm.cc</itemPath>
        <itemPath>../../src/libxtp/jobcalculators/iqm.h</itemPath>
      </logicalFolder>
      <logicalFolder name="f3" displayName="Tools" projectFiles="true">
        <itemPath>../../src/libxtp/tools/coupling.h</itemPath>
        <itemPath>../../src/libxtp/tools/densityanalysis.h</itemPath>
        <itemPath>../../src/libxtp/tools/dftgwbse.cc</itemPath>
        <itemPath>../../src/libxtp/tools/dftgwbse.h</itemPath>
        <itemPath>../../src/libxtp/tools/excitoncoupling.h</itemPath>
        <itemPath>../../src/libxtp/tools/gencube.h</itemPath>
        <itemPath>../../src/libxtp/tools/log2mps.h</itemPath>
        <itemPath>../../src/libxtp/tools/partialcharges.h</itemPath>
        <itemPath>../../src/libxtp/tools/pdb2map.h</itemPath>
        <itemPath>../../src/libxtp/tools/pdb2top.h</itemPath>
        <itemPath>../../src/libxtp/tools/qmsandbox.h</itemPath>
        <itemPath>../../src/libxtp/tools/spectrum.h</itemPath>
      </logicalFolder>
    </logicalFolder>
    <logicalFolder name="f5" displayName="Executables" projectFiles="true">
      <itemPath>../../src/tools/xtp_dump.cc</itemPath>
      <itemPath>../../src/tools/xtp_map.cc</itemPath>
      <itemPath>../../src/tools/xtp_parallel.cc</itemPath>
      <itemPath>../../src/tools/xtp_run.cc</itemPath>
      <itemPath>../../src/tools/xtp_tools.cc</itemPath>
    </logicalFolder>
    <logicalFolder name="HeaderFiles"
                   displayName="Header Files"
                   projectFiles="true">
      <itemPath>../../include/votca/xtp/ERIs.h</itemPath>
      <itemPath>../../include/votca/xtp/Md2QmEngine.h</itemPath>
      <itemPath>../../include/votca/xtp/adiis.h</itemPath>
      <itemPath>../../include/votca/xtp/adiis_costfunction.h</itemPath>
      <itemPath>../../include/votca/xtp/aobasis.h</itemPath>
      <itemPath>../../include/votca/xtp/aomatrix.h</itemPath>
      <itemPath>../../include/votca/xtp/aoshell.h</itemPath>
      <itemPath>../../include/votca/xtp/atom.h</itemPath>
      <itemPath>../../include/votca/xtp/atomcontainer.h</itemPath>
      <itemPath>../../include/votca/xtp/basisset.h</itemPath>
      <itemPath>../../include/votca/xtp/bfgs-trm.h</itemPath>
      <itemPath>../../include/votca/xtp/bse.h</itemPath>
      <itemPath>../../include/votca/xtp/bsecoupling.h</itemPath>
      <itemPath>../../include/votca/xtp/calculatorfactory.h</itemPath>
      <itemPath>../../include/votca/xtp/chargecarrier.h</itemPath>
      <itemPath>../../include/votca/xtp/checkpoint.h</itemPath>
      <itemPath>../../include/votca/xtp/checkpoint_utils.h</itemPath>
      <itemPath>../../include/votca/xtp/checkpointreader.h</itemPath>
      <itemPath>../../include/votca/xtp/checkpointwriter.h</itemPath>
      <itemPath>../../include/votca/xtp/convergenceacc.h</itemPath>
      <itemPath>../../include/votca/xtp/couplingbase.h</itemPath>
      <itemPath>../../include/votca/xtp/dftcoupling.h</itemPath>
      <itemPath>../../include/votca/xtp/dftengine.h</itemPath>
      <itemPath>../../include/votca/xtp/diis.h</itemPath>
      <itemPath>../../include/votca/xtp/eigen.h</itemPath>
      <itemPath>../../include/votca/xtp/energy_costfunction.h</itemPath>
      <itemPath>../../include/votca/xtp/esp2multipole.h</itemPath>
      <itemPath>../../include/votca/xtp/espfit.h</itemPath>
      <itemPath>../../include/votca/xtp/extractorfactory.h</itemPath>
      <itemPath>../../include/votca/xtp/forces.h</itemPath>
      <itemPath>../../include/votca/xtp/fourcenter.h</itemPath>
      <itemPath>../../include/votca/xtp/fragment.h</itemPath>
      <itemPath>../../include/votca/xtp/gdma.h</itemPath>
      <itemPath>../../include/votca/xtp/geometry_optimization.h</itemPath>
      <itemPath>../../include/votca/xtp/glink.h</itemPath>
      <itemPath>../../include/votca/xtp/gnode.h</itemPath>
      <itemPath>../../include/votca/xtp/grid.h</itemPath>
      <itemPath>../../include/votca/xtp/grid_containers.h</itemPath>
      <itemPath>../../include/votca/xtp/gridbox.h</itemPath>
      <itemPath>../../include/votca/xtp/gwbse.h</itemPath>
      <itemPath>../../include/votca/xtp/gwbseengine.h</itemPath>
      <itemPath>../../include/votca/xtp/gyration.h</itemPath>
      <itemPath>../../include/votca/xtp/huffmantree.h</itemPath>
      <itemPath>../../include/votca/xtp/job.h</itemPath>
      <itemPath>../../include/votca/xtp/jobapplication.h</itemPath>
      <itemPath>../../include/votca/xtp/jobcalculator.h</itemPath>
      <itemPath>../../include/votca/xtp/jobcalculatorfactory.h</itemPath>
      <itemPath>../../include/votca/xtp/jobtopology.h</itemPath>
      <itemPath>../../include/votca/xtp/kmccalculator.h</itemPath>
<<<<<<< HEAD
      <itemPath>../../include/votca/xtp/mmregion.h</itemPath>
      <itemPath>../../include/votca/xtp/molecule.h</itemPath>
=======
      <itemPath>../../include/votca/xtp/logger.h</itemPath>
      <itemPath>../../include/votca/xtp/mmregion.h</itemPath>
      <itemPath>../../include/votca/xtp/molecule.h</itemPath>
      <itemPath>../../include/votca/xtp/multiarray.h</itemPath>
>>>>>>> cbd0ee5f
      <itemPath>../../include/votca/xtp/nbo.h</itemPath>
      <itemPath>../../include/votca/xtp/numerical_integrations.h</itemPath>
      <itemPath>../../include/votca/xtp/optimiser_costfunction.h</itemPath>
      <itemPath>../../include/votca/xtp/orbitals.h</itemPath>
<<<<<<< HEAD
=======
      <itemPath>../../include/votca/xtp/paircalculator.h</itemPath>
      <itemPath>../../include/votca/xtp/parallelxjobcalc.h</itemPath>
>>>>>>> cbd0ee5f
      <itemPath>../../include/votca/xtp/polarsegment.h</itemPath>
      <itemPath>../../include/votca/xtp/polarsite.h</itemPath>
      <itemPath>../../include/votca/xtp/populationanalysis.h</itemPath>
      <itemPath>../../include/votca/xtp/ppm.h</itemPath>
<<<<<<< HEAD
=======
      <itemPath>../../include/votca/xtp/progressobserver.h</itemPath>
>>>>>>> cbd0ee5f
      <itemPath>../../include/votca/xtp/qmatom.h</itemPath>
      <itemPath>../../include/votca/xtp/qmcalculator.h</itemPath>
      <itemPath>../../include/votca/xtp/qmdatabase.h</itemPath>
      <itemPath>../../include/votca/xtp/qminterface.h</itemPath>
      <itemPath>../../include/votca/xtp/qmmolecule.h</itemPath>
      <itemPath>../../include/votca/xtp/qmnblist.h</itemPath>
      <itemPath>../../include/votca/xtp/qmpackage.h</itemPath>
      <itemPath>../../include/votca/xtp/qmpackagefactory.h</itemPath>
      <itemPath>../../include/votca/xtp/qmpair.h</itemPath>
      <itemPath>../../include/votca/xtp/qmstate.h</itemPath>
<<<<<<< HEAD
=======
      <itemPath>../../include/votca/xtp/qmthread.h</itemPath>
      <itemPath>../../include/votca/xtp/qmtool.h</itemPath>
>>>>>>> cbd0ee5f
      <itemPath>../../include/votca/xtp/radial_euler_maclaurin_rule.h</itemPath>
      <itemPath>../../include/votca/xtp/region.h</itemPath>
      <itemPath>../../include/votca/xtp/rpa.h</itemPath>
      <itemPath>../../include/votca/xtp/segment.h</itemPath>
      <itemPath>../../include/votca/xtp/segmenttype.h</itemPath>
      <itemPath>../../include/votca/xtp/sigma.h</itemPath>
      <itemPath>../../include/votca/xtp/sphere_lebedev_rule.h</itemPath>
      <itemPath>../../include/votca/xtp/sqlapplication.h</itemPath>
      <itemPath>../../include/votca/xtp/statefilter.h</itemPath>
      <itemPath>../../include/votca/xtp/statesaversqlite.h</itemPath>
      <itemPath>../../include/votca/xtp/symmetric_matrix.h</itemPath>
      <itemPath>../../include/votca/xtp/threecenter.h</itemPath>
      <itemPath>../../include/votca/xtp/toolfactory.h</itemPath>
      <itemPath>../../include/votca/xtp/topology.h</itemPath>
      <itemPath>../../include/votca/xtp/trustregion.h</itemPath>
      <itemPath>../../include/votca/xtp/vc2index.h</itemPath>
      <itemPath>../../include/votca/xtp/version.h</itemPath>
      <itemPath>../../include/votca/xtp/votca_config.h.in</itemPath>
      <itemPath>../../include/votca/xtp/vxc_functionals.h</itemPath>
      <itemPath>../../include/votca/xtp/xtpapplication.h</itemPath>
    </logicalFolder>
    <logicalFolder name="f2" displayName="QMPackages" projectFiles="true">
      <itemPath>../../src/libxtp/qmpackages/gaussian.cc</itemPath>
      <itemPath>../../src/libxtp/qmpackages/gaussian.h</itemPath>
      <itemPath>../../src/libxtp/qmpackages/nwchem.cc</itemPath>
      <itemPath>../../src/libxtp/qmpackages/nwchem.h</itemPath>
      <itemPath>../../src/libxtp/qmpackages/orca.cc</itemPath>
      <itemPath>../../src/libxtp/qmpackages/orca.h</itemPath>
      <itemPath>../../src/libxtp/qmpackages/xtpdft.cc</itemPath>
      <itemPath>../../src/libxtp/qmpackages/xtpdft.h</itemPath>
    </logicalFolder>
    <logicalFolder name="ResourceFiles"
                   displayName="Resource Files"
                   projectFiles="true">
    </logicalFolder>
    <logicalFolder name="SourceFiles"
                   displayName="Source Files"
                   projectFiles="true">
      <logicalFolder name="f9" displayName="3and4_center" projectFiles="true">
        <itemPath>../../src/libxtp/fourcenter.cc</itemPath>
        <itemPath>../../src/libxtp/fourcenter_rep.cc</itemPath>
        <itemPath>../../src/libxtp/threecenter_dft.cc</itemPath>
        <itemPath>../../src/libxtp/threecenter_gwbse.cc</itemPath>
        <itemPath>../../src/libxtp/threecenter_rep.cc</itemPath>
      </logicalFolder>
      <logicalFolder name="f5" displayName="aomatrices" projectFiles="true">
        <itemPath>../../src/libxtp/aomatrices/aocoulomb.cc</itemPath>
        <itemPath>../../src/libxtp/aomatrices/aodipole.cc</itemPath>
        <itemPath>../../src/libxtp/aomatrices/aodipole_potential.cc</itemPath>
        <itemPath>../../src/libxtp/aomatrices/aoecp.cc</itemPath>
        <itemPath>../../src/libxtp/aomatrices/aoesp.cc</itemPath>
        <itemPath>../../src/libxtp/aomatrices/aokinetic.cc</itemPath>
        <itemPath>../../src/libxtp/aomatrices/aomatrix.cc</itemPath>
        <itemPath>../../src/libxtp/aomatrices/aomomentum.cc</itemPath>
        <itemPath>../../src/libxtp/aomatrices/aooverlap.cc</itemPath>
        <itemPath>../../src/libxtp/aomatrices/aoplanewave.cc</itemPath>
        <itemPath>../../src/libxtp/aomatrices/aoquadrupole_potential.cc</itemPath>
      </logicalFolder>
      <logicalFolder name="f2" displayName="Applications" projectFiles="true">
        <itemPath>../../src/libxtp/jobapplication.cc</itemPath>
        <itemPath>../../src/libxtp/sqlapplication.cc</itemPath>
        <itemPath>../../src/libxtp/xtpapplication.cc</itemPath>
      </logicalFolder>
      <logicalFolder name="f7" displayName="dftengine" projectFiles="true">
        <itemPath>../../src/libxtp/adiis.cc</itemPath>
        <itemPath>../../src/libxtp/convergenceacc.cc</itemPath>
        <itemPath>../../src/libxtp/dftengine/dftengine.cc</itemPath>
        <itemPath>../../src/libxtp/diis.cc</itemPath>
      </logicalFolder>
      <logicalFolder name="f1" displayName="Factories" projectFiles="true">
        <itemPath>../../src/libxtp/calculatorfactory.cc</itemPath>
        <itemPath>../../src/libxtp/extractorfactory.cc</itemPath>
        <itemPath>../../src/libxtp/jobcalculatorfactory.cc</itemPath>
        <itemPath>../../src/libxtp/qmpackagefactory.cc</itemPath>
        <itemPath>../../src/libxtp/toolfactory.cc</itemPath>
      </logicalFolder>
      <logicalFolder name="f8" displayName="geometryopt" projectFiles="true">
        <itemPath>../../src/libxtp/energy_costfunction.cc</itemPath>
        <itemPath>../../src/libxtp/forces.cc</itemPath>
        <itemPath>../../src/libxtp/geometry_optimization.cc</itemPath>
      </logicalFolder>
      <logicalFolder name="f3" displayName="kmc" projectFiles="true">
        <itemPath>../../src/libxtp/gnode.cc</itemPath>
        <itemPath>../../src/libxtp/kmccalculator.cc</itemPath>
      </logicalFolder>
      <logicalFolder name="f4" displayName="mbgft" projectFiles="true">
        <itemPath>../../src/libxtp/gwbse/bse.cc</itemPath>
        <itemPath>../../src/libxtp/gwbse/gwbse.cc</itemPath>
        <itemPath>../../src/libxtp/gwbse/gwbseengine.cc</itemPath>
        <itemPath>../../src/libxtp/gwbse/ppm.cc</itemPath>
        <itemPath>../../src/libxtp/gwbse/rpa.cc</itemPath>
        <itemPath>../../src/libxtp/gwbse/sigma.cc</itemPath>
      </logicalFolder>
      <logicalFolder name="f6" displayName="NumInt" projectFiles="true">
        <itemPath>../../src/libxtp/gridbox.cc</itemPath>
        <itemPath>../../src/libxtp/numerical_integration/numerical_integrations.cc</itemPath>
        <itemPath>../../src/libxtp/numerical_integration/radial_euler_maclaurin_rule.cc</itemPath>
        <itemPath>../../src/libxtp/numerical_integration/sphere_lebedev_rule.cc</itemPath>
      </logicalFolder>
      <itemPath>../../src/libxtp/ERIs.cc</itemPath>
      <itemPath>../../src/libxtp/Md2QmEngine.cc</itemPath>
      <itemPath>../../src/libxtp/aobasis.cc</itemPath>
      <itemPath>../../src/libxtp/aoshell.cc</itemPath>
      <itemPath>../../src/libxtp/basisset.cc</itemPath>
      <itemPath>../../src/libxtp/bfgs-trm.cc</itemPath>
      <itemPath>../../src/libxtp/bsecoupling.cc</itemPath>
      <itemPath>../../src/libxtp/checkpoint.cc</itemPath>
      <itemPath>../../src/libxtp/dftcoupling.cc</itemPath>
      <itemPath>../../src/libxtp/esp2multipole.cc</itemPath>
      <itemPath>../../src/libxtp/espfit.cc</itemPath>
      <itemPath>../../src/libxtp/gdma.cc</itemPath>
      <itemPath>../../src/libxtp/grid.cc</itemPath>
      <itemPath>../../src/libxtp/gyration.cc</itemPath>
<<<<<<< HEAD
      <itemPath>../../src/libxtp/mmregion.cc</itemPath>
      <itemPath>../../src/libxtp/nbo.cc</itemPath>
      <itemPath>../../src/libxtp/orbitals.cc</itemPath>
      <itemPath>../../src/libxtp/polarsegment.cc</itemPath>
      <itemPath>../../src/libxtp/polarsite.cc</itemPath>
=======
      <itemPath>../../src/libxtp/job.cc</itemPath>
      <itemPath>../../src/libxtp/mmregion.cc</itemPath>
      <itemPath>../../src/libxtp/nbo.cc</itemPath>
      <itemPath>../../src/libxtp/orbitals.cc</itemPath>
      <itemPath>../../src/libxtp/parallelxjobcalc.cc</itemPath>
      <itemPath>../../src/libxtp/polarsegment.cc</itemPath>
      <itemPath>../../src/libxtp/polarsite.cc</itemPath>
      <itemPath>../../src/libxtp/progressobserver.cc</itemPath>
>>>>>>> cbd0ee5f
      <itemPath>../../src/libxtp/qmdatabase.cc</itemPath>
      <itemPath>../../src/libxtp/qminterface.cc</itemPath>
      <itemPath>../../src/libxtp/qmmolecule.cc</itemPath>
      <itemPath>../../src/libxtp/qmpackage.cc</itemPath>
      <itemPath>../../src/libxtp/qmpair.cc</itemPath>
      <itemPath>../../src/libxtp/qmstate.cc</itemPath>
      <itemPath>../../src/libxtp/statefilter.cc</itemPath>
      <itemPath>../../src/libxtp/statesaversqlite.cc</itemPath>
      <itemPath>../../src/libxtp/symmetric_matrix.cc</itemPath>
      <itemPath>../../src/libxtp/topology.cc</itemPath>
      <itemPath>../../src/libxtp/trustregion.cc</itemPath>
      <itemPath>../../src/libxtp/version.cc</itemPath>
      <itemPath>../../src/libxtp/version_nb.cc</itemPath>
    </logicalFolder>
    <logicalFolder name="f4" displayName="tests" projectFiles="true">
      <itemPath>../../src/tests/test_adiis.cc</itemPath>
      <itemPath>../../src/tests/test_aobasis.cc</itemPath>
      <itemPath>../../src/tests/test_aomatrix.cc</itemPath>
<<<<<<< HEAD
=======
      <itemPath>../../src/tests/test_aoshell.cc</itemPath>
>>>>>>> cbd0ee5f
      <itemPath>../../src/tests/test_atom.cc</itemPath>
      <itemPath>../../src/tests/test_basisset.cc</itemPath>
      <itemPath>../../src/tests/test_bfgs-trm.cc</itemPath>
      <itemPath>../../src/tests/test_bse.cc</itemPath>
      <itemPath>../../src/tests/test_convergenceacc.cc</itemPath>
      <itemPath>../../src/tests/test_dftcoupling.cc</itemPath>
      <itemPath>../../src/tests/test_diis.cc</itemPath>
      <itemPath>../../src/tests/test_eigen.cc</itemPath>
      <itemPath>../../src/tests/test_eris.cc</itemPath>
      <itemPath>../../src/tests/test_espfit.cc</itemPath>
      <itemPath>../../src/tests/test_fragment.cc</itemPath>
      <itemPath>../../src/tests/test_glink.cc</itemPath>
      <itemPath>../../src/tests/test_gnode.cc</itemPath>
      <itemPath>../../src/tests/test_grid.cc</itemPath>
      <itemPath>../../src/tests/test_hdf5.cc</itemPath>
      <itemPath>../../src/tests/test_molecule.cc</itemPath>
      <itemPath>../../src/tests/test_numericalintegration.cc</itemPath>
      <itemPath>../../src/tests/test_orbitals.cc</itemPath>
      <itemPath>../../src/tests/test_polarsegment.cc</itemPath>
      <itemPath>../../src/tests/test_polarsite.cc</itemPath>
      <itemPath>../../src/tests/test_ppm.cc</itemPath>
      <itemPath>../../src/tests/test_qmatom.cc</itemPath>
      <itemPath>../../src/tests/test_qmmolecule.cc</itemPath>
      <itemPath>../../src/tests/test_qmnblist.cc</itemPath>
      <itemPath>../../src/tests/test_qmpair.cc</itemPath>
      <itemPath>../../src/tests/test_qmstate.cc</itemPath>
      <itemPath>../../src/tests/test_radial_euler_maclaurin_rule.cc</itemPath>
      <itemPath>../../src/tests/test_rpa.cc</itemPath>
      <itemPath>../../src/tests/test_segment.cc</itemPath>
      <itemPath>../../src/tests/test_segmenttype.cc</itemPath>
      <itemPath>../../src/tests/test_sigma.cc</itemPath>
      <itemPath>../../src/tests/test_sphere_lebedev_rule.cc</itemPath>
      <itemPath>../../src/tests/test_statefilter.cc</itemPath>
      <itemPath>../../src/tests/test_symmetric_matrix.cc</itemPath>
      <itemPath>../../src/tests/test_threecenter.cc</itemPath>
      <itemPath>../../src/tests/test_topology.cc</itemPath>
      <itemPath>../../src/tests/test_trustregion.cc</itemPath>
      <itemPath>../../src/tests/test_vc2index.cc</itemPath>
    </logicalFolder>
    <logicalFolder name="ResourceFiles" displayName="XMLfiles" projectFiles="true">
      <logicalFolder name="f1" displayName="packages" projectFiles="true">
        <itemPath>../../share/packages/bsecoupling.xml</itemPath>
        <itemPath>../../share/packages/esp2multipole.xml</itemPath>
        <itemPath>../../share/packages/gaussian_edft_molecule.xml</itemPath>
        <itemPath>../../share/packages/gaussian_egwbse_molecule.xml</itemPath>
        <itemPath>../../share/packages/gaussian_idft_molecule.xml</itemPath>
        <itemPath>../../share/packages/gaussian_idft_pair.xml</itemPath>
        <itemPath>../../share/packages/gaussian_igwbse_pair.xml</itemPath>
        <itemPath>../../share/packages/gwbse_egwbse_molecule.xml</itemPath>
        <itemPath>../../share/packages/gwbse_igwbse_pair.xml</itemPath>
        <itemPath>../../share/packages/mbgft.xml</itemPath>
        <itemPath>../../share/packages/nwchem.xml</itemPath>
        <itemPath>../../share/packages/orca_edft.xml</itemPath>
        <itemPath>../../share/packages/orca_gwbse.xml</itemPath>
        <itemPath>../../share/packages/orca_idft.xml</itemPath>
        <itemPath>../../share/packages/xtpdft.xml</itemPath>
      </logicalFolder>
      <itemPath>../../share/xtp/xml/coupling.xml</itemPath>
      <itemPath>../../share/xtp/xml/dftgwbse.xml</itemPath>
      <itemPath>../../share/xtp/xml/eanalyze.xml</itemPath>
      <itemPath>../../share/xtp/xml/einternal.xml</itemPath>
      <itemPath>../../share/xtp/xml/energy2xml.xml</itemPath>
      <itemPath>../../share/xtp/xml/eqm.xml</itemPath>
      <itemPath>../../share/xtp/xml/excitoncoupling.xml</itemPath>
      <itemPath>../../share/xtp/xml/gencube.xml</itemPath>
      <itemPath>../../share/xtp/xml/ianalyze.xml</itemPath>
      <itemPath>../../share/xtp/xml/iexcitoncl.xml</itemPath>
      <itemPath>../../share/xtp/xml/iimport.xml</itemPath>
      <itemPath>../../share/xtp/xml/integrals2xml.xml</itemPath>
      <itemPath>../../share/xtp/xml/iqm.xml</itemPath>
      <itemPath>../../share/xtp/xml/jobwriter.xml</itemPath>
      <itemPath>../../share/xtp/xml/kmclifetime.xml</itemPath>
      <itemPath>../../share/xtp/xml/kmcmultiple.xml</itemPath>
      <itemPath>../../share/xtp/xml/log2mps.xml</itemPath>
      <itemPath>../../share/xtp/xml/map.xml</itemPath>
      <itemPath>../../share/xtp/xml/neighborlist.xml</itemPath>
      <itemPath>../../share/xtp/xml/occupations2xml.xml</itemPath>
      <itemPath>../../share/xtp/xml/options.xml</itemPath>
      <itemPath>../../share/xtp/xml/pairs2xml.xml</itemPath>
      <itemPath>../../share/xtp/xml/partialcharges.xml</itemPath>
      <itemPath>../../share/xtp/xml/pdb2map.xml</itemPath>
      <itemPath>../../share/xtp/xml/pdb2top.xml</itemPath>
      <itemPath>../../share/xtp/xml/qmape.xml</itemPath>
      <itemPath>../../share/xtp/xml/qmmm.xml</itemPath>
      <itemPath>../../share/xtp/xml/rates.xml</itemPath>
      <itemPath>../../share/xtp/xml/rates2xml.xml</itemPath>
      <itemPath>../../share/xtp/xml/sandbox.xml</itemPath>
      <itemPath>../../share/xtp/xml/segments2xml.xml</itemPath>
      <itemPath>../../share/xtp/xml/spectrum.xml</itemPath>
      <itemPath>../../share/xtp/xml/stateserver.xml</itemPath>
      <itemPath>../../share/xtp/xml/tdump.xml</itemPath>
      <itemPath>../../share/xtp/xml/trajectory2pdb.xml</itemPath>
      <itemPath>../../share/xtp/xml/vaverage.xml</itemPath>
    </logicalFolder>
  </logicalFolder>
  <sourceRootList>
    <Elem>../../include</Elem>
    <Elem>../../../../include</Elem>
    <Elem>../../include</Elem>
    <Elem>../../../../include</Elem>
    <Elem>../../include</Elem>
    <Elem>../../../../include</Elem>
    <Elem>../../include</Elem>
    <Elem>../../../../include</Elem>
    <Elem>../../include</Elem>
    <Elem>../../../../include</Elem>
    <Elem>../../include</Elem>
    <Elem>../../../../include</Elem>
    <Elem>../../include</Elem>
    <Elem>../../../../include</Elem>
    <Elem>../../include</Elem>
    <Elem>../../../../include</Elem>
    <Elem>../../include</Elem>
    <Elem>../../../../include</Elem>
    <Elem>../../include</Elem>
    <Elem>../../../../include</Elem>
    <Elem>../../include</Elem>
    <Elem>../../../../include</Elem>
    <Elem>../../include</Elem>
    <Elem>../../../../include</Elem>
    <Elem>../../include</Elem>
    <Elem>../../../../include</Elem>
    <Elem>../../include</Elem>
    <Elem>../../../../include</Elem>
    <Elem>../../include</Elem>
    <Elem>../../../../include</Elem>
    <Elem>../../include</Elem>
    <Elem>../../../../include</Elem>
    <Elem>../../include</Elem>
    <Elem>../../../../include</Elem>
    <Elem>../../include</Elem>
    <Elem>../../../../include</Elem>
    <Elem>../../include</Elem>
    <Elem>../../../../include</Elem>
    <Elem>../../include</Elem>
    <Elem>../../../../include</Elem>
    <Elem>../../include</Elem>
    <Elem>../../../../include</Elem>
    <Elem>../../include</Elem>
    <Elem>../../../../include</Elem>
    <Elem>../../include</Elem>
    <Elem>../../../../include</Elem>
    <Elem>../../include</Elem>
    <Elem>../../../../include</Elem>
    <Elem>../../include</Elem>
    <Elem>../../../../include</Elem>
    <Elem>../../include</Elem>
    <Elem>../../../../include</Elem>
    <Elem>../../include</Elem>
    <Elem>../../../../include</Elem>
    <Elem>../../include</Elem>
    <Elem>../../../../include</Elem>
    <Elem>../../include</Elem>
    <Elem>../../../../include</Elem>
    <Elem>../../include</Elem>
    <Elem>../../../../include</Elem>
    <Elem>../../include</Elem>
    <Elem>../../../../include</Elem>
    <Elem>../../include</Elem>
    <Elem>../../../../include</Elem>
    <Elem>../../include</Elem>
    <Elem>../../../../include</Elem>
    <Elem>../../include</Elem>
    <Elem>../../../../include</Elem>
    <Elem>../../include</Elem>
    <Elem>../../../../include</Elem>
    <Elem>../../include</Elem>
    <Elem>../../../../include</Elem>
    <Elem>../../include</Elem>
    <Elem>../../../../include</Elem>
    <Elem>../../include</Elem>
    <Elem>../../../../include</Elem>
    <Elem>../../include</Elem>
    <Elem>../../../../include</Elem>
    <Elem>../../include</Elem>
    <Elem>../../../../include</Elem>
    <Elem>../../include</Elem>
    <Elem>../../../../include</Elem>
    <Elem>../../include</Elem>
    <Elem>../../../../include</Elem>
    <Elem>../../include</Elem>
    <Elem>../../../../include</Elem>
    <Elem>../../include</Elem>
    <Elem>../../../../include</Elem>
    <Elem>../../include</Elem>
    <Elem>../../../../include</Elem>
    <Elem>../../include</Elem>
    <Elem>../../../../include</Elem>
    <Elem>../../include</Elem>
    <Elem>../../../../include</Elem>
    <Elem>../../include</Elem>
    <Elem>../../../../include</Elem>
    <Elem>../../include</Elem>
    <Elem>../../../../include</Elem>
    <Elem>../../include</Elem>
    <Elem>../../../../include</Elem>
    <Elem>../../include</Elem>
    <Elem>../../../../include</Elem>
    <Elem>../../include</Elem>
    <Elem>../../../../include</Elem>
    <Elem>../../include</Elem>
    <Elem>../../../../include</Elem>
    <Elem>../../include</Elem>
    <Elem>../../../../include</Elem>
    <Elem>../../include</Elem>
    <Elem>../../../../include</Elem>
    <Elem>../../include</Elem>
    <Elem>../../../../include</Elem>
    <Elem>../../include</Elem>
    <Elem>../../../../include</Elem>
    <Elem>../../include</Elem>
    <Elem>../../../../include</Elem>
    <Elem>../../include</Elem>
    <Elem>../../../../include</Elem>
    <Elem>../../include</Elem>
    <Elem>../../../../include</Elem>
    <Elem>../../include</Elem>
    <Elem>../../../../include</Elem>
    <Elem>../../include</Elem>
    <Elem>../../../../include</Elem>
    <Elem>../../include</Elem>
    <Elem>../../../../include</Elem>
    <Elem>../../include</Elem>
    <Elem>../../../../include</Elem>
    <Elem>../../include</Elem>
    <Elem>../../../../include</Elem>
    <Elem>../../include</Elem>
    <Elem>../../../../include</Elem>
    <Elem>../../include</Elem>
    <Elem>../../../../include</Elem>
    <Elem>../../include</Elem>
    <Elem>../../../../include</Elem>
    <Elem>../../include</Elem>
    <Elem>../../../../include</Elem>
    <Elem>../../include</Elem>
    <Elem>../../../../include</Elem>
    <Elem>../../include</Elem>
    <Elem>../../../../include</Elem>
    <Elem>../../include</Elem>
    <Elem>../../../../include</Elem>
    <Elem>../../include</Elem>
    <Elem>../../../../include</Elem>
    <Elem>../../include</Elem>
    <Elem>../../../../include</Elem>
    <Elem>../../include</Elem>
    <Elem>../../../../include</Elem>
    <Elem>../../include</Elem>
    <Elem>../../../../include</Elem>
    <Elem>../../include</Elem>
    <Elem>../../../../include</Elem>
    <Elem>../../include</Elem>
    <Elem>../../../../include</Elem>
    <Elem>../../include</Elem>
    <Elem>../../../../include</Elem>
    <Elem>../../include</Elem>
    <Elem>../../../../include</Elem>
    <Elem>../../include</Elem>
    <Elem>../../../../include</Elem>
    <Elem>../../include</Elem>
    <Elem>../../../../include</Elem>
    <Elem>../../include</Elem>
    <Elem>../../../../include</Elem>
    <Elem>../../include</Elem>
    <Elem>../../../../include</Elem>
    <Elem>../../include</Elem>
    <Elem>../../../../include</Elem>
    <Elem>../../include</Elem>
    <Elem>../../../../include</Elem>
    <Elem>../../include</Elem>
    <Elem>../../../../include</Elem>
    <Elem>../../include</Elem>
    <Elem>../../../../include</Elem>
    <Elem>../../include</Elem>
    <Elem>../../../../include</Elem>
    <Elem>../../include</Elem>
    <Elem>../../../../include</Elem>
    <Elem>../../include</Elem>
    <Elem>../../../../include</Elem>
    <Elem>../../include</Elem>
    <Elem>../../../../include</Elem>
    <Elem>../../include</Elem>
    <Elem>../../../../include</Elem>
    <Elem>../../include</Elem>
    <Elem>../../../../include</Elem>
    <Elem>../../include</Elem>
    <Elem>../../../../include</Elem>
    <Elem>../../include</Elem>
    <Elem>../../../../include</Elem>
    <Elem>../../include</Elem>
    <Elem>../../../../include</Elem>
    <Elem>../../include</Elem>
    <Elem>../../../../include</Elem>
    <Elem>../../include</Elem>
    <Elem>../../../../include</Elem>
    <Elem>../../include</Elem>
    <Elem>../../../../include</Elem>
    <Elem>../../include</Elem>
    <Elem>../../../../include</Elem>
    <Elem>../../include</Elem>
    <Elem>../../../../include</Elem>
    <Elem>../../include</Elem>
    <Elem>../../../../include</Elem>
    <Elem>../../include</Elem>
    <Elem>../../../../include</Elem>
    <Elem>../../include</Elem>
    <Elem>../../../../include</Elem>
    <Elem>../../include</Elem>
    <Elem>../../../../include</Elem>
    <Elem>../../include</Elem>
    <Elem>../../../../include</Elem>
    <Elem>../../include</Elem>
    <Elem>../../../../include</Elem>
    <Elem>../../include</Elem>
    <Elem>../../../../include</Elem>
    <Elem>../../include</Elem>
    <Elem>../../../../include</Elem>
    <Elem>../../include</Elem>
    <Elem>../../../../include</Elem>
    <Elem>../../include</Elem>
    <Elem>../../../../include</Elem>
    <Elem>../../include</Elem>
    <Elem>../../../../include</Elem>
    <Elem>../../include</Elem>
    <Elem>../../../../include</Elem>
    <Elem>../../include</Elem>
    <Elem>../../../../include</Elem>
    <Elem>../../include</Elem>
    <Elem>../../../../include</Elem>
    <Elem>../../include</Elem>
    <Elem>../../../../include</Elem>
    <Elem>../../include</Elem>
    <Elem>../../../../include</Elem>
    <Elem>../../include</Elem>
    <Elem>../../../../include</Elem>
    <Elem>../../include</Elem>
    <Elem>../../../../include</Elem>
    <Elem>../../include</Elem>
    <Elem>../../../../include</Elem>
    <Elem>../../include</Elem>
    <Elem>../../../../include</Elem>
    <Elem>../../include</Elem>
    <Elem>../../../../include</Elem>
    <Elem>../../include</Elem>
    <Elem>../../../../include</Elem>
    <Elem>../../include</Elem>
    <Elem>../../../../include</Elem>
    <Elem>../../include</Elem>
    <Elem>../../../../include</Elem>
    <Elem>../../include</Elem>
    <Elem>../../../../include</Elem>
    <Elem>../../include</Elem>
    <Elem>../../../../include</Elem>
    <Elem>../../include</Elem>
    <Elem>../../../../include</Elem>
    <Elem>../../include</Elem>
    <Elem>../../../../include</Elem>
    <Elem>../../include</Elem>
    <Elem>../../../../include</Elem>
    <Elem>../../include</Elem>
    <Elem>../../../../include</Elem>
    <Elem>../../include</Elem>
    <Elem>../../../../include</Elem>
    <Elem>../../include</Elem>
    <Elem>../../../../include</Elem>
    <Elem>../../include</Elem>
    <Elem>../../../../include</Elem>
    <Elem>../../include</Elem>
    <Elem>../../../../include</Elem>
    <Elem>../../include</Elem>
    <Elem>../../../../include</Elem>
    <Elem>../../include</Elem>
    <Elem>../../../../include</Elem>
    <Elem>../../include</Elem>
    <Elem>../../../../include</Elem>
    <Elem>../../include</Elem>
    <Elem>../../../../include</Elem>
    <Elem>../../include</Elem>
    <Elem>../../../../include</Elem>
    <Elem>../../include</Elem>
    <Elem>../../../../include</Elem>
    <Elem>../../include</Elem>
    <Elem>../../../../include</Elem>
    <Elem>../../include</Elem>
    <Elem>../../../../include</Elem>
    <Elem>../../include</Elem>
    <Elem>../../../../include</Elem>
    <Elem>../../include</Elem>
    <Elem>../../../../include</Elem>
    <Elem>../../include</Elem>
    <Elem>../../../../include</Elem>
    <Elem>../../include</Elem>
    <Elem>../../../../include</Elem>
    <Elem>../../include</Elem>
    <Elem>../../../../include</Elem>
    <Elem>../../include</Elem>
    <Elem>../../../../include</Elem>
    <Elem>../../include</Elem>
    <Elem>../../../../include</Elem>
    <Elem>../../include</Elem>
    <Elem>../../../../include</Elem>
    <Elem>../../include</Elem>
    <Elem>../../../../include</Elem>
    <Elem>../../include</Elem>
    <Elem>../../../../include</Elem>
    <Elem>../../include</Elem>
    <Elem>../../../../include</Elem>
    <Elem>../../include</Elem>
    <Elem>../../../../include</Elem>
    <Elem>../../include</Elem>
    <Elem>../../../../include</Elem>
    <Elem>../../include</Elem>
    <Elem>../../../../include</Elem>
    <Elem>../../include</Elem>
    <Elem>../../../../include</Elem>
    <Elem>../../include</Elem>
    <Elem>../../../../include</Elem>
    <Elem>../../include</Elem>
    <Elem>../../../../include</Elem>
    <Elem>../../include</Elem>
    <Elem>../../../../include</Elem>
    <Elem>../../include</Elem>
    <Elem>../../../../include</Elem>
    <Elem>../../include</Elem>
    <Elem>../../../../include</Elem>
    <Elem>../../include</Elem>
    <Elem>../../../../include</Elem>
    <Elem>../../include</Elem>
    <Elem>../../../../include</Elem>
    <Elem>../../include</Elem>
    <Elem>../../../../include</Elem>
    <Elem>../../include</Elem>
    <Elem>../../../../include</Elem>
    <Elem>../../include</Elem>
    <Elem>../../../../include</Elem>
    <Elem>../../include</Elem>
    <Elem>../../../../include</Elem>
    <Elem>../../include</Elem>
    <Elem>../../../../include</Elem>
    <Elem>../../include</Elem>
    <Elem>../../../../include</Elem>
    <Elem>../../include</Elem>
    <Elem>../../../../include</Elem>
    <Elem>../../include</Elem>
    <Elem>../../../../include</Elem>
    <Elem>../../include</Elem>
    <Elem>../../../../include</Elem>
    <Elem>../../include</Elem>
    <Elem>../../../../include</Elem>
    <Elem>../../include</Elem>
    <Elem>../../../../include</Elem>
    <Elem>../../include</Elem>
    <Elem>../../../../include</Elem>
    <Elem>../../include</Elem>
    <Elem>../../../../include</Elem>
    <Elem>../../include</Elem>
    <Elem>../../../../include</Elem>
    <Elem>../../include</Elem>
    <Elem>../../../../include</Elem>
    <Elem>../../include</Elem>
    <Elem>../../../../include</Elem>
    <Elem>../../include</Elem>
    <Elem>../../../../include</Elem>
    <Elem>../../include</Elem>
    <Elem>../../../../include</Elem>
    <Elem>../../include</Elem>
    <Elem>../../../../include</Elem>
    <Elem>../../include</Elem>
    <Elem>../../../../include</Elem>
    <Elem>../../include</Elem>
    <Elem>../../../../include</Elem>
    <Elem>../../include</Elem>
    <Elem>../../../../include</Elem>
    <Elem>../../include</Elem>
    <Elem>../../../../include</Elem>
    <Elem>../../include</Elem>
    <Elem>../../../../include</Elem>
    <Elem>../../include</Elem>
    <Elem>../../../../include</Elem>
    <Elem>../../include</Elem>
    <Elem>../../../../include</Elem>
    <Elem>../../include</Elem>
    <Elem>../../../../include</Elem>
    <Elem>../../include</Elem>
    <Elem>../../../../include</Elem>
    <Elem>../../include</Elem>
    <Elem>../../../../include</Elem>
    <Elem>../../include</Elem>
    <Elem>../../../../include</Elem>
    <Elem>../../include</Elem>
    <Elem>../../../../include</Elem>
    <Elem>../../include</Elem>
    <Elem>../../../../include</Elem>
    <Elem>../../include</Elem>
    <Elem>../../../../include</Elem>
    <Elem>../../include</Elem>
    <Elem>../../../../include</Elem>
    <Elem>../../include</Elem>
    <Elem>../../../../include</Elem>
    <Elem>../../include</Elem>
    <Elem>../../../../include</Elem>
    <Elem>../../include</Elem>
    <Elem>../../../../include</Elem>
    <Elem>../../include</Elem>
    <Elem>../../../../include</Elem>
    <Elem>../../include</Elem>
    <Elem>../../../../include</Elem>
    <Elem>../../include</Elem>
    <Elem>../../../../include</Elem>
    <Elem>../../include</Elem>
    <Elem>../../../../include</Elem>
    <Elem>../../include</Elem>
    <Elem>../../../../include</Elem>
    <Elem>../../include</Elem>
    <Elem>../../../../include</Elem>
    <Elem>../../include</Elem>
    <Elem>../../../../include</Elem>
    <Elem>../../include</Elem>
    <Elem>../../../../include</Elem>
    <Elem>../../include</Elem>
    <Elem>../../../../include</Elem>
    <Elem>../../include</Elem>
    <Elem>../../../../include</Elem>
    <Elem>../../include</Elem>
    <Elem>../../../../include</Elem>
    <Elem>../../include</Elem>
    <Elem>../../../../include</Elem>
    <Elem>../../include</Elem>
    <Elem>../../../../include</Elem>
    <Elem>../../include</Elem>
    <Elem>../../../../include</Elem>
    <Elem>../../include</Elem>
    <Elem>../../../../include</Elem>
    <Elem>../../include</Elem>
    <Elem>../../../../include</Elem>
    <Elem>../../include</Elem>
    <Elem>../../../../include</Elem>
    <Elem>../../include</Elem>
    <Elem>../../../../include</Elem>
    <Elem>../../include</Elem>
    <Elem>../../../../include</Elem>
    <Elem>../../include</Elem>
    <Elem>../../../../include</Elem>
    <Elem>../../include</Elem>
    <Elem>../../../../include</Elem>
    <Elem>../../include</Elem>
    <Elem>../../../../include</Elem>
    <Elem>../../include</Elem>
    <Elem>../../../../include</Elem>
    <Elem>../../include</Elem>
    <Elem>../../../../include</Elem>
    <Elem>../../include</Elem>
    <Elem>../../../../include</Elem>
    <Elem>../../include</Elem>
    <Elem>../../../../include</Elem>
    <Elem>../../include</Elem>
    <Elem>../../../../include</Elem>
    <Elem>../../include</Elem>
    <Elem>../../../../include</Elem>
    <Elem>../../include</Elem>
    <Elem>../../../../include</Elem>
    <Elem>../../include</Elem>
    <Elem>../../../../include</Elem>
    <Elem>../../include</Elem>
    <Elem>../../../../include</Elem>
    <Elem>../../include</Elem>
    <Elem>../../../../include</Elem>
    <Elem>../../include</Elem>
    <Elem>../../../../include</Elem>
    <Elem>../../include</Elem>
    <Elem>../../../../include</Elem>
    <Elem>../../include</Elem>
    <Elem>../../../../include</Elem>
    <Elem>../../include</Elem>
    <Elem>../../../../include</Elem>
    <Elem>../../include</Elem>
    <Elem>../../../../include</Elem>
    <Elem>../../include</Elem>
    <Elem>../../../../include</Elem>
    <Elem>../../include</Elem>
    <Elem>../../../../include</Elem>
    <Elem>../../include</Elem>
    <Elem>../../../../include</Elem>
    <Elem>../../include</Elem>
    <Elem>../../../../include</Elem>
    <Elem>../../include</Elem>
    <Elem>../../../../include</Elem>
    <Elem>../../include</Elem>
    <Elem>../../../../include</Elem>
    <Elem>../../include</Elem>
    <Elem>../../../../include</Elem>
    <Elem>../../include</Elem>
    <Elem>../../../../include</Elem>
    <Elem>../../include</Elem>
    <Elem>../../../../include</Elem>
    <Elem>../../include</Elem>
    <Elem>../../../../include</Elem>
    <Elem>../../include</Elem>
    <Elem>../../../../include</Elem>
    <Elem>../../include</Elem>
    <Elem>../../../../include</Elem>
    <Elem>../../include</Elem>
    <Elem>../../../../include</Elem>
    <Elem>../../include</Elem>
    <Elem>../../../../include</Elem>
    <Elem>../../include</Elem>
    <Elem>../../../../include</Elem>
    <Elem>../../include</Elem>
    <Elem>../../../../include</Elem>
    <Elem>../../include</Elem>
    <Elem>../../../../include</Elem>
    <Elem>../../include</Elem>
    <Elem>../../../../include</Elem>
    <Elem>../../include</Elem>
    <Elem>../../../../include</Elem>
    <Elem>../../include</Elem>
    <Elem>../../../../include</Elem>
    <Elem>../../include</Elem>
    <Elem>../../../../include</Elem>
    <Elem>../../include</Elem>
    <Elem>../../../../include</Elem>
    <Elem>../../include</Elem>
    <Elem>../../../../include</Elem>
    <Elem>../../include</Elem>
    <Elem>../../../../include</Elem>
    <Elem>../../include</Elem>
    <Elem>../../../../include</Elem>
    <Elem>../../include</Elem>
    <Elem>../../../../include</Elem>
    <Elem>../../include</Elem>
    <Elem>../../../../include</Elem>
    <Elem>../../include</Elem>
    <Elem>../../../../include</Elem>
    <Elem>../../include</Elem>
    <Elem>../../../../include</Elem>
    <Elem>../../include</Elem>
    <Elem>../../../../include</Elem>
    <Elem>../../include</Elem>
    <Elem>../../../../include</Elem>
    <Elem>../../include</Elem>
    <Elem>../../../../include</Elem>
    <Elem>../../include</Elem>
    <Elem>../../../../include</Elem>
    <Elem>../../include</Elem>
    <Elem>../../../../include</Elem>
    <Elem>../../include</Elem>
    <Elem>../../../../include</Elem>
    <Elem>../../include</Elem>
    <Elem>../../../../include</Elem>
    <Elem>../../include</Elem>
    <Elem>../../../../include</Elem>
    <Elem>../../include</Elem>
    <Elem>../../../../include</Elem>
    <Elem>../../include</Elem>
    <Elem>../../../../include</Elem>
    <Elem>../../include</Elem>
    <Elem>../../../../include</Elem>
    <Elem>../../include</Elem>
    <Elem>../../../../include</Elem>
    <Elem>../../include</Elem>
    <Elem>../../../../include</Elem>
    <Elem>../../include</Elem>
    <Elem>../../../../include</Elem>
    <Elem>../../include</Elem>
    <Elem>../../../../include</Elem>
    <Elem>../../include</Elem>
    <Elem>../../../../include</Elem>
    <Elem>../../include</Elem>
    <Elem>../../../../include</Elem>
    <Elem>../../include</Elem>
    <Elem>../../../../include</Elem>
    <Elem>../../include</Elem>
    <Elem>../../../../include</Elem>
    <Elem>../../include</Elem>
    <Elem>../../../../include</Elem>
    <Elem>../../include</Elem>
    <Elem>../../../../include</Elem>
    <Elem>../../include</Elem>
    <Elem>../../../../include</Elem>
    <Elem>../../include</Elem>
    <Elem>../../../../include</Elem>
    <Elem>../../include</Elem>
    <Elem>../../../../include</Elem>
    <Elem>../../include</Elem>
    <Elem>../../../../include</Elem>
    <Elem>../../include</Elem>
    <Elem>../../../../include</Elem>
    <Elem>../../include</Elem>
    <Elem>../../../../include</Elem>
    <Elem>../../include</Elem>
    <Elem>../../../../include</Elem>
    <Elem>../../include</Elem>
    <Elem>../../../../include</Elem>
    <Elem>../../include</Elem>
    <Elem>../../../../include</Elem>
    <Elem>../../include</Elem>
    <Elem>../../../../include</Elem>
    <Elem>../../include</Elem>
    <Elem>../../../../include</Elem>
    <Elem>../../include</Elem>
    <Elem>../../../../include</Elem>
    <Elem>../../include</Elem>
    <Elem>../../../../include</Elem>
    <Elem>../../include</Elem>
    <Elem>../../../../include</Elem>
    <Elem>../../include</Elem>
    <Elem>../../../../include</Elem>
    <Elem>../../include</Elem>
    <Elem>../../../../include</Elem>
    <Elem>../../include</Elem>
    <Elem>../../../../include</Elem>
    <Elem>../../include</Elem>
    <Elem>../../../../include</Elem>
    <Elem>../../include</Elem>
    <Elem>../../../../include</Elem>
    <Elem>../../include</Elem>
    <Elem>../../../../include</Elem>
    <Elem>../../include</Elem>
    <Elem>../../../../include</Elem>
    <Elem>../../include</Elem>
    <Elem>../../../../include</Elem>
    <Elem>../../include</Elem>
    <Elem>../../../../include</Elem>
    <Elem>../../include</Elem>
    <Elem>../../../../include</Elem>
    <Elem>../../include</Elem>
    <Elem>../../../../include</Elem>
    <Elem>../../include</Elem>
    <Elem>../../../../include</Elem>
    <Elem>../../include</Elem>
    <Elem>../../../../include</Elem>
    <Elem>../../include</Elem>
    <Elem>../../../../include</Elem>
    <Elem>../../include</Elem>
    <Elem>../../../../include</Elem>
    <Elem>../../include</Elem>
    <Elem>../../../../include</Elem>
    <Elem>../../include</Elem>
    <Elem>../../../../include</Elem>
    <Elem>../../include</Elem>
    <Elem>../../../../include</Elem>
    <Elem>../../include</Elem>
    <Elem>../../../../include</Elem>
    <Elem>../../include</Elem>
    <Elem>../../../../include</Elem>
    <Elem>../../include</Elem>
    <Elem>../../../../include</Elem>
    <Elem>../../include</Elem>
    <Elem>../../../../include</Elem>
    <Elem>../../include</Elem>
    <Elem>../../../../include</Elem>
    <Elem>../../include</Elem>
    <Elem>../../../../include</Elem>
    <Elem>../../include</Elem>
    <Elem>../../../../include</Elem>
    <Elem>../../include</Elem>
    <Elem>../../../../include</Elem>
    <Elem>../../include</Elem>
    <Elem>../../../../include</Elem>
    <Elem>../../include</Elem>
    <Elem>../../../../include</Elem>
    <Elem>../../include</Elem>
    <Elem>../../../../include</Elem>
    <Elem>../../include</Elem>
    <Elem>../../../../include</Elem>
    <Elem>../../include</Elem>
    <Elem>../../../../include</Elem>
    <Elem>../../include</Elem>
    <Elem>../../../../include</Elem>
    <Elem>../../include</Elem>
    <Elem>../../../../include</Elem>
    <Elem>../../include</Elem>
    <Elem>../../../../include</Elem>
    <Elem>../../include</Elem>
    <Elem>../../../../include</Elem>
    <Elem>../../include</Elem>
    <Elem>../../../../include</Elem>
    <Elem>../../include</Elem>
    <Elem>../../../../include</Elem>
    <Elem>../../include</Elem>
    <Elem>../../../../include</Elem>
    <Elem>../../include</Elem>
    <Elem>../../../../include</Elem>
    <Elem>../../include</Elem>
    <Elem>../../../../include</Elem>
    <Elem>../../include</Elem>
    <Elem>../../../../include</Elem>
    <Elem>../../include</Elem>
    <Elem>../../../../include</Elem>
    <Elem>../../include</Elem>
    <Elem>../../../../include</Elem>
    <Elem>../../include</Elem>
    <Elem>../../../../include</Elem>
    <Elem>../../include</Elem>
    <Elem>../../../../include</Elem>
    <Elem>../../include</Elem>
    <Elem>../../../../include</Elem>
    <Elem>../../include</Elem>
    <Elem>../../../../include</Elem>
    <Elem>../../include</Elem>
    <Elem>../../../../include</Elem>
    <Elem>../../include</Elem>
    <Elem>../../../../include</Elem>
    <Elem>../../include</Elem>
    <Elem>../../../../include</Elem>
    <Elem>../../include</Elem>
    <Elem>../../../../include</Elem>
    <Elem>../../include</Elem>
    <Elem>../../../../include</Elem>
    <Elem>../../include</Elem>
    <Elem>../../../../include</Elem>
    <Elem>../../include</Elem>
    <Elem>../../../../include</Elem>
    <Elem>../../include</Elem>
    <Elem>../../../../include</Elem>
    <Elem>../../include</Elem>
    <Elem>../../../../include</Elem>
    <Elem>../../include</Elem>
    <Elem>../../../../include</Elem>
    <Elem>../../include</Elem>
    <Elem>../../../../include</Elem>
    <Elem>../../include</Elem>
    <Elem>../../../../include</Elem>
    <Elem>../../include</Elem>
    <Elem>../../../../include</Elem>
    <Elem>../../include</Elem>
    <Elem>../../../../include</Elem>
    <Elem>../../include</Elem>
    <Elem>../../../../include</Elem>
    <Elem>../../include</Elem>
    <Elem>../../../../include</Elem>
    <Elem>../../include</Elem>
    <Elem>../../../../include</Elem>
    <Elem>../../include</Elem>
    <Elem>../../../../include</Elem>
    <Elem>../../include</Elem>
    <Elem>../../../../include</Elem>
    <Elem>../../include</Elem>
    <Elem>../../../../include</Elem>
    <Elem>../../include</Elem>
    <Elem>../../../../include</Elem>
    <Elem>../../include</Elem>
    <Elem>../../../../include</Elem>
    <Elem>../../include</Elem>
    <Elem>../../../../include</Elem>
    <Elem>../../include</Elem>
    <Elem>../../../../include</Elem>
    <Elem>../../include</Elem>
    <Elem>../../../../include</Elem>
    <Elem>../../include</Elem>
    <Elem>../../../../include</Elem>
    <Elem>../../include</Elem>
    <Elem>../../../../include</Elem>
    <Elem>../../include</Elem>
    <Elem>../../../../include</Elem>
    <Elem>../../include</Elem>
    <Elem>../../../../include</Elem>
    <Elem>../../include</Elem>
    <Elem>../../../../include</Elem>
    <Elem>../../include</Elem>
    <Elem>../../../../include</Elem>
    <Elem>../../include</Elem>
    <Elem>../../../../include</Elem>
    <Elem>../../include</Elem>
    <Elem>../../../../include</Elem>
    <Elem>../../include</Elem>
    <Elem>../../../../include</Elem>
    <Elem>../../include</Elem>
    <Elem>../../../../include</Elem>
    <Elem>../../include</Elem>
    <Elem>../../../../include</Elem>
    <Elem>../../include</Elem>
    <Elem>../../../../include</Elem>
    <Elem>../../include</Elem>
    <Elem>../../../../include</Elem>
    <Elem>../../include</Elem>
    <Elem>../../../../include</Elem>
    <Elem>../../include</Elem>
    <Elem>../../../../include</Elem>
    <Elem>../../include</Elem>
    <Elem>../../../../include</Elem>
    <Elem>../../include</Elem>
    <Elem>../../../../include</Elem>
    <Elem>../../include</Elem>
    <Elem>../../../../include</Elem>
    <Elem>../../include</Elem>
    <Elem>../../../../include</Elem>
    <Elem>../../include</Elem>
    <Elem>../../../../include</Elem>
    <Elem>../../include</Elem>
    <Elem>../../../../include</Elem>
    <Elem>../../include</Elem>
    <Elem>../../../../include</Elem>
    <Elem>../../include</Elem>
    <Elem>../../../../include</Elem>
    <Elem>../../include</Elem>
    <Elem>../../../../include</Elem>
    <Elem>../../include</Elem>
    <Elem>../../../../include</Elem>
    <Elem>../../include</Elem>
    <Elem>../../../../include</Elem>
    <Elem>../../include</Elem>
    <Elem>../../../../include</Elem>
    <Elem>../../include</Elem>
    <Elem>../../../../include</Elem>
    <Elem>../../include</Elem>
    <Elem>../../../../include</Elem>
    <Elem>../../include</Elem>
    <Elem>../../../../include</Elem>
    <Elem>../../include</Elem>
    <Elem>../../../../include</Elem>
    <Elem>../../include</Elem>
    <Elem>../../../../include</Elem>
    <Elem>../../include</Elem>
    <Elem>../../../../include</Elem>
    <Elem>../../include</Elem>
    <Elem>../../../../include</Elem>
    <Elem>../../include</Elem>
    <Elem>../../../../include</Elem>
    <Elem>../../include</Elem>
    <Elem>../../../../include</Elem>
    <Elem>../../include</Elem>
    <Elem>../../../../include</Elem>
    <Elem>../../include</Elem>
    <Elem>../../../../include</Elem>
    <Elem>../../include</Elem>
    <Elem>../../../../include</Elem>
    <Elem>../../include</Elem>
    <Elem>../../../../include</Elem>
    <Elem>../../include</Elem>
    <Elem>../../../../include</Elem>
    <Elem>../../include</Elem>
    <Elem>../../../../include</Elem>
    <Elem>../../include</Elem>
    <Elem>../../../../include</Elem>
    <Elem>../../include</Elem>
    <Elem>../../../../include</Elem>
    <Elem>../../include</Elem>
    <Elem>../../../../include</Elem>
    <Elem>../../include</Elem>
    <Elem>../../../../include</Elem>
    <Elem>../../include</Elem>
    <Elem>../../../../include</Elem>
    <Elem>../../include</Elem>
    <Elem>../../../../include</Elem>
    <Elem>../../include</Elem>
    <Elem>../../../../include</Elem>
    <Elem>../../include</Elem>
    <Elem>../../../../include</Elem>
    <Elem>../../include</Elem>
    <Elem>../../../../include</Elem>
    <Elem>../../include</Elem>
    <Elem>../../../../include</Elem>
    <Elem>../../include</Elem>
    <Elem>../../../../include</Elem>
    <Elem>../../include</Elem>
    <Elem>../../../../include</Elem>
    <Elem>../../include</Elem>
    <Elem>../../../../include</Elem>
    <Elem>../../include</Elem>
    <Elem>../../../../include</Elem>
    <Elem>../../include</Elem>
    <Elem>../../../../include</Elem>
    <Elem>../../include</Elem>
    <Elem>../../../../include</Elem>
    <Elem>../../include</Elem>
    <Elem>../../../../include</Elem>
    <Elem>../../include</Elem>
    <Elem>../../../../include</Elem>
    <Elem>../../include</Elem>
    <Elem>../../../../include</Elem>
    <Elem>../../include</Elem>
    <Elem>../../../../include</Elem>
    <Elem>../../include</Elem>
    <Elem>../../../../include</Elem>
    <Elem>../../include</Elem>
    <Elem>../../../../include</Elem>
    <Elem>../../include</Elem>
    <Elem>../../../../include</Elem>
    <Elem>../../include</Elem>
    <Elem>../../../../include</Elem>
    <Elem>../../include</Elem>
    <Elem>../../../../include</Elem>
    <Elem>../../include</Elem>
    <Elem>../../../../include</Elem>
    <Elem>../../include</Elem>
    <Elem>../../../../include</Elem>
    <Elem>../../include</Elem>
    <Elem>../../../../include</Elem>
    <Elem>../../include</Elem>
    <Elem>../../../../include</Elem>
    <Elem>../../include</Elem>
    <Elem>../../../../include</Elem>
    <Elem>../../include</Elem>
    <Elem>../../../../include</Elem>
    <Elem>../../include</Elem>
    <Elem>../../../../include</Elem>
    <Elem>../../include</Elem>
    <Elem>../../../../include</Elem>
    <Elem>../../include</Elem>
    <Elem>../../../../include</Elem>
    <Elem>../../include</Elem>
    <Elem>../../../../include</Elem>
    <Elem>../../include</Elem>
    <Elem>../../../../include</Elem>
    <Elem>../../include</Elem>
    <Elem>../../../../include</Elem>
    <Elem>../../include</Elem>
    <Elem>../../../../include</Elem>
    <Elem>../../include</Elem>
    <Elem>../../../../include</Elem>
    <Elem>../../include</Elem>
    <Elem>../../../../include</Elem>
    <Elem>../../include</Elem>
    <Elem>../../../../include</Elem>
    <Elem>../../include</Elem>
    <Elem>../../../../include</Elem>
    <Elem>../../include</Elem>
    <Elem>../../../../include</Elem>
    <Elem>../../include</Elem>
    <Elem>../../../../include</Elem>
    <Elem>../../include</Elem>
    <Elem>../../../../include</Elem>
    <Elem>../../include</Elem>
    <Elem>../../../../include</Elem>
    <Elem>../../include</Elem>
    <Elem>../../../../include</Elem>
    <Elem>../../include</Elem>
    <Elem>../../../../include</Elem>
    <Elem>../../include</Elem>
    <Elem>../../../../include</Elem>
    <Elem>../../include</Elem>
    <Elem>../../../../include</Elem>
    <Elem>../../include</Elem>
    <Elem>../../../../include</Elem>
    <Elem>../../include</Elem>
    <Elem>../../../../include</Elem>
    <Elem>../../include</Elem>
    <Elem>../../../../include</Elem>
    <Elem>../../include</Elem>
    <Elem>../../../../include</Elem>
    <Elem>../../include</Elem>
    <Elem>../../../../include</Elem>
    <Elem>../../include</Elem>
    <Elem>../../../../include</Elem>
    <Elem>../../include</Elem>
    <Elem>../../../../include</Elem>
    <Elem>../../include</Elem>
    <Elem>../../../../include</Elem>
    <Elem>../../include</Elem>
    <Elem>../../../../include</Elem>
    <Elem>../../include</Elem>
    <Elem>../../../../include</Elem>
    <Elem>../../include</Elem>
    <Elem>../../../../include</Elem>
    <Elem>../../include</Elem>
    <Elem>../../../../include</Elem>
    <Elem>../../include</Elem>
    <Elem>../../../../include</Elem>
    <Elem>../../include</Elem>
    <Elem>../../../../include</Elem>
    <Elem>../../include</Elem>
    <Elem>../../../../include</Elem>
    <Elem>../../include</Elem>
    <Elem>../../../../include</Elem>
    <Elem>../../include</Elem>
    <Elem>../../../../include</Elem>
    <Elem>../../include</Elem>
    <Elem>../../../../include</Elem>
    <Elem>../../include</Elem>
    <Elem>../../../../include</Elem>
    <Elem>../../include</Elem>
    <Elem>../../../../include</Elem>
    <Elem>../../include</Elem>
    <Elem>../../../../include</Elem>
    <Elem>../../include</Elem>
    <Elem>../../../../include</Elem>
    <Elem>../../include</Elem>
    <Elem>../../../../include</Elem>
    <Elem>../../include</Elem>
    <Elem>../../../../include</Elem>
    <Elem>../../include</Elem>
    <Elem>../../../../include</Elem>
    <Elem>../../include</Elem>
    <Elem>../../../../include</Elem>
    <Elem>../../include</Elem>
    <Elem>../../../../include</Elem>
    <Elem>../../include</Elem>
    <Elem>../../../../include</Elem>
    <Elem>../../include</Elem>
    <Elem>../../../../include</Elem>
    <Elem>../../include</Elem>
    <Elem>../../../../include</Elem>
    <Elem>../../include</Elem>
    <Elem>../../../../include</Elem>
    <Elem>../../include</Elem>
    <Elem>../../../../include</Elem>
    <Elem>../../include</Elem>
    <Elem>../../../../include</Elem>
    <Elem>../../include</Elem>
    <Elem>../../../../include</Elem>
    <Elem>../../include</Elem>
    <Elem>../../../../include</Elem>
    <Elem>../../include</Elem>
    <Elem>../../../../include</Elem>
    <Elem>../../include</Elem>
    <Elem>../../../../include</Elem>
    <Elem>../../include</Elem>
    <Elem>../../../../include</Elem>
    <Elem>../../include</Elem>
    <Elem>../../../../include</Elem>
    <Elem>../../include</Elem>
    <Elem>../../../../include</Elem>
    <Elem>../../include</Elem>
    <Elem>../../../../include</Elem>
    <Elem>../../include</Elem>
    <Elem>../../../../include</Elem>
    <Elem>../../include</Elem>
    <Elem>../../../../include</Elem>
    <Elem>../../include</Elem>
    <Elem>../../../../include</Elem>
    <Elem>../../include</Elem>
    <Elem>../../../../include</Elem>
    <Elem>../../include</Elem>
    <Elem>../../../../include</Elem>
    <Elem>../../include</Elem>
    <Elem>../../../../include</Elem>
    <Elem>../../include</Elem>
    <Elem>../../../../include</Elem>
    <Elem>../../include</Elem>
    <Elem>../../../../include</Elem>
    <Elem>../../include</Elem>
    <Elem>../../../../include</Elem>
    <Elem>../../include</Elem>
    <Elem>../../../../include</Elem>
    <Elem>../../include</Elem>
    <Elem>../../../../include</Elem>
    <Elem>../../include</Elem>
    <Elem>../../../../include</Elem>
    <Elem>../../include</Elem>
    <Elem>../../../../include</Elem>
    <Elem>../../include</Elem>
    <Elem>../../../../include</Elem>
    <Elem>../../include</Elem>
    <Elem>../../../../include</Elem>
    <Elem>../../include</Elem>
    <Elem>../../../../include</Elem>
    <Elem>../../include</Elem>
    <Elem>../../../../include</Elem>
    <Elem>../../include</Elem>
    <Elem>../../../../include</Elem>
    <Elem>../../include</Elem>
    <Elem>../../../../include</Elem>
    <Elem>../../include</Elem>
    <Elem>../../../../include</Elem>
    <Elem>../../include</Elem>
    <Elem>../../../../include</Elem>
    <Elem>../../include</Elem>
    <Elem>../../../../include</Elem>
    <Elem>../../include</Elem>
    <Elem>../../../../include</Elem>
    <Elem>../../include</Elem>
    <Elem>../../../../include</Elem>
    <Elem>../../include</Elem>
    <Elem>../../../../include</Elem>
    <Elem>../../include</Elem>
    <Elem>../../../../include</Elem>
    <Elem>../../include</Elem>
    <Elem>../../../../include</Elem>
    <Elem>../../include</Elem>
    <Elem>../../../../include</Elem>
    <Elem>../../include</Elem>
    <Elem>../../../../include</Elem>
    <Elem>../../include</Elem>
    <Elem>../../../../include</Elem>
    <Elem>../../include</Elem>
    <Elem>../../../../include</Elem>
    <Elem>../../include</Elem>
    <Elem>../../../../include</Elem>
    <Elem>../../include</Elem>
    <Elem>../../../../include</Elem>
    <Elem>../../include</Elem>
    <Elem>../../../../include</Elem>
    <Elem>../../include</Elem>
    <Elem>../../../../include</Elem>
    <Elem>../../include</Elem>
    <Elem>../../../../include</Elem>
    <Elem>../../include</Elem>
    <Elem>../../../../include</Elem>
    <Elem>../../include</Elem>
    <Elem>../../../../include</Elem>
    <Elem>../../include</Elem>
    <Elem>../../../../include</Elem>
    <Elem>../../include</Elem>
    <Elem>../../../../include</Elem>
    <Elem>../../include</Elem>
    <Elem>../../../../include</Elem>
    <Elem>../../include</Elem>
    <Elem>../../../../include</Elem>
    <Elem>../../include</Elem>
    <Elem>../../../../include</Elem>
    <Elem>../../include</Elem>
    <Elem>../../../../include</Elem>
    <Elem>../../include</Elem>
    <Elem>../../../../include</Elem>
    <Elem>../../include</Elem>
    <Elem>../../../../include</Elem>
    <Elem>../../include</Elem>
    <Elem>../../../../include</Elem>
    <Elem>../../include</Elem>
    <Elem>../../../../include</Elem>
    <Elem>../../include</Elem>
    <Elem>../../../../include</Elem>
    <Elem>../../include</Elem>
    <Elem>../../../../include</Elem>
    <Elem>../../include</Elem>
    <Elem>../../../../include</Elem>
    <Elem>../../include</Elem>
    <Elem>../../../../include</Elem>
    <Elem>../../include</Elem>
    <Elem>../../../../include</Elem>
    <Elem>../../include</Elem>
    <Elem>../../../../include</Elem>
    <Elem>../../include</Elem>
    <Elem>../../../../include</Elem>
    <Elem>../../include</Elem>
    <Elem>../../../../include</Elem>
    <Elem>../../include</Elem>
    <Elem>../../../../include</Elem>
    <Elem>../../include</Elem>
    <Elem>../../../../include</Elem>
    <Elem>../../include</Elem>
    <Elem>../../../../include</Elem>
    <Elem>../../include</Elem>
    <Elem>../../../../include</Elem>
    <Elem>../../include</Elem>
    <Elem>../../../../include</Elem>
    <Elem>../../include</Elem>
    <Elem>../../../../include</Elem>
    <Elem>../../include</Elem>
    <Elem>../../../../include</Elem>
    <Elem>../../include</Elem>
    <Elem>../../../../include</Elem>
    <Elem>../../include</Elem>
    <Elem>../../../../include</Elem>
    <Elem>../../include</Elem>
    <Elem>../../../../include</Elem>
    <Elem>../../include</Elem>
    <Elem>../../../../include</Elem>
    <Elem>../../include</Elem>
    <Elem>../../../../include</Elem>
    <Elem>../../include</Elem>
    <Elem>../../../../include</Elem>
    <Elem>../../include</Elem>
    <Elem>../../../../include</Elem>
    <Elem>../../include</Elem>
    <Elem>../../../../include</Elem>
    <Elem>../../include</Elem>
    <Elem>../../../../include</Elem>
    <Elem>../../include</Elem>
    <Elem>../../../../include</Elem>
    <Elem>../../include</Elem>
    <Elem>../../../../include</Elem>
    <Elem>../../include</Elem>
    <Elem>../../../../include</Elem>
    <Elem>../../include</Elem>
    <Elem>../../../../include</Elem>
    <Elem>../../include</Elem>
    <Elem>../../../../include</Elem>
    <Elem>../../include</Elem>
    <Elem>../../../../include</Elem>
    <Elem>../../include</Elem>
    <Elem>../../../../include</Elem>
    <Elem>../../include</Elem>
    <Elem>../../../../include</Elem>
    <Elem>../../include</Elem>
    <Elem>../../../../include</Elem>
    <Elem>../../include</Elem>
    <Elem>../../../../include</Elem>
    <Elem>../../include</Elem>
    <Elem>../../../../include</Elem>
    <Elem>../../include</Elem>
    <Elem>../../../../include</Elem>
    <Elem>../../include</Elem>
    <Elem>../../../../include</Elem>
    <Elem>../../include</Elem>
    <Elem>../../../../include</Elem>
    <Elem>../../include</Elem>
    <Elem>../../../../include</Elem>
    <Elem>../../include</Elem>
    <Elem>../../../../include</Elem>
    <Elem>../../include</Elem>
    <Elem>../../../../include</Elem>
    <Elem>../../include</Elem>
    <Elem>../../../../include</Elem>
    <Elem>../../include</Elem>
    <Elem>../../../../include</Elem>
    <Elem>../../include</Elem>
    <Elem>../../../../include</Elem>
    <Elem>../../include</Elem>
    <Elem>../../../../include</Elem>
    <Elem>../../include</Elem>
    <Elem>../../../../include</Elem>
    <Elem>../../include</Elem>
    <Elem>../../../../include</Elem>
    <Elem>../../include</Elem>
    <Elem>../../../../include</Elem>
    <Elem>../../include</Elem>
    <Elem>../../../../include</Elem>
    <Elem>../../include</Elem>
    <Elem>../../../../include</Elem>
    <Elem>../../include</Elem>
    <Elem>../../../../include</Elem>
    <Elem>../../include</Elem>
    <Elem>../../../../include</Elem>
    <Elem>../../include</Elem>
    <Elem>../../../../include</Elem>
    <Elem>../../include</Elem>
    <Elem>../../../../include</Elem>
    <Elem>../../include</Elem>
    <Elem>../../../../include</Elem>
    <Elem>../../include</Elem>
    <Elem>../../../../include</Elem>
    <Elem>../../include</Elem>
    <Elem>../../../../include</Elem>
    <Elem>../../include</Elem>
    <Elem>../../../../include</Elem>
    <Elem>../../include</Elem>
    <Elem>../../../../include</Elem>
    <Elem>../../include</Elem>
    <Elem>../../../../include</Elem>
    <Elem>../../include</Elem>
    <Elem>../../../../include</Elem>
    <Elem>../../include</Elem>
    <Elem>../../../../include</Elem>
    <Elem>../../include</Elem>
    <Elem>../../../../include</Elem>
    <Elem>../../include</Elem>
    <Elem>../../../../include</Elem>
    <Elem>../../include</Elem>
    <Elem>../../../../include</Elem>
    <Elem>../../include</Elem>
    <Elem>../../../../include</Elem>
    <Elem>../../include</Elem>
    <Elem>../../../../include</Elem>
    <Elem>../../include</Elem>
    <Elem>../../../../include</Elem>
    <Elem>../../include</Elem>
    <Elem>../../../../include</Elem>
    <Elem>../../include</Elem>
    <Elem>../../../../include</Elem>
    <Elem>../../include</Elem>
    <Elem>../../../../include</Elem>
    <Elem>../../include</Elem>
    <Elem>../../../../include</Elem>
    <Elem>../../include</Elem>
    <Elem>../../../../include</Elem>
    <Elem>../../include</Elem>
    <Elem>../../../../include</Elem>
    <Elem>../../include</Elem>
    <Elem>../../../../include</Elem>
    <Elem>../../include</Elem>
    <Elem>../../../../include</Elem>
    <Elem>../../include</Elem>
    <Elem>../../../../include</Elem>
    <Elem>../../include</Elem>
    <Elem>../../../../include</Elem>
    <Elem>../../include</Elem>
    <Elem>../../../../include</Elem>
    <Elem>../../include</Elem>
    <Elem>../../../../include</Elem>
    <Elem>../../include</Elem>
    <Elem>../../../../include</Elem>
    <Elem>../../include</Elem>
    <Elem>../../../../include</Elem>
    <Elem>../../include</Elem>
    <Elem>../../../../include</Elem>
    <Elem>../../include</Elem>
    <Elem>../../../../include</Elem>
    <Elem>../../include</Elem>
    <Elem>../../../../include</Elem>
    <Elem>../../include</Elem>
    <Elem>../../../../include</Elem>
    <Elem>../../include</Elem>
    <Elem>../../../../include</Elem>
    <Elem>../../include</Elem>
    <Elem>../../../../include</Elem>
    <Elem>../../include</Elem>
    <Elem>../../../../include</Elem>
    <Elem>../../include</Elem>
    <Elem>../../../../include</Elem>
    <Elem>../../include</Elem>
    <Elem>../../../../include</Elem>
    <Elem>../../include</Elem>
    <Elem>../../../../include</Elem>
    <Elem>../../include</Elem>
    <Elem>../../../../include</Elem>
    <Elem>../../include</Elem>
    <Elem>../../../../include</Elem>
    <Elem>../../include</Elem>
    <Elem>../../../../include</Elem>
    <Elem>../../include</Elem>
    <Elem>../../../../include</Elem>
    <Elem>../../include</Elem>
    <Elem>../../../../include</Elem>
    <Elem>../../include</Elem>
    <Elem>../../../../include</Elem>
    <Elem>../../include</Elem>
    <Elem>../../../../include</Elem>
    <Elem>../../include</Elem>
    <Elem>../../../../include</Elem>
    <Elem>../../include</Elem>
    <Elem>../../../../include</Elem>
    <Elem>../../include</Elem>
    <Elem>../../../../include</Elem>
    <Elem>../../include</Elem>
    <Elem>../../../../include</Elem>
    <Elem>../../include</Elem>
    <Elem>../../../../include</Elem>
    <Elem>../../include</Elem>
    <Elem>../../../../include</Elem>
    <Elem>../../include</Elem>
    <Elem>../../../../include</Elem>
    <Elem>../../include</Elem>
    <Elem>../../../../include</Elem>
    <Elem>../../include</Elem>
    <Elem>../../../../include</Elem>
    <Elem>../../include</Elem>
    <Elem>../../../../include</Elem>
    <Elem>../../include</Elem>
    <Elem>../../../../include</Elem>
    <Elem>../../include</Elem>
    <Elem>../../../../include</Elem>
    <Elem>../../include</Elem>
    <Elem>../../../../include</Elem>
    <Elem>../../include</Elem>
    <Elem>../../../../include</Elem>
    <Elem>../../include</Elem>
    <Elem>../../../../include</Elem>
    <Elem>../../include</Elem>
    <Elem>../../../../include</Elem>
    <Elem>../../include</Elem>
    <Elem>../../../../include</Elem>
    <Elem>../../include</Elem>
    <Elem>../../../../include</Elem>
    <Elem>../../include</Elem>
    <Elem>../../../../include</Elem>
    <Elem>../../include</Elem>
    <Elem>../../../../include</Elem>
    <Elem>../../include</Elem>
    <Elem>../../../../include</Elem>
    <Elem>../../include</Elem>
    <Elem>../../../../include</Elem>
    <Elem>../../include</Elem>
    <Elem>../../../../include</Elem>
    <Elem>../../include</Elem>
    <Elem>../../../../include</Elem>
    <Elem>../../include</Elem>
    <Elem>../../../../include</Elem>
    <Elem>../../include</Elem>
    <Elem>../../../../include</Elem>
    <Elem>../../include</Elem>
    <Elem>../../../../include</Elem>
    <Elem>../../include</Elem>
    <Elem>../../../../include</Elem>
    <Elem>../../include</Elem>
    <Elem>../../../../include</Elem>
    <Elem>../../include</Elem>
    <Elem>../../../../include</Elem>
    <Elem>../../include</Elem>
    <Elem>../../../../include</Elem>
    <Elem>../../include</Elem>
    <Elem>../../../../include</Elem>
    <Elem>../../include</Elem>
    <Elem>../../../../include</Elem>
    <Elem>../../include</Elem>
    <Elem>../../../../include</Elem>
    <Elem>../../include</Elem>
    <Elem>../../../../include</Elem>
    <Elem>../../include</Elem>
    <Elem>../../../../include</Elem>
    <Elem>../../include</Elem>
    <Elem>../../../../include</Elem>
    <Elem>../../include</Elem>
    <Elem>../../../../include</Elem>
    <Elem>../../include</Elem>
    <Elem>../../../../include</Elem>
    <Elem>../../include</Elem>
    <Elem>../../../../include</Elem>
    <Elem>../../include</Elem>
    <Elem>../../../../include</Elem>
    <Elem>../../include</Elem>
    <Elem>../../../../include</Elem>
    <Elem>../../include</Elem>
    <Elem>../../../../include</Elem>
    <Elem>../../include</Elem>
    <Elem>../../../../include</Elem>
    <Elem>../../include</Elem>
    <Elem>../../../../include</Elem>
    <Elem>../../include</Elem>
    <Elem>../../../../include</Elem>
    <Elem>../../include</Elem>
    <Elem>../../../../include</Elem>
    <Elem>../../include</Elem>
    <Elem>../../../../include</Elem>
    <Elem>../../include</Elem>
    <Elem>../../../../include</Elem>
    <Elem>../../include</Elem>
    <Elem>../../../../include</Elem>
    <Elem>../../include</Elem>
    <Elem>../../../../include</Elem>
    <Elem>../../include</Elem>
    <Elem>../../../../include</Elem>
    <Elem>../../include</Elem>
    <Elem>../../../../include</Elem>
    <Elem>../../include</Elem>
    <Elem>../../../../include</Elem>
    <Elem>../../include</Elem>
    <Elem>../../../../include</Elem>
    <Elem>../../include</Elem>
    <Elem>../../../../include</Elem>
    <Elem>../../include</Elem>
    <Elem>../../../../include</Elem>
    <Elem>../../include</Elem>
    <Elem>../../../../include</Elem>
    <Elem>../../include</Elem>
    <Elem>../../../../include</Elem>
    <Elem>../../include</Elem>
    <Elem>../../../../include</Elem>
    <Elem>../../include</Elem>
    <Elem>../../../../include</Elem>
    <Elem>../../include</Elem>
    <Elem>../../../../include</Elem>
    <Elem>../../include</Elem>
    <Elem>../../../../include</Elem>
    <Elem>../../include</Elem>
    <Elem>../../../../include</Elem>
    <Elem>../../include</Elem>
    <Elem>../../../../include</Elem>
    <Elem>../../include</Elem>
    <Elem>../../../../include</Elem>
    <Elem>../../include</Elem>
    <Elem>../../../../include</Elem>
    <Elem>../../include</Elem>
    <Elem>../../../../include</Elem>
    <Elem>../../include</Elem>
    <Elem>../../../../include</Elem>
    <Elem>../../include</Elem>
    <Elem>../../../../include</Elem>
    <Elem>../../include</Elem>
    <Elem>../../../../include</Elem>
    <Elem>../../include</Elem>
    <Elem>../../../../include</Elem>
    <Elem>../../include</Elem>
    <Elem>../../../../include</Elem>
    <Elem>../../include</Elem>
    <Elem>../../../../include</Elem>
    <Elem>../../include</Elem>
    <Elem>../../../../include</Elem>
    <Elem>../../include</Elem>
    <Elem>../../../../include</Elem>
    <Elem>../../include</Elem>
    <Elem>../../../../include</Elem>
    <Elem>../../include</Elem>
    <Elem>../../../../include</Elem>
    <Elem>../../include</Elem>
    <Elem>../../../../include</Elem>
    <Elem>../../include</Elem>
    <Elem>../../../../include</Elem>
    <Elem>../../include</Elem>
    <Elem>../../../../include</Elem>
    <Elem>../../include</Elem>
    <Elem>../../../../include</Elem>
    <Elem>../../include</Elem>
    <Elem>../../../../include</Elem>
    <Elem>../../include</Elem>
    <Elem>../../../../include</Elem>
    <Elem>../../include</Elem>
    <Elem>../../../../include</Elem>
    <Elem>../../include</Elem>
    <Elem>../../../../include</Elem>
    <Elem>../../include</Elem>
    <Elem>../../../../include</Elem>
    <Elem>../../include</Elem>
    <Elem>../../../../include</Elem>
    <Elem>../../include</Elem>
    <Elem>../../../../include</Elem>
    <Elem>../../include</Elem>
    <Elem>../../../../include</Elem>
    <Elem>../../include</Elem>
    <Elem>../../../../include</Elem>
    <Elem>../../include</Elem>
    <Elem>../../../../include</Elem>
    <Elem>../../include</Elem>
    <Elem>../../../../include</Elem>
    <Elem>../../include</Elem>
    <Elem>../../../../include</Elem>
    <Elem>../../include</Elem>
    <Elem>../../../../include</Elem>
    <Elem>../../include</Elem>
    <Elem>../../../../include</Elem>
    <Elem>../../include</Elem>
    <Elem>../../../../include</Elem>
    <Elem>../../include</Elem>
    <Elem>../../../../include</Elem>
    <Elem>../../include</Elem>
    <Elem>../../../../include</Elem>
    <Elem>../../include</Elem>
    <Elem>../../../../include</Elem>
    <Elem>../../include</Elem>
    <Elem>../../../../include</Elem>
    <Elem>../../include</Elem>
    <Elem>../../../../include</Elem>
    <Elem>../../include</Elem>
    <Elem>../../../../include</Elem>
    <Elem>../../include</Elem>
    <Elem>../../../../include</Elem>
    <Elem>../../include</Elem>
    <Elem>../../../../include</Elem>
    <Elem>../../include</Elem>
    <Elem>../../../../include</Elem>
    <Elem>../../include</Elem>
    <Elem>../../../../include</Elem>
    <Elem>../../include</Elem>
    <Elem>../../../../include</Elem>
    <Elem>../../include</Elem>
    <Elem>../../../../include</Elem>
    <Elem>../../include</Elem>
    <Elem>../../../../include</Elem>
    <Elem>../../include</Elem>
    <Elem>../../../../include</Elem>
    <Elem>../../include</Elem>
    <Elem>../../../../include</Elem>
    <Elem>../../include</Elem>
    <Elem>../../../../include</Elem>
    <Elem>../../include</Elem>
    <Elem>../../../../include</Elem>
    <Elem>../../include</Elem>
    <Elem>../../../../include</Elem>
    <Elem>../../include</Elem>
    <Elem>../../../../include</Elem>
    <Elem>../../include</Elem>
    <Elem>../../../../include</Elem>
    <Elem>../../include</Elem>
    <Elem>../../../../include</Elem>
    <Elem>../../include</Elem>
    <Elem>../../../../include</Elem>
    <Elem>../../include</Elem>
    <Elem>../../../../include</Elem>
    <Elem>../../include</Elem>
    <Elem>../../../../include</Elem>
    <Elem>../../include</Elem>
    <Elem>../../../../include</Elem>
    <Elem>../../include</Elem>
    <Elem>../../../../include</Elem>
    <Elem>../../include</Elem>
    <Elem>../../../../include</Elem>
    <Elem>../../include</Elem>
    <Elem>../../../../include</Elem>
    <Elem>../../include</Elem>
    <Elem>../../../../include</Elem>
    <Elem>../../include</Elem>
    <Elem>../../../../include</Elem>
    <Elem>../../include</Elem>
    <Elem>../../../../include</Elem>
    <Elem>../../include</Elem>
    <Elem>../../../../include</Elem>
    <Elem>../../include</Elem>
    <Elem>../../../../include</Elem>
    <Elem>../../include</Elem>
    <Elem>../../../../include</Elem>
    <Elem>../../include</Elem>
    <Elem>../../../../include</Elem>
    <Elem>../../include</Elem>
    <Elem>../../../../include</Elem>
    <Elem>../../include</Elem>
    <Elem>../../../../include</Elem>
    <Elem>../../include</Elem>
    <Elem>../../../../include</Elem>
    <Elem>../../include</Elem>
    <Elem>../../../../include</Elem>
    <Elem>../../include</Elem>
    <Elem>../../../../include</Elem>
    <Elem>../../include</Elem>
    <Elem>../../../../include</Elem>
    <Elem>../../include</Elem>
    <Elem>../../../../include</Elem>
    <Elem>../../include</Elem>
    <Elem>../../../../include</Elem>
    <Elem>../../include</Elem>
    <Elem>../../../../include</Elem>
    <Elem>../../include</Elem>
    <Elem>../../../../include</Elem>
    <Elem>../../include</Elem>
    <Elem>../../../../include</Elem>
    <Elem>../../include</Elem>
    <Elem>../../../../include</Elem>
    <Elem>../../include</Elem>
    <Elem>../../../../include</Elem>
    <Elem>../../include</Elem>
    <Elem>../../../../include</Elem>
    <Elem>../../include</Elem>
    <Elem>../../../../include</Elem>
    <Elem>../../include</Elem>
    <Elem>../../../../include</Elem>
    <Elem>../../include</Elem>
    <Elem>../../../../include</Elem>
    <Elem>../../include</Elem>
    <Elem>../../../../include</Elem>
    <Elem>../../include</Elem>
    <Elem>../../../../include</Elem>
    <Elem>../../include</Elem>
    <Elem>../../../../include</Elem>
    <Elem>../../include</Elem>
    <Elem>../../../../include</Elem>
    <Elem>../../include</Elem>
    <Elem>../../../../include</Elem>
    <Elem>../../include</Elem>
    <Elem>../../../../include</Elem>
    <Elem>../../include</Elem>
    <Elem>../../../../include</Elem>
    <Elem>../../include</Elem>
    <Elem>../../../../include</Elem>
    <Elem>../../include</Elem>
    <Elem>../../../../include</Elem>
    <Elem>../../include</Elem>
    <Elem>../../../../include</Elem>
    <Elem>../../include</Elem>
    <Elem>../../../../include</Elem>
    <Elem>../../include</Elem>
    <Elem>../../../../include</Elem>
    <Elem>../../include</Elem>
    <Elem>../../../../include</Elem>
    <Elem>../../include</Elem>
    <Elem>../../../../include</Elem>
    <Elem>../../include</Elem>
    <Elem>../../../../include</Elem>
    <Elem>../../include</Elem>
    <Elem>../../../../include</Elem>
    <Elem>../../include</Elem>
    <Elem>../../../../include</Elem>
    <Elem>../../include</Elem>
    <Elem>../../../../include</Elem>
    <Elem>../../include</Elem>
    <Elem>../../../../include</Elem>
    <Elem>../../include</Elem>
    <Elem>../../../../include</Elem>
    <Elem>../../include</Elem>
    <Elem>../../../../include</Elem>
    <Elem>../../include</Elem>
    <Elem>../../../../include</Elem>
    <Elem>../../include</Elem>
    <Elem>../../../../include</Elem>
    <Elem>../../include</Elem>
    <Elem>../../../../include</Elem>
    <Elem>../../include</Elem>
    <Elem>../../../../include</Elem>
    <Elem>../../include</Elem>
    <Elem>../../../../include</Elem>
    <Elem>../../include</Elem>
    <Elem>../../../../include</Elem>
    <Elem>../../include</Elem>
    <Elem>../../../../include</Elem>
    <Elem>../../include</Elem>
    <Elem>../../../../include</Elem>
    <Elem>../../include</Elem>
    <Elem>../../../../include</Elem>
    <Elem>../../include</Elem>
    <Elem>../../../../include</Elem>
    <Elem>../../include</Elem>
    <Elem>../../../../include</Elem>
    <Elem>../../include</Elem>
    <Elem>../../../../include</Elem>
    <Elem>../../include</Elem>
    <Elem>../../../../include</Elem>
    <Elem>../../include</Elem>
    <Elem>../../../../include</Elem>
    <Elem>../../include</Elem>
    <Elem>../../../../include</Elem>
    <Elem>../../include</Elem>
    <Elem>../../../../include</Elem>
    <Elem>../../include</Elem>
    <Elem>../../../../include</Elem>
    <Elem>../../include</Elem>
    <Elem>../../../../include</Elem>
    <Elem>../../include</Elem>
    <Elem>../../../../include</Elem>
    <Elem>../../include</Elem>
    <Elem>../../../../include</Elem>
    <Elem>../../include</Elem>
    <Elem>../../../../include</Elem>
    <Elem>../../include</Elem>
    <Elem>../../../../include</Elem>
    <Elem>../../include</Elem>
    <Elem>../../../../include</Elem>
    <Elem>../../include</Elem>
    <Elem>../../../../include</Elem>
    <Elem>../../include</Elem>
    <Elem>../../../../include</Elem>
    <Elem>../../include</Elem>
    <Elem>../../../../include</Elem>
    <Elem>../../include</Elem>
    <Elem>../../../../include</Elem>
    <Elem>../../include</Elem>
    <Elem>../../../../include</Elem>
    <Elem>../../include</Elem>
    <Elem>../../../../include</Elem>
    <Elem>../../include</Elem>
    <Elem>../../../../include</Elem>
    <Elem>../../include</Elem>
    <Elem>../../../../include</Elem>
    <Elem>../../include</Elem>
    <Elem>../../../../include</Elem>
    <Elem>../../include</Elem>
    <Elem>../../../../include</Elem>
    <Elem>../../include</Elem>
    <Elem>../../../../include</Elem>
    <Elem>../../include</Elem>
    <Elem>../../../../include</Elem>
    <Elem>../../include</Elem>
    <Elem>../../../../include</Elem>
    <Elem>../../include</Elem>
    <Elem>../../../../include</Elem>
    <Elem>../../include</Elem>
    <Elem>../../../../include</Elem>
  </sourceRootList>
  <projectmakefile>Makefile</projectmakefile>
  <confs>
    <conf name="Debug" type="3">
      <toolsSet>
        <compilerSet>GNU|GNU</compilerSet>
        <dependencyChecking>true</dependencyChecking>
        <rebuildPropChanged>false</rebuildPropChanged>
      </toolsSet>
      <compileType>
        <ccTool>
          <incDir>
            <pElem>../../include</pElem>
            <pElem>../../../tools/include</pElem>
            <pElem>../../../csg/include</pElem>
            <pElem>../../../xtp/include</pElem>
            <pElem>/usr/include/libxml2</pElem>
            <pElem>/sw/linux/intel/XE13u2/mkl/include</pElem>
          </incDir>
        </ccTool>
        <archiverTool>
          <output>../../src/libxtp/libxtp.a</output>
        </archiverTool>
      </compileType>
      <item path="../../include/votca/xtp/ERIs.h" ex="false" tool="3" flavor2="0">
      </item>
<<<<<<< HEAD
=======
      <item path="../../include/votca/xtp/Md2QmEngine.h"
            ex="false"
            tool="3"
            flavor2="0">
      </item>
>>>>>>> cbd0ee5f
      <item path="../../include/votca/xtp/adiis.h" ex="false" tool="3" flavor2="0">
      </item>
      <item path="../../include/votca/xtp/adiis_costfunction.h"
            ex="false"
            tool="3"
            flavor2="0">
      </item>
      <item path="../../include/votca/xtp/aobasis.h" ex="false" tool="3" flavor2="0">
      </item>
      <item path="../../include/votca/xtp/aomatrix.h" ex="false" tool="3" flavor2="0">
      </item>
      <item path="../../include/votca/xtp/aoshell.h" ex="false" tool="3" flavor2="0">
      </item>
      <item path="../../include/votca/xtp/atom.h" ex="false" tool="3" flavor2="0">
      </item>
      <item path="../../include/votca/xtp/atomcontainer.h"
            ex="false"
            tool="3"
            flavor2="0">
      </item>
      <item path="../../include/votca/xtp/basisset.h" ex="false" tool="3" flavor2="0">
      </item>
      <item path="../../include/votca/xtp/bfgs-trm.h" ex="false" tool="3" flavor2="0">
      </item>
      <item path="../../include/votca/xtp/bse.h" ex="false" tool="3" flavor2="0">
      </item>
      <item path="../../include/votca/xtp/bsecoupling.h"
            ex="false"
            tool="3"
            flavor2="0">
      </item>
      <item path="../../include/votca/xtp/calculatorfactory.h"
            ex="false"
            tool="3"
            flavor2="0">
      </item>
      <item path="../../include/votca/xtp/chargecarrier.h"
            ex="false"
            tool="3"
            flavor2="0">
      </item>
      <item path="../../include/votca/xtp/checkpoint.h"
            ex="false"
            tool="3"
            flavor2="0">
      </item>
      <item path="../../include/votca/xtp/checkpoint_utils.h"
            ex="false"
            tool="3"
            flavor2="0">
      </item>
      <item path="../../include/votca/xtp/checkpointreader.h"
            ex="false"
            tool="3"
            flavor2="0">
      </item>
      <item path="../../include/votca/xtp/checkpointwriter.h"
            ex="false"
            tool="3"
            flavor2="0">
      </item>
      <item path="../../include/votca/xtp/convergenceacc.h"
            ex="false"
            tool="3"
            flavor2="0">
      </item>
<<<<<<< HEAD
=======
      <item path="../../include/votca/xtp/couplingbase.h"
            ex="false"
            tool="3"
            flavor2="0">
      </item>
>>>>>>> cbd0ee5f
      <item path="../../include/votca/xtp/dftcoupling.h"
            ex="false"
            tool="3"
            flavor2="0">
      </item>
      <item path="../../include/votca/xtp/dftengine.h"
            ex="false"
            tool="3"
            flavor2="0">
      </item>
      <item path="../../include/votca/xtp/diis.h" ex="false" tool="3" flavor2="0">
      </item>
      <item path="../../include/votca/xtp/eigen.h" ex="false" tool="3" flavor2="0">
      </item>
<<<<<<< HEAD
=======
      <item path="../../include/votca/xtp/energy_costfunction.h"
            ex="false"
            tool="3"
            flavor2="0">
      </item>
>>>>>>> cbd0ee5f
      <item path="../../include/votca/xtp/esp2multipole.h"
            ex="false"
            tool="3"
            flavor2="0">
      </item>
      <item path="../../include/votca/xtp/espfit.h" ex="false" tool="3" flavor2="0">
      </item>
      <item path="../../include/votca/xtp/extractorfactory.h"
            ex="false"
            tool="3"
            flavor2="0">
      </item>
      <item path="../../include/votca/xtp/forces.h" ex="false" tool="3" flavor2="0">
      </item>
      <item path="../../include/votca/xtp/fourcenter.h"
            ex="false"
            tool="3"
            flavor2="0">
      </item>
      <item path="../../include/votca/xtp/fragment.h" ex="false" tool="3" flavor2="0">
      </item>
      <item path="../../include/votca/xtp/gdma.h" ex="false" tool="3" flavor2="0">
      </item>
      <item path="../../include/votca/xtp/geometry_optimization.h"
            ex="false"
            tool="3"
            flavor2="0">
      </item>
      <item path="../../include/votca/xtp/glink.h" ex="false" tool="3" flavor2="0">
      </item>
      <item path="../../include/votca/xtp/gnode.h" ex="false" tool="3" flavor2="0">
      </item>
      <item path="../../include/votca/xtp/grid.h" ex="false" tool="3" flavor2="0">
      </item>
      <item path="../../include/votca/xtp/grid_containers.h"
            ex="false"
            tool="3"
            flavor2="0">
      </item>
      <item path="../../include/votca/xtp/gridbox.h" ex="false" tool="3" flavor2="0">
      </item>
      <item path="../../include/votca/xtp/gwbse.h" ex="false" tool="3" flavor2="0">
      </item>
      <item path="../../include/votca/xtp/gwbseengine.h"
            ex="false"
            tool="3"
            flavor2="0">
      </item>
      <item path="../../include/votca/xtp/gyration.h" ex="false" tool="3" flavor2="0">
      </item>
<<<<<<< HEAD
=======
      <item path="../../include/votca/xtp/huffmantree.h"
            ex="false"
            tool="3"
            flavor2="0">
      </item>
      <item path="../../include/votca/xtp/job.h" ex="false" tool="3" flavor2="0">
      </item>
>>>>>>> cbd0ee5f
      <item path="../../include/votca/xtp/jobapplication.h"
            ex="false"
            tool="3"
            flavor2="0">
      </item>
<<<<<<< HEAD
=======
      <item path="../../include/votca/xtp/jobcalculator.h"
            ex="false"
            tool="3"
            flavor2="0">
      </item>
>>>>>>> cbd0ee5f
      <item path="../../include/votca/xtp/jobcalculatorfactory.h"
            ex="false"
            tool="3"
            flavor2="0">
      </item>
<<<<<<< HEAD
      <item path="../../include/votca/xtp/kmccalculator.h"
=======
      <item path="../../include/votca/xtp/jobtopology.h"
            ex="false"
            tool="3"
            flavor2="0">
      </item>
      <item path="../../include/votca/xtp/kmccalculator.h"
            ex="false"
            tool="3"
            flavor2="0">
      </item>
      <item path="../../include/votca/xtp/logger.h" ex="false" tool="3" flavor2="0">
      </item>
      <item path="../../include/votca/xtp/mmregion.h" ex="false" tool="3" flavor2="0">
      </item>
      <item path="../../include/votca/xtp/molecule.h" ex="false" tool="3" flavor2="0">
      </item>
      <item path="../../include/votca/xtp/multiarray.h"
            ex="false"
            tool="3"
            flavor2="0">
      </item>
      <item path="../../include/votca/xtp/nbo.h" ex="false" tool="3" flavor2="0">
      </item>
      <item path="../../include/votca/xtp/numerical_integrations.h"
            ex="false"
            tool="3"
            flavor2="0">
      </item>
      <item path="../../include/votca/xtp/optimiser_costfunction.h"
            ex="false"
            tool="3"
            flavor2="0">
      </item>
      <item path="../../include/votca/xtp/orbitals.h" ex="false" tool="3" flavor2="0">
      </item>
      <item path="../../include/votca/xtp/paircalculator.h"
            ex="false"
            tool="3"
            flavor2="0">
      </item>
      <item path="../../include/votca/xtp/parallelxjobcalc.h"
            ex="false"
            tool="3"
            flavor2="0">
      </item>
      <item path="../../include/votca/xtp/polarsegment.h"
            ex="false"
            tool="3"
            flavor2="0">
      </item>
      <item path="../../include/votca/xtp/polarsite.h"
>>>>>>> cbd0ee5f
            ex="false"
            tool="3"
            flavor2="0">
      </item>
<<<<<<< HEAD
      <item path="../../include/votca/xtp/mmregion.h" ex="false" tool="3" flavor2="0">
      </item>
      <item path="../../include/votca/xtp/molecule.h" ex="false" tool="3" flavor2="0">
      </item>
      <item path="../../include/votca/xtp/nbo.h" ex="false" tool="3" flavor2="0">
      </item>
      <item path="../../include/votca/xtp/numerical_integrations.h"
=======
      <item path="../../include/votca/xtp/populationanalysis.h"
>>>>>>> cbd0ee5f
            ex="false"
            tool="3"
            flavor2="0">
      </item>
<<<<<<< HEAD
      <item path="../../include/votca/xtp/orbitals.h" ex="false" tool="3" flavor2="0">
      </item>
      <item path="../../include/votca/xtp/polarsegment.h"
            ex="false"
            tool="3"
            flavor2="0">
      </item>
      <item path="../../include/votca/xtp/polarsite.h"
            ex="false"
            tool="3"
            flavor2="0">
      </item>
      <item path="../../include/votca/xtp/populationanalysis.h"
=======
      <item path="../../include/votca/xtp/ppm.h" ex="false" tool="3" flavor2="0">
      </item>
      <item path="../../include/votca/xtp/progressobserver.h"
>>>>>>> cbd0ee5f
            ex="false"
            tool="3"
            flavor2="0">
      </item>
      <item path="../../include/votca/xtp/ppm.h" ex="false" tool="3" flavor2="0">
      </item>
      <item path="../../include/votca/xtp/qmatom.h" ex="false" tool="3" flavor2="0">
      </item>
      <item path="../../include/votca/xtp/qmcalculator.h"
            ex="false"
            tool="3"
            flavor2="0">
      </item>
      <item path="../../include/votca/xtp/qmdatabase.h"
            ex="false"
            tool="3"
            flavor2="0">
      </item>
      <item path="../../include/votca/xtp/qmfragment.h"
            ex="false"
            tool="3"
            flavor2="0">
      </item>
      <item path="../../include/votca/xtp/qminterface.h"
            ex="false"
            tool="3"
            flavor2="0">
      </item>
      <item path="../../include/votca/xtp/qmmolecule.h"
            ex="false"
            tool="3"
            flavor2="0">
      </item>
      <item path="../../include/votca/xtp/qmnblist.h" ex="false" tool="3" flavor2="0">
      </item>
      <item path="../../include/votca/xtp/qmpackage.h"
            ex="false"
            tool="3"
            flavor2="0">
      </item>
      <item path="../../include/votca/xtp/qmpackagefactory.h"
            ex="false"
            tool="3"
            flavor2="0">
      </item>
      <item path="../../include/votca/xtp/qmpair.h" ex="false" tool="3" flavor2="0">
      </item>
      <item path="../../include/votca/xtp/qmstate.h" ex="false" tool="3" flavor2="0">
      </item>
<<<<<<< HEAD
=======
      <item path="../../include/votca/xtp/qmthread.h" ex="false" tool="3" flavor2="0">
      </item>
      <item path="../../include/votca/xtp/qmtool.h" ex="false" tool="3" flavor2="0">
      </item>
>>>>>>> cbd0ee5f
      <item path="../../include/votca/xtp/radial_euler_maclaurin_rule.h"
            ex="false"
            tool="3"
            flavor2="0">
      </item>
      <item path="../../include/votca/xtp/region.h" ex="false" tool="3" flavor2="0">
      </item>
      <item path="../../include/votca/xtp/rpa.h" ex="false" tool="3" flavor2="0">
      </item>
      <item path="../../include/votca/xtp/segment.h" ex="false" tool="3" flavor2="0">
      </item>
      <item path="../../include/votca/xtp/segmenttype.h"
            ex="false"
            tool="3"
            flavor2="0">
      </item>
      <item path="../../include/votca/xtp/sigma.h" ex="false" tool="3" flavor2="0">
      </item>
      <item path="../../include/votca/xtp/sphere_lebedev_rule.h"
            ex="false"
            tool="3"
            flavor2="0">
      </item>
      <item path="../../include/votca/xtp/sqlapplication.h"
            ex="false"
            tool="3"
            flavor2="0">
      </item>
      <item path="../../include/votca/xtp/statefilter.h"
            ex="false"
            tool="3"
            flavor2="0">
      </item>
      <item path="../../include/votca/xtp/statesaversqlite.h"
            ex="false"
            tool="3"
            flavor2="0">
      </item>
      <item path="../../include/votca/xtp/symmetric_matrix.h"
            ex="false"
            tool="3"
            flavor2="0">
      </item>
      <item path="../../include/votca/xtp/threecenter.h"
            ex="false"
            tool="3"
            flavor2="0">
      </item>
      <item path="../../include/votca/xtp/toolfactory.h"
            ex="false"
            tool="3"
            flavor2="0">
      </item>
      <item path="../../include/votca/xtp/topology.h" ex="false" tool="3" flavor2="0">
      </item>
      <item path="../../include/votca/xtp/trustregion.h"
            ex="false"
            tool="3"
            flavor2="0">
      </item>
      <item path="../../include/votca/xtp/vc2index.h" ex="false" tool="3" flavor2="0">
      </item>
      <item path="../../include/votca/xtp/version.h" ex="false" tool="3" flavor2="0">
      </item>
      <item path="../../include/votca/xtp/votca_config.h.in"
            ex="false"
            tool="3"
            flavor2="0">
      </item>
      <item path="../../include/votca/xtp/vxc_functionals.h"
            ex="false"
            tool="3"
            flavor2="0">
      </item>
      <item path="../../include/votca/xtp/xtpapplication.h"
            ex="false"
            tool="3"
            flavor2="0">
      </item>
      <item path="../../share/packages/bsecoupling.xml"
            ex="false"
            tool="3"
            flavor2="0">
      </item>
      <item path="../../share/packages/esp2multipole.xml"
            ex="false"
            tool="3"
            flavor2="0">
      </item>
      <item path="../../share/packages/gaussian_edft_molecule.xml"
            ex="false"
            tool="3"
            flavor2="0">
      </item>
      <item path="../../share/packages/gaussian_egwbse_molecule.xml"
            ex="false"
            tool="3"
            flavor2="0">
      </item>
      <item path="../../share/packages/gaussian_idft_molecule.xml"
            ex="false"
            tool="3"
            flavor2="0">
      </item>
      <item path="../../share/packages/gaussian_idft_pair.xml"
            ex="false"
            tool="3"
            flavor2="0">
      </item>
      <item path="../../share/packages/gaussian_igwbse_pair.xml"
            ex="false"
            tool="3"
            flavor2="0">
      </item>
      <item path="../../share/packages/gwbse_egwbse_molecule.xml"
            ex="false"
            tool="3"
            flavor2="0">
      </item>
      <item path="../../share/packages/gwbse_igwbse_pair.xml"
            ex="false"
            tool="3"
            flavor2="0">
      </item>
      <item path="../../share/packages/mbgft.xml" ex="false" tool="3" flavor2="0">
      </item>
      <item path="../../share/packages/nwchem.xml" ex="false" tool="3" flavor2="0">
      </item>
      <item path="../../share/packages/orca_edft.xml" ex="false" tool="3" flavor2="0">
      </item>
      <item path="../../share/packages/orca_gwbse.xml"
            ex="false"
            tool="3"
            flavor2="0">
      </item>
      <item path="../../share/packages/orca_idft.xml" ex="false" tool="3" flavor2="0">
      </item>
      <item path="../../share/packages/xtpdft.xml" ex="false" tool="3" flavor2="0">
      </item>
      <item path="../../share/xtp/xml/coupling.xml" ex="false" tool="3" flavor2="0">
      </item>
      <item path="../../share/xtp/xml/dftgwbse.xml" ex="false" tool="3" flavor2="0">
      </item>
      <item path="../../share/xtp/xml/eanalyze.xml" ex="false" tool="3" flavor2="0">
      </item>
      <item path="../../share/xtp/xml/einternal.xml" ex="false" tool="3" flavor2="0">
      </item>
      <item path="../../share/xtp/xml/energy2xml.xml" ex="false" tool="3" flavor2="0">
      </item>
      <item path="../../share/xtp/xml/eqm.xml" ex="false" tool="3" flavor2="0">
      </item>
      <item path="../../share/xtp/xml/excitoncoupling.xml"
            ex="false"
            tool="3"
            flavor2="0">
      </item>
      <item path="../../share/xtp/xml/gencube.xml" ex="false" tool="3" flavor2="0">
      </item>
      <item path="../../share/xtp/xml/ianalyze.xml" ex="false" tool="3" flavor2="0">
      </item>
      <item path="../../share/xtp/xml/iexcitoncl.xml" ex="false" tool="3" flavor2="0">
      </item>
      <item path="../../share/xtp/xml/iimport.xml" ex="false" tool="3" flavor2="0">
      </item>
      <item path="../../share/xtp/xml/integrals2xml.xml"
            ex="false"
            tool="3"
            flavor2="0">
      </item>
      <item path="../../share/xtp/xml/iqm.xml" ex="false" tool="3" flavor2="0">
      </item>
      <item path="../../share/xtp/xml/jobwriter.xml" ex="false" tool="3" flavor2="0">
      </item>
      <item path="../../share/xtp/xml/kmclifetime.xml"
            ex="false"
            tool="3"
            flavor2="0">
      </item>
      <item path="../../share/xtp/xml/kmcmultiple.xml"
            ex="false"
            tool="3"
            flavor2="0">
      </item>
      <item path="../../share/xtp/xml/log2mps.xml" ex="false" tool="3" flavor2="0">
      </item>
      <item path="../../share/xtp/xml/map.xml" ex="false" tool="3" flavor2="0">
      </item>
      <item path="../../share/xtp/xml/neighborlist.xml"
            ex="false"
            tool="3"
            flavor2="0">
      </item>
      <item path="../../share/xtp/xml/occupations2xml.xml"
            ex="false"
            tool="3"
            flavor2="0">
      </item>
      <item path="../../share/xtp/xml/options.xml" ex="false" tool="3" flavor2="0">
      </item>
      <item path="../../share/xtp/xml/pairs2xml.xml" ex="false" tool="3" flavor2="0">
      </item>
      <item path="../../share/xtp/xml/partialcharges.xml"
            ex="false"
            tool="3"
            flavor2="0">
      </item>
      <item path="../../share/xtp/xml/pdb2map.xml" ex="false" tool="3" flavor2="0">
      </item>
      <item path="../../share/xtp/xml/pdb2top.xml" ex="false" tool="3" flavor2="0">
      </item>
      <item path="../../share/xtp/xml/qmape.xml" ex="false" tool="3" flavor2="0">
      </item>
      <item path="../../share/xtp/xml/qmmm.xml" ex="false" tool="3" flavor2="0">
      </item>
      <item path="../../share/xtp/xml/rates.xml" ex="false" tool="3" flavor2="0">
      </item>
      <item path="../../share/xtp/xml/rates2xml.xml" ex="false" tool="3" flavor2="0">
      </item>
      <item path="../../share/xtp/xml/sandbox.xml" ex="false" tool="3" flavor2="0">
      </item>
      <item path="../../share/xtp/xml/segments2xml.xml"
            ex="false"
            tool="3"
            flavor2="0">
      </item>
      <item path="../../share/xtp/xml/spectrum.xml" ex="false" tool="3" flavor2="0">
      </item>
      <item path="../../share/xtp/xml/stateserver.xml"
            ex="false"
            tool="3"
            flavor2="0">
      </item>
      <item path="../../share/xtp/xml/tdump.xml" ex="false" tool="3" flavor2="0">
      </item>
      <item path="../../share/xtp/xml/trajectory2pdb.xml"
            ex="false"
            tool="3"
            flavor2="0">
      </item>
      <item path="../../share/xtp/xml/vaverage.xml" ex="false" tool="3" flavor2="0">
      </item>
      <item path="../../src/libxtp/ERIs.cc" ex="false" tool="1" flavor2="0">
      </item>
      <item path="../../src/libxtp/Md2QmEngine.cc" ex="false" tool="1" flavor2="0">
      </item>
      <item path="../../src/libxtp/adiis.cc" ex="false" tool="1" flavor2="0">
      </item>
      <item path="../../src/libxtp/aobasis.cc" ex="false" tool="1" flavor2="0">
      </item>
      <item path="../../src/libxtp/aomatrices/aodipole.cc"
            ex="false"
            tool="1"
            flavor2="0">
      </item>
      <item path="../../src/libxtp/aomatrices/aodipole_potential.cc"
            ex="false"
            tool="1"
            flavor2="0">
      </item>
      <item path="../../src/libxtp/aomatrices/aoecp.cc"
            ex="false"
            tool="1"
            flavor2="0">
      </item>
      <item path="../../src/libxtp/aomatrices/aoesp.cc"
            ex="false"
            tool="1"
            flavor2="0">
      </item>
      <item path="../../src/libxtp/aomatrices/aokinetic.cc"
            ex="false"
            tool="1"
            flavor2="0">
      </item>
      <item path="../../src/libxtp/aomatrices/aomatrix.cc"
            ex="false"
            tool="1"
            flavor2="0">
      </item>
      <item path="../../src/libxtp/aomatrices/aomomentum.cc"
            ex="false"
            tool="1"
            flavor2="0">
      </item>
      <item path="../../src/libxtp/aomatrices/aooverlap.cc"
            ex="false"
            tool="1"
            flavor2="0">
      </item>
      <item path="../../src/libxtp/aomatrices/aoplanewave.cc"
            ex="false"
            tool="1"
            flavor2="0">
      </item>
      <item path="../../src/libxtp/aomatrices/aoquadrupole_potential.cc"
            ex="false"
            tool="1"
            flavor2="0">
      </item>
      <item path="../../src/libxtp/aoshell.cc" ex="false" tool="1" flavor2="0">
      </item>
      <item path="../../src/libxtp/basisset.cc" ex="false" tool="1" flavor2="0">
      </item>
      <item path="../../src/libxtp/bfgs-trm.cc" ex="false" tool="1" flavor2="0">
      </item>
      <item path="../../src/libxtp/bsecoupling.cc" ex="false" tool="1" flavor2="0">
      </item>
      <item path="../../src/libxtp/calculatorfactory.cc"
            ex="false"
            tool="1"
            flavor2="0">
      </item>
      <item path="../../src/libxtp/calculators/eanalyze.h"
            ex="false"
            tool="3"
            flavor2="0">
      </item>
      <item path="../../src/libxtp/calculators/einternal.h"
            ex="false"
            tool="3"
            flavor2="0">
      </item>
      <item path="../../src/libxtp/calculators/ianalyze.h"
            ex="false"
            tool="3"
            flavor2="0">
      </item>
      <item path="../../src/libxtp/calculators/jobwriter.cc"
            ex="false"
            tool="1"
            flavor2="0">
      </item>
      <item path="../../src/libxtp/calculators/jobwriter.h"
            ex="false"
            tool="3"
            flavor2="0">
      </item>
      <item path="../../src/libxtp/calculators/kmclifetime.cc"
            ex="false"
            tool="1"
            flavor2="0">
      </item>
      <item path="../../src/libxtp/calculators/kmclifetime.h"
            ex="false"
            tool="3"
            flavor2="0">
      </item>
      <item path="../../src/libxtp/calculators/kmcmultiple.cc"
            ex="false"
            tool="1"
            flavor2="0">
      </item>
      <item path="../../src/libxtp/calculators/kmcmultiple.h"
            ex="false"
            tool="3"
            flavor2="0">
      </item>
      <item path="../../src/libxtp/calculators/neighborlist.h"
            ex="false"
            tool="3"
            flavor2="0">
      </item>
      <item path="../../src/libxtp/calculators/rates.h"
            ex="false"
            tool="3"
            flavor2="0">
      </item>
      <item path="../../src/libxtp/calculators/stateserver.h"
            ex="false"
            tool="3"
            flavor2="0">
      </item>
      <item path="../../src/libxtp/checkpoint.cc" ex="false" tool="1" flavor2="0">
      </item>
      <item path="../../src/libxtp/convergenceacc.cc" ex="false" tool="1" flavor2="0">
      </item>
      <item path="../../src/libxtp/dftcoupling.cc" ex="false" tool="1" flavor2="0">
      </item>
      <item path="../../src/libxtp/dftengine/dftengine.cc"
            ex="false"
            tool="1"
            flavor2="0">
      </item>
      <item path="../../src/libxtp/diis.cc" ex="false" tool="1" flavor2="0">
      </item>
      <item path="../../src/libxtp/energy_costfunction.cc"
            ex="false"
            tool="1"
            flavor2="0">
      </item>
      <item path="../../src/libxtp/esp2multipole.cc" ex="false" tool="1" flavor2="0">
      </item>
      <item path="../../src/libxtp/espfit.cc" ex="false" tool="1" flavor2="0">
      </item>
      <item path="../../src/libxtp/extractorfactory.cc"
            ex="false"
            tool="1"
            flavor2="0">
      </item>
      <item path="../../src/libxtp/forces.cc" ex="false" tool="1" flavor2="0">
      </item>
      <item path="../../src/libxtp/fourcenter.cc" ex="false" tool="1" flavor2="0">
      </item>
      <item path="../../src/libxtp/fourcenter_rep.cc" ex="false" tool="1" flavor2="0">
      </item>
      <item path="../../src/libxtp/gdma.cc" ex="false" tool="1" flavor2="0">
      </item>
      <item path="../../src/libxtp/geometry_optimization.cc"
            ex="false"
            tool="1"
            flavor2="0">
      </item>
      <item path="../../src/libxtp/gnode.cc" ex="false" tool="1" flavor2="0">
      </item>
      <item path="../../src/libxtp/grid.cc" ex="false" tool="1" flavor2="0">
      </item>
      <item path="../../src/libxtp/gridbox.cc" ex="false" tool="1" flavor2="0">
      </item>
      <item path="../../src/libxtp/gwbse/bse.cc" ex="false" tool="1" flavor2="0">
      </item>
      <item path="../../src/libxtp/gwbse/gwbse.cc" ex="false" tool="1" flavor2="0">
      </item>
      <item path="../../src/libxtp/gwbse/gwbseengine.cc"
            ex="false"
            tool="1"
            flavor2="0">
      </item>
      <item path="../../src/libxtp/gwbse/ppm.cc" ex="false" tool="1" flavor2="0">
      </item>
      <item path="../../src/libxtp/gwbse/rpa.cc" ex="false" tool="1" flavor2="0">
      </item>
      <item path="../../src/libxtp/gwbse/sigma.cc" ex="false" tool="1" flavor2="0">
      </item>
      <item path="../../src/libxtp/gyration.cc" ex="false" tool="1" flavor2="0">
      </item>
      <item path="../../src/libxtp/job.cc" ex="false" tool="1" flavor2="0">
      </item>
      <item path="../../src/libxtp/jobapplication.cc" ex="false" tool="1" flavor2="0">
      </item>
      <item path="../../src/libxtp/jobcalculatorfactory.cc"
            ex="false"
            tool="1"
            flavor2="0">
      </item>
      <item path="../../src/libxtp/jobcalculators/eqm.cc"
            ex="false"
            tool="1"
            flavor2="0">
      </item>
      <item path="../../src/libxtp/jobcalculators/eqm.h"
            ex="false"
            tool="3"
            flavor2="0">
      </item>
      <item path="../../src/libxtp/jobcalculators/iexcitoncl.cc"
            ex="false"
            tool="1"
            flavor2="0">
      </item>
      <item path="../../src/libxtp/jobcalculators/iexcitoncl.h"
            ex="false"
            tool="3"
            flavor2="0">
      </item>
      <item path="../../src/libxtp/jobcalculators/iqm.cc"
            ex="false"
            tool="1"
            flavor2="0">
      </item>
      <item path="../../src/libxtp/jobcalculators/iqm.h"
            ex="false"
            tool="3"
            flavor2="0">
      </item>
      <item path="../../src/libxtp/kmccalculator.cc" ex="false" tool="1" flavor2="0">
      </item>
      <item path="../../src/libxtp/mmregion.cc" ex="false" tool="1" flavor2="0">
      </item>
      <item path="../../src/libxtp/nbo.cc" ex="false" tool="1" flavor2="0">
      </item>
      <item path="../../src/libxtp/numerical_integration/numerical_integrations.cc"
            ex="false"
            tool="1"
            flavor2="0">
      </item>
      <item path="../../src/libxtp/numerical_integration/radial_euler_maclaurin_rule.cc"
            ex="false"
            tool="1"
            flavor2="0">
      </item>
      <item path="../../src/libxtp/numerical_integration/sphere_lebedev_rule.cc"
            ex="false"
            tool="1"
            flavor2="0">
      </item>
      <item path="../../src/libxtp/orbitals.cc" ex="false" tool="1" flavor2="0">
      </item>
<<<<<<< HEAD
      <item path="../../src/libxtp/polarsegment.cc" ex="false" tool="1" flavor2="0">
      </item>
      <item path="../../src/libxtp/polarsite.cc" ex="false" tool="1" flavor2="0">
=======
      <item path="../../src/libxtp/parallelxjobcalc.cc"
            ex="false"
            tool="1"
            flavor2="0">
      </item>
      <item path="../../src/libxtp/polarsegment.cc" ex="false" tool="1" flavor2="0">
      </item>
      <item path="../../src/libxtp/polarsite.cc" ex="false" tool="1" flavor2="0">
      </item>
      <item path="../../src/libxtp/progressobserver.cc"
            ex="false"
            tool="1"
            flavor2="0">
>>>>>>> cbd0ee5f
      </item>
      <item path="../../src/libxtp/qmdatabase.cc" ex="false" tool="1" flavor2="0">
      </item>
      <item path="../../src/libxtp/qminterface.cc" ex="false" tool="1" flavor2="0">
      </item>
      <item path="../../src/libxtp/qmmolecule.cc" ex="false" tool="1" flavor2="0">
      </item>
      <item path="../../src/libxtp/qmpackage.cc" ex="false" tool="1" flavor2="0">
      </item>
      <item path="../../src/libxtp/qmpackagefactory.cc"
            ex="false"
            tool="1"
            flavor2="0">
      </item>
      <item path="../../src/libxtp/qmpackages/gaussian.cc"
            ex="false"
            tool="1"
            flavor2="0">
      </item>
      <item path="../../src/libxtp/qmpackages/gaussian.h"
            ex="false"
            tool="3"
            flavor2="0">
      </item>
      <item path="../../src/libxtp/qmpackages/nwchem.cc"
            ex="false"
            tool="1"
            flavor2="0">
      </item>
      <item path="../../src/libxtp/qmpackages/nwchem.h"
            ex="false"
            tool="3"
            flavor2="0">
      </item>
      <item path="../../src/libxtp/qmpackages/orca.cc"
            ex="false"
            tool="1"
            flavor2="0">
      </item>
      <item path="../../src/libxtp/qmpackages/orca.h" ex="false" tool="3" flavor2="0">
      </item>
      <item path="../../src/libxtp/qmpackages/xtpdft.cc"
            ex="false"
            tool="1"
            flavor2="0">
      </item>
      <item path="../../src/libxtp/qmpackages/xtpdft.h"
            ex="false"
            tool="3"
            flavor2="0">
      </item>
      <item path="../../src/libxtp/qmpair.cc" ex="false" tool="1" flavor2="0">
      </item>
      <item path="../../src/libxtp/qmstate.cc" ex="false" tool="1" flavor2="0">
      </item>
      <item path="../../src/libxtp/sqlapplication.cc" ex="false" tool="1" flavor2="0">
      </item>
      <item path="../../src/libxtp/statefilter.cc" ex="false" tool="1" flavor2="0">
      </item>
      <item path="../../src/libxtp/statesaversqlite.cc"
            ex="false"
            tool="1"
            flavor2="0">
      </item>
      <item path="../../src/libxtp/symmetric_matrix.cc"
            ex="false"
            tool="1"
            flavor2="0">
      </item>
      <item path="../../src/libxtp/threecenter_dft.cc"
            ex="false"
            tool="1"
            flavor2="0">
      </item>
      <item path="../../src/libxtp/threecenter_gwbse.cc"
            ex="false"
            tool="1"
            flavor2="0">
      </item>
      <item path="../../src/libxtp/threecenter_rep.cc"
            ex="false"
            tool="1"
            flavor2="0">
      </item>
      <item path="../../src/libxtp/toolfactory.cc" ex="false" tool="1" flavor2="0">
      </item>
      <item path="../../src/libxtp/tools/coupling.h" ex="false" tool="3" flavor2="0">
      </item>
      <item path="../../src/libxtp/tools/densityanalysis.h"
            ex="false"
            tool="3"
            flavor2="0">
      </item>
      <item path="../../src/libxtp/tools/dftgwbse.cc" ex="false" tool="1" flavor2="0">
      </item>
      <item path="../../src/libxtp/tools/dftgwbse.h" ex="false" tool="3" flavor2="0">
      </item>
      <item path="../../src/libxtp/tools/excitoncoupling.h"
            ex="false"
            tool="3"
            flavor2="0">
      </item>
      <item path="../../src/libxtp/tools/gencube.h" ex="false" tool="3" flavor2="0">
      </item>
      <item path="../../src/libxtp/tools/log2mps.h" ex="false" tool="3" flavor2="0">
      </item>
      <item path="../../src/libxtp/tools/partialcharges.h"
            ex="false"
            tool="3"
            flavor2="0">
      </item>
      <item path="../../src/libxtp/tools/pdb2map.h" ex="false" tool="3" flavor2="0">
      </item>
      <item path="../../src/libxtp/tools/pdb2top.h" ex="false" tool="3" flavor2="0">
      </item>
      <item path="../../src/libxtp/tools/qmsandbox.h" ex="false" tool="3" flavor2="0">
      </item>
      <item path="../../src/libxtp/tools/spectrum.h" ex="false" tool="3" flavor2="0">
      </item>
      <item path="../../src/libxtp/topology.cc" ex="false" tool="1" flavor2="0">
      </item>
      <item path="../../src/libxtp/trustregion.cc" ex="false" tool="1" flavor2="0">
      </item>
      <item path="../../src/libxtp/version.cc" ex="false" tool="1" flavor2="0">
      </item>
      <item path="../../src/libxtp/version_nb.cc" ex="false" tool="1" flavor2="0">
      </item>
      <item path="../../src/libxtp/xtpapplication.cc" ex="false" tool="1" flavor2="0">
      </item>
      <item path="../../src/tests/test_adiis.cc" ex="false" tool="1" flavor2="0">
      </item>
      <item path="../../src/tests/test_aobasis.cc" ex="false" tool="1" flavor2="0">
      </item>
      <item path="../../src/tests/test_aomatrix.cc" ex="false" tool="1" flavor2="0">
      </item>
<<<<<<< HEAD
=======
      <item path="../../src/tests/test_aoshell.cc" ex="false" tool="1" flavor2="0">
      </item>
>>>>>>> cbd0ee5f
      <item path="../../src/tests/test_atom.cc" ex="false" tool="1" flavor2="0">
      </item>
      <item path="../../src/tests/test_basisset.cc" ex="false" tool="1" flavor2="0">
      </item>
      <item path="../../src/tests/test_bfgs-trm.cc" ex="false" tool="1" flavor2="0">
      </item>
      <item path="../../src/tests/test_bse.cc" ex="false" tool="1" flavor2="0">
      </item>
      <item path="../../src/tests/test_convergenceacc.cc"
            ex="false"
            tool="1"
            flavor2="0">
      </item>
      <item path="../../src/tests/test_dftcoupling.cc"
            ex="false"
            tool="1"
            flavor2="0">
      </item>
      <item path="../../src/tests/test_diis.cc" ex="false" tool="1" flavor2="0">
      </item>
      <item path="../../src/tests/test_eigen.cc" ex="false" tool="1" flavor2="0">
      </item>
      <item path="../../src/tests/test_eris.cc" ex="false" tool="1" flavor2="0">
      </item>
      <item path="../../src/tests/test_espfit.cc" ex="false" tool="1" flavor2="0">
      </item>
      <item path="../../src/tests/test_fragment.cc" ex="false" tool="1" flavor2="0">
      </item>
      <item path="../../src/tests/test_glink.cc" ex="false" tool="1" flavor2="0">
      </item>
      <item path="../../src/tests/test_gnode.cc" ex="false" tool="1" flavor2="0">
      </item>
      <item path="../../src/tests/test_grid.cc" ex="false" tool="1" flavor2="0">
      </item>
      <item path="../../src/tests/test_hdf5.cc" ex="false" tool="1" flavor2="0">
      </item>
      <item path="../../src/tests/test_molecule.cc" ex="false" tool="1" flavor2="0">
      </item>
      <item path="../../src/tests/test_numericalintegration.cc"
            ex="false"
            tool="1"
            flavor2="0">
      </item>
      <item path="../../src/tests/test_orbitals.cc" ex="false" tool="1" flavor2="0">
      </item>
      <item path="../../src/tests/test_polarsegment.cc"
            ex="false"
            tool="1"
            flavor2="0">
      </item>
      <item path="../../src/tests/test_polarsite.cc" ex="false" tool="1" flavor2="0">
      </item>
      <item path="../../src/tests/test_ppm.cc" ex="false" tool="1" flavor2="0">
      </item>
      <item path="../../src/tests/test_qmatom.cc" ex="false" tool="1" flavor2="0">
      </item>
      <item path="../../src/tests/test_qmmolecule.cc" ex="false" tool="1" flavor2="0">
      </item>
      <item path="../../src/tests/test_qmnblist.cc" ex="false" tool="1" flavor2="0">
      </item>
      <item path="../../src/tests/test_qmpair.cc" ex="false" tool="1" flavor2="0">
      </item>
      <item path="../../src/tests/test_qmstate.cc" ex="false" tool="1" flavor2="0">
      </item>
      <item path="../../src/tests/test_radial_euler_maclaurin_rule.cc"
            ex="false"
            tool="1"
            flavor2="0">
      </item>
      <item path="../../src/tests/test_rpa.cc" ex="false" tool="1" flavor2="0">
      </item>
      <item path="../../src/tests/test_segment.cc" ex="false" tool="1" flavor2="0">
      </item>
      <item path="../../src/tests/test_segmenttype.cc"
            ex="false"
            tool="1"
            flavor2="0">
      </item>
      <item path="../../src/tests/test_sigma.cc" ex="false" tool="1" flavor2="0">
      </item>
      <item path="../../src/tests/test_sphere_lebedev_rule.cc"
            ex="false"
            tool="1"
            flavor2="0">
      </item>
      <item path="../../src/tests/test_statefilter.cc"
            ex="false"
            tool="1"
            flavor2="0">
      </item>
      <item path="../../src/tests/test_symmetric_matrix.cc"
            ex="false"
            tool="1"
            flavor2="0">
      </item>
      <item path="../../src/tests/test_threecenter.cc"
            ex="false"
            tool="1"
            flavor2="0">
      </item>
      <item path="../../src/tests/test_topology.cc" ex="false" tool="1" flavor2="0">
      </item>
      <item path="../../src/tests/test_trustregion.cc"
            ex="false"
            tool="1"
            flavor2="0">
      </item>
      <item path="../../src/tests/test_vc2index.cc" ex="false" tool="1" flavor2="0">
      </item>
      <item path="../../src/tools/xtp_dump.cc" ex="false" tool="1" flavor2="0">
      </item>
      <item path="../../src/tools/xtp_map.cc" ex="false" tool="1" flavor2="0">
      </item>
      <item path="../../src/tools/xtp_parallel.cc" ex="false" tool="1" flavor2="0">
      </item>
    </conf>
    <conf name="Release" type="3">
      <toolsSet>
        <compilerSet>GNU|GNU</compilerSet>
        <dependencyChecking>true</dependencyChecking>
        <rebuildPropChanged>true</rebuildPropChanged>
      </toolsSet>
      <compileType>
        <cTool>
          <developmentMode>5</developmentMode>
        </cTool>
        <ccTool>
          <developmentMode>5</developmentMode>
        </ccTool>
        <fortranCompilerTool>
          <developmentMode>5</developmentMode>
        </fortranCompilerTool>
        <archiverTool>
        </archiverTool>
      </compileType>
      <item path="../../include/votca/xtp/ERIs.h" ex="false" tool="3" flavor2="0">
      </item>
      <item path="../../include/votca/xtp/Md2QmEngine.h"
            ex="false"
            tool="3"
            flavor2="0">
      </item>
      <item path="../../include/votca/xtp/adiis.h" ex="false" tool="3" flavor2="0">
      </item>
      <item path="../../include/votca/xtp/adiis_costfunction.h"
            ex="false"
            tool="3"
            flavor2="0">
      </item>
      <item path="../../include/votca/xtp/aobasis.h" ex="false" tool="3" flavor2="0">
      </item>
      <item path="../../include/votca/xtp/aomatrix.h" ex="false" tool="3" flavor2="0">
      </item>
      <item path="../../include/votca/xtp/aoshell.h" ex="false" tool="3" flavor2="0">
      </item>
      <item path="../../include/votca/xtp/atom.h" ex="false" tool="3" flavor2="0">
      </item>
      <item path="../../include/votca/xtp/atomcontainer.h"
            ex="false"
            tool="3"
            flavor2="0">
      </item>
      <item path="../../include/votca/xtp/basisset.h" ex="false" tool="3" flavor2="0">
      </item>
      <item path="../../include/votca/xtp/bfgs-trm.h" ex="false" tool="3" flavor2="0">
      </item>
      <item path="../../include/votca/xtp/bse.h" ex="false" tool="3" flavor2="0">
      </item>
      <item path="../../include/votca/xtp/bsecoupling.h"
            ex="false"
            tool="3"
            flavor2="0">
      </item>
      <item path="../../include/votca/xtp/calculatorfactory.h"
            ex="false"
            tool="3"
            flavor2="0">
      </item>
      <item path="../../include/votca/xtp/chargecarrier.h"
            ex="false"
            tool="3"
            flavor2="0">
      </item>
      <item path="../../include/votca/xtp/checkpoint.h"
            ex="false"
            tool="3"
            flavor2="0">
      </item>
      <item path="../../include/votca/xtp/checkpoint_utils.h"
            ex="false"
            tool="3"
            flavor2="0">
      </item>
      <item path="../../include/votca/xtp/checkpointreader.h"
            ex="false"
            tool="3"
            flavor2="0">
      </item>
      <item path="../../include/votca/xtp/checkpointwriter.h"
            ex="false"
            tool="3"
            flavor2="0">
      </item>
      <item path="../../include/votca/xtp/convergenceacc.h"
            ex="false"
            tool="3"
            flavor2="0">
      </item>
      <item path="../../include/votca/xtp/couplingbase.h"
            ex="false"
            tool="3"
            flavor2="0">
      </item>
      <item path="../../include/votca/xtp/dftcoupling.h"
            ex="false"
            tool="3"
            flavor2="0">
      </item>
      <item path="../../include/votca/xtp/dftengine.h"
            ex="false"
            tool="3"
            flavor2="0">
      </item>
      <item path="../../include/votca/xtp/diis.h" ex="false" tool="3" flavor2="0">
      </item>
      <item path="../../include/votca/xtp/eigen.h" ex="false" tool="3" flavor2="0">
      </item>
      <item path="../../include/votca/xtp/energy_costfunction.h"
            ex="false"
            tool="3"
            flavor2="0">
      </item>
      <item path="../../include/votca/xtp/esp2multipole.h"
            ex="false"
            tool="3"
            flavor2="0">
      </item>
      <item path="../../include/votca/xtp/espfit.h" ex="false" tool="3" flavor2="0">
      </item>
      <item path="../../include/votca/xtp/extractorfactory.h"
            ex="false"
            tool="3"
            flavor2="0">
      </item>
      <item path="../../include/votca/xtp/forces.h" ex="false" tool="3" flavor2="0">
      </item>
      <item path="../../include/votca/xtp/fourcenter.h"
            ex="false"
            tool="3"
            flavor2="0">
      </item>
      <item path="../../include/votca/xtp/fragment.h" ex="false" tool="3" flavor2="0">
      </item>
      <item path="../../include/votca/xtp/gdma.h" ex="false" tool="3" flavor2="0">
      </item>
      <item path="../../include/votca/xtp/geometry_optimization.h"
            ex="false"
            tool="3"
            flavor2="0">
      </item>
      <item path="../../include/votca/xtp/glink.h" ex="false" tool="3" flavor2="0">
      </item>
      <item path="../../include/votca/xtp/gnode.h" ex="false" tool="3" flavor2="0">
      </item>
      <item path="../../include/votca/xtp/grid.h" ex="false" tool="3" flavor2="0">
      </item>
      <item path="../../include/votca/xtp/grid_containers.h"
            ex="false"
            tool="3"
            flavor2="0">
      </item>
      <item path="../../include/votca/xtp/gridbox.h" ex="false" tool="3" flavor2="0">
      </item>
      <item path="../../include/votca/xtp/gwbse.h" ex="false" tool="3" flavor2="0">
      </item>
      <item path="../../include/votca/xtp/gwbseengine.h"
            ex="false"
            tool="3"
            flavor2="0">
      </item>
      <item path="../../include/votca/xtp/gyration.h" ex="false" tool="3" flavor2="0">
      </item>
      <item path="../../include/votca/xtp/huffmantree.h"
            ex="false"
            tool="3"
            flavor2="0">
      </item>
      <item path="../../include/votca/xtp/job.h" ex="false" tool="3" flavor2="0">
      </item>
      <item path="../../include/votca/xtp/jobapplication.h"
            ex="false"
            tool="3"
            flavor2="0">
      </item>
      <item path="../../include/votca/xtp/jobcalculator.h"
            ex="false"
            tool="3"
            flavor2="0">
      </item>
      <item path="../../include/votca/xtp/jobcalculatorfactory.h"
            ex="false"
            tool="3"
            flavor2="0">
      </item>
      <item path="../../include/votca/xtp/jobtopology.h"
            ex="false"
            tool="3"
            flavor2="0">
      </item>
      <item path="../../include/votca/xtp/kmccalculator.h"
            ex="false"
            tool="3"
            flavor2="0">
      </item>
<<<<<<< HEAD
=======
      <item path="../../include/votca/xtp/logger.h" ex="false" tool="3" flavor2="0">
      </item>
>>>>>>> cbd0ee5f
      <item path="../../include/votca/xtp/mmregion.h" ex="false" tool="3" flavor2="0">
      </item>
      <item path="../../include/votca/xtp/molecule.h" ex="false" tool="3" flavor2="0">
      </item>
<<<<<<< HEAD
=======
      <item path="../../include/votca/xtp/multiarray.h"
            ex="false"
            tool="3"
            flavor2="0">
      </item>
>>>>>>> cbd0ee5f
      <item path="../../include/votca/xtp/nbo.h" ex="false" tool="3" flavor2="0">
      </item>
      <item path="../../include/votca/xtp/numerical_integrations.h"
            ex="false"
            tool="3"
            flavor2="0">
      </item>
      <item path="../../include/votca/xtp/optimiser_costfunction.h"
            ex="false"
            tool="3"
            flavor2="0">
      </item>
      <item path="../../include/votca/xtp/orbitals.h" ex="false" tool="3" flavor2="0">
      </item>
<<<<<<< HEAD
=======
      <item path="../../include/votca/xtp/paircalculator.h"
            ex="false"
            tool="3"
            flavor2="0">
      </item>
      <item path="../../include/votca/xtp/parallelxjobcalc.h"
            ex="false"
            tool="3"
            flavor2="0">
      </item>
>>>>>>> cbd0ee5f
      <item path="../../include/votca/xtp/polarsegment.h"
            ex="false"
            tool="3"
            flavor2="0">
      </item>
      <item path="../../include/votca/xtp/polarsite.h"
            ex="false"
            tool="3"
            flavor2="0">
<<<<<<< HEAD
      </item>
      <item path="../../include/votca/xtp/populationanalysis.h"
=======
      </item>
      <item path="../../include/votca/xtp/populationanalysis.h"
            ex="false"
            tool="3"
            flavor2="0">
      </item>
      <item path="../../include/votca/xtp/ppm.h" ex="false" tool="3" flavor2="0">
      </item>
      <item path="../../include/votca/xtp/progressobserver.h"
>>>>>>> cbd0ee5f
            ex="false"
            tool="3"
            flavor2="0">
      </item>
      <item path="../../include/votca/xtp/ppm.h" ex="false" tool="3" flavor2="0">
      </item>
      <item path="../../include/votca/xtp/qmatom.h" ex="false" tool="3" flavor2="0">
      </item>
      <item path="../../include/votca/xtp/qmcalculator.h"
            ex="false"
            tool="3"
            flavor2="0">
      </item>
      <item path="../../include/votca/xtp/qmdatabase.h"
            ex="false"
            tool="3"
            flavor2="0">
      </item>
      <item path="../../include/votca/xtp/qmfragment.h"
            ex="false"
            tool="3"
            flavor2="0">
      </item>
      <item path="../../include/votca/xtp/qminterface.h"
            ex="false"
            tool="3"
            flavor2="0">
      </item>
      <item path="../../include/votca/xtp/qmmolecule.h"
            ex="false"
            tool="3"
            flavor2="0">
      </item>
      <item path="../../include/votca/xtp/qmnblist.h" ex="false" tool="3" flavor2="0">
      </item>
      <item path="../../include/votca/xtp/qmpackage.h"
            ex="false"
            tool="3"
            flavor2="0">
      </item>
      <item path="../../include/votca/xtp/qmpackagefactory.h"
            ex="false"
            tool="3"
            flavor2="0">
      </item>
      <item path="../../include/votca/xtp/qmpair.h" ex="false" tool="3" flavor2="0">
      </item>
      <item path="../../include/votca/xtp/qmstate.h" ex="false" tool="3" flavor2="0">
      </item>
<<<<<<< HEAD
=======
      <item path="../../include/votca/xtp/qmthread.h" ex="false" tool="3" flavor2="0">
      </item>
      <item path="../../include/votca/xtp/qmtool.h" ex="false" tool="3" flavor2="0">
      </item>
>>>>>>> cbd0ee5f
      <item path="../../include/votca/xtp/radial_euler_maclaurin_rule.h"
            ex="false"
            tool="3"
            flavor2="0">
      </item>
      <item path="../../include/votca/xtp/region.h" ex="false" tool="3" flavor2="0">
      </item>
      <item path="../../include/votca/xtp/rpa.h" ex="false" tool="3" flavor2="0">
      </item>
      <item path="../../include/votca/xtp/segment.h" ex="false" tool="3" flavor2="0">
      </item>
      <item path="../../include/votca/xtp/segmenttype.h"
            ex="false"
            tool="3"
            flavor2="0">
      </item>
      <item path="../../include/votca/xtp/sigma.h" ex="false" tool="3" flavor2="0">
      </item>
      <item path="../../include/votca/xtp/sphere_lebedev_rule.h"
            ex="false"
            tool="3"
            flavor2="0">
      </item>
      <item path="../../include/votca/xtp/sqlapplication.h"
            ex="false"
            tool="3"
            flavor2="0">
      </item>
      <item path="../../include/votca/xtp/statefilter.h"
            ex="false"
            tool="3"
            flavor2="0">
      </item>
      <item path="../../include/votca/xtp/statesaversqlite.h"
            ex="false"
            tool="3"
            flavor2="0">
      </item>
      <item path="../../include/votca/xtp/symmetric_matrix.h"
            ex="false"
            tool="3"
            flavor2="0">
      </item>
      <item path="../../include/votca/xtp/threecenter.h"
            ex="false"
            tool="3"
            flavor2="0">
      </item>
      <item path="../../include/votca/xtp/toolfactory.h"
            ex="false"
            tool="3"
            flavor2="0">
      </item>
      <item path="../../include/votca/xtp/topology.h" ex="false" tool="3" flavor2="0">
      </item>
      <item path="../../include/votca/xtp/trustregion.h"
            ex="false"
            tool="3"
            flavor2="0">
      </item>
      <item path="../../include/votca/xtp/vc2index.h" ex="false" tool="3" flavor2="0">
      </item>
      <item path="../../include/votca/xtp/version.h" ex="false" tool="3" flavor2="0">
      </item>
      <item path="../../include/votca/xtp/votca_config.h.in"
            ex="false"
            tool="3"
            flavor2="0">
      </item>
      <item path="../../include/votca/xtp/vxc_functionals.h"
            ex="false"
            tool="3"
            flavor2="0">
      </item>
      <item path="../../include/votca/xtp/xtpapplication.h"
            ex="false"
            tool="3"
            flavor2="0">
      </item>
      <item path="../../share/packages/bsecoupling.xml"
            ex="false"
            tool="3"
            flavor2="0">
      </item>
      <item path="../../share/packages/esp2multipole.xml"
            ex="false"
            tool="3"
            flavor2="0">
      </item>
      <item path="../../share/packages/gaussian_edft_molecule.xml"
            ex="false"
            tool="3"
            flavor2="0">
      </item>
      <item path="../../share/packages/gaussian_egwbse_molecule.xml"
            ex="false"
            tool="3"
            flavor2="0">
      </item>
      <item path="../../share/packages/gaussian_idft_molecule.xml"
            ex="false"
            tool="3"
            flavor2="0">
      </item>
      <item path="../../share/packages/gaussian_idft_pair.xml"
            ex="false"
            tool="3"
            flavor2="0">
      </item>
      <item path="../../share/packages/gaussian_igwbse_pair.xml"
            ex="false"
            tool="3"
            flavor2="0">
      </item>
      <item path="../../share/packages/gwbse_egwbse_molecule.xml"
            ex="false"
            tool="3"
            flavor2="0">
      </item>
      <item path="../../share/packages/gwbse_igwbse_pair.xml"
            ex="false"
            tool="3"
            flavor2="0">
      </item>
      <item path="../../share/packages/mbgft.xml" ex="false" tool="3" flavor2="0">
      </item>
      <item path="../../share/packages/nwchem.xml" ex="false" tool="3" flavor2="0">
      </item>
      <item path="../../share/packages/orca_edft.xml" ex="false" tool="3" flavor2="0">
      </item>
      <item path="../../share/packages/orca_gwbse.xml"
            ex="false"
            tool="3"
            flavor2="0">
      </item>
      <item path="../../share/packages/orca_idft.xml" ex="false" tool="3" flavor2="0">
      </item>
      <item path="../../share/packages/xtpdft.xml" ex="false" tool="3" flavor2="0">
      </item>
      <item path="../../share/xtp/xml/coupling.xml" ex="false" tool="3" flavor2="0">
      </item>
      <item path="../../share/xtp/xml/dftgwbse.xml" ex="false" tool="3" flavor2="0">
      </item>
      <item path="../../share/xtp/xml/eanalyze.xml" ex="false" tool="3" flavor2="0">
      </item>
      <item path="../../share/xtp/xml/einternal.xml" ex="false" tool="3" flavor2="0">
      </item>
      <item path="../../share/xtp/xml/energy2xml.xml" ex="false" tool="3" flavor2="0">
      </item>
      <item path="../../share/xtp/xml/eqm.xml" ex="false" tool="3" flavor2="0">
      </item>
      <item path="../../share/xtp/xml/excitoncoupling.xml"
            ex="false"
            tool="3"
            flavor2="0">
      </item>
      <item path="../../share/xtp/xml/gencube.xml" ex="false" tool="3" flavor2="0">
      </item>
      <item path="../../share/xtp/xml/ianalyze.xml" ex="false" tool="3" flavor2="0">
      </item>
      <item path="../../share/xtp/xml/iexcitoncl.xml" ex="false" tool="3" flavor2="0">
      </item>
      <item path="../../share/xtp/xml/iimport.xml" ex="false" tool="3" flavor2="0">
      </item>
      <item path="../../share/xtp/xml/integrals2xml.xml"
            ex="false"
            tool="3"
            flavor2="0">
      </item>
      <item path="../../share/xtp/xml/iqm.xml" ex="false" tool="3" flavor2="0">
      </item>
      <item path="../../share/xtp/xml/jobwriter.xml" ex="false" tool="3" flavor2="0">
      </item>
      <item path="../../share/xtp/xml/kmclifetime.xml"
            ex="false"
            tool="3"
            flavor2="0">
      </item>
      <item path="../../share/xtp/xml/kmcmultiple.xml"
            ex="false"
            tool="3"
            flavor2="0">
      </item>
      <item path="../../share/xtp/xml/log2mps.xml" ex="false" tool="3" flavor2="0">
      </item>
      <item path="../../share/xtp/xml/map.xml" ex="false" tool="3" flavor2="0">
      </item>
      <item path="../../share/xtp/xml/neighborlist.xml"
            ex="false"
            tool="3"
            flavor2="0">
      </item>
      <item path="../../share/xtp/xml/occupations2xml.xml"
            ex="false"
            tool="3"
            flavor2="0">
      </item>
      <item path="../../share/xtp/xml/options.xml" ex="false" tool="3" flavor2="0">
      </item>
      <item path="../../share/xtp/xml/pairs2xml.xml" ex="false" tool="3" flavor2="0">
      </item>
      <item path="../../share/xtp/xml/partialcharges.xml"
            ex="false"
            tool="3"
            flavor2="0">
      </item>
      <item path="../../share/xtp/xml/pdb2map.xml" ex="false" tool="3" flavor2="0">
      </item>
      <item path="../../share/xtp/xml/pdb2top.xml" ex="false" tool="3" flavor2="0">
      </item>
      <item path="../../share/xtp/xml/qmape.xml" ex="false" tool="3" flavor2="0">
      </item>
      <item path="../../share/xtp/xml/qmmm.xml" ex="false" tool="3" flavor2="0">
      </item>
      <item path="../../share/xtp/xml/rates.xml" ex="false" tool="3" flavor2="0">
      </item>
      <item path="../../share/xtp/xml/rates2xml.xml" ex="false" tool="3" flavor2="0">
      </item>
      <item path="../../share/xtp/xml/sandbox.xml" ex="false" tool="3" flavor2="0">
      </item>
      <item path="../../share/xtp/xml/segments2xml.xml"
            ex="false"
            tool="3"
            flavor2="0">
      </item>
      <item path="../../share/xtp/xml/spectrum.xml" ex="false" tool="3" flavor2="0">
      </item>
      <item path="../../share/xtp/xml/stateserver.xml"
            ex="false"
            tool="3"
            flavor2="0">
      </item>
      <item path="../../share/xtp/xml/tdump.xml" ex="false" tool="3" flavor2="0">
      </item>
      <item path="../../share/xtp/xml/trajectory2pdb.xml"
            ex="false"
            tool="3"
            flavor2="0">
      </item>
      <item path="../../share/xtp/xml/vaverage.xml" ex="false" tool="3" flavor2="0">
      </item>
      <item path="../../src/libxtp/ERIs.cc" ex="false" tool="0" flavor2="0">
      </item>
      <item path="../../src/libxtp/Md2QmEngine.cc" ex="false" tool="1" flavor2="0">
      </item>
      <item path="../../src/libxtp/adiis.cc" ex="false" tool="1" flavor2="0">
      </item>
      <item path="../../src/libxtp/aobasis.cc" ex="false" tool="1" flavor2="0">
      </item>
      <item path="../../src/libxtp/aomatrices/aodipole.cc"
            ex="false"
            tool="1"
            flavor2="0">
      </item>
      <item path="../../src/libxtp/aomatrices/aodipole_potential.cc"
            ex="false"
            tool="1"
            flavor2="0">
      </item>
      <item path="../../src/libxtp/aomatrices/aoecp.cc"
            ex="false"
            tool="1"
            flavor2="0">
      </item>
      <item path="../../src/libxtp/aomatrices/aoesp.cc"
            ex="false"
            tool="1"
            flavor2="0">
      </item>
      <item path="../../src/libxtp/aomatrices/aokinetic.cc"
            ex="false"
            tool="0"
            flavor2="0">
      </item>
      <item path="../../src/libxtp/aomatrices/aomatrix.cc"
            ex="false"
            tool="1"
            flavor2="0">
      </item>
      <item path="../../src/libxtp/aomatrices/aomomentum.cc"
            ex="false"
            tool="1"
            flavor2="0">
      </item>
      <item path="../../src/libxtp/aomatrices/aooverlap.cc"
            ex="false"
            tool="1"
            flavor2="0">
      </item>
      <item path="../../src/libxtp/aomatrices/aoplanewave.cc"
            ex="false"
            tool="1"
            flavor2="0">
      </item>
      <item path="../../src/libxtp/aomatrices/aoquadrupole_potential.cc"
            ex="false"
            tool="1"
            flavor2="0">
      </item>
      <item path="../../src/libxtp/aoshell.cc" ex="false" tool="1" flavor2="0">
      </item>
      <item path="../../src/libxtp/basisset.cc" ex="false" tool="1" flavor2="0">
      </item>
      <item path="../../src/libxtp/bfgs-trm.cc" ex="false" tool="1" flavor2="0">
      </item>
      <item path="../../src/libxtp/bsecoupling.cc" ex="false" tool="1" flavor2="0">
      </item>
      <item path="../../src/libxtp/calculatorfactory.cc"
            ex="false"
            tool="1"
            flavor2="0">
      </item>
      <item path="../../src/libxtp/calculators/eanalyze.h"
            ex="false"
            tool="3"
            flavor2="0">
      </item>
      <item path="../../src/libxtp/calculators/einternal.h"
            ex="false"
            tool="3"
            flavor2="0">
      </item>
      <item path="../../src/libxtp/calculators/ianalyze.h"
            ex="false"
            tool="3"
            flavor2="0">
      </item>
      <item path="../../src/libxtp/calculators/jobwriter.cc"
            ex="false"
            tool="1"
            flavor2="0">
      </item>
      <item path="../../src/libxtp/calculators/jobwriter.h"
            ex="false"
            tool="3"
            flavor2="0">
      </item>
      <item path="../../src/libxtp/calculators/kmclifetime.cc"
            ex="false"
            tool="1"
            flavor2="0">
      </item>
      <item path="../../src/libxtp/calculators/kmclifetime.h"
            ex="false"
            tool="3"
            flavor2="0">
      </item>
      <item path="../../src/libxtp/calculators/kmcmultiple.cc"
            ex="false"
            tool="1"
            flavor2="0">
      </item>
      <item path="../../src/libxtp/calculators/kmcmultiple.h"
            ex="false"
            tool="3"
            flavor2="0">
      </item>
      <item path="../../src/libxtp/calculators/neighborlist.h"
            ex="false"
            tool="3"
            flavor2="0">
      </item>
      <item path="../../src/libxtp/calculators/rates.h"
            ex="false"
            tool="3"
            flavor2="0">
      </item>
      <item path="../../src/libxtp/calculators/stateserver.h"
            ex="false"
            tool="3"
            flavor2="0">
      </item>
      <item path="../../src/libxtp/checkpoint.cc" ex="false" tool="1" flavor2="0">
      </item>
      <item path="../../src/libxtp/convergenceacc.cc" ex="false" tool="1" flavor2="0">
      </item>
      <item path="../../src/libxtp/dftcoupling.cc" ex="false" tool="1" flavor2="0">
      </item>
      <item path="../../src/libxtp/dftengine/dftengine.cc"
            ex="false"
            tool="1"
            flavor2="0">
      </item>
      <item path="../../src/libxtp/diis.cc" ex="false" tool="1" flavor2="0">
      </item>
      <item path="../../src/libxtp/energy_costfunction.cc"
            ex="false"
            tool="1"
            flavor2="0">
      </item>
      <item path="../../src/libxtp/esp2multipole.cc" ex="false" tool="1" flavor2="0">
      </item>
      <item path="../../src/libxtp/espfit.cc" ex="false" tool="1" flavor2="0">
      </item>
      <item path="../../src/libxtp/extractorfactory.cc"
            ex="false"
            tool="1"
            flavor2="0">
      </item>
      <item path="../../src/libxtp/forces.cc" ex="false" tool="1" flavor2="0">
      </item>
      <item path="../../src/libxtp/fourcenter.cc" ex="false" tool="1" flavor2="0">
      </item>
      <item path="../../src/libxtp/fourcenter_rep.cc" ex="false" tool="1" flavor2="0">
      </item>
      <item path="../../src/libxtp/gdma.cc" ex="false" tool="1" flavor2="0">
      </item>
      <item path="../../src/libxtp/geometry_optimization.cc"
            ex="false"
            tool="1"
            flavor2="0">
      </item>
      <item path="../../src/libxtp/gnode.cc" ex="false" tool="1" flavor2="0">
      </item>
      <item path="../../src/libxtp/grid.cc" ex="false" tool="1" flavor2="0">
      </item>
      <item path="../../src/libxtp/gridbox.cc" ex="false" tool="1" flavor2="0">
      </item>
      <item path="../../src/libxtp/gwbse/bse.cc" ex="false" tool="1" flavor2="0">
      </item>
      <item path="../../src/libxtp/gwbse/gwbse.cc" ex="false" tool="1" flavor2="0">
      </item>
      <item path="../../src/libxtp/gwbse/gwbseengine.cc"
            ex="false"
            tool="1"
            flavor2="0">
      </item>
      <item path="../../src/libxtp/gwbse/ppm.cc" ex="false" tool="1" flavor2="0">
      </item>
      <item path="../../src/libxtp/gwbse/rpa.cc" ex="false" tool="1" flavor2="0">
      </item>
      <item path="../../src/libxtp/gwbse/sigma.cc" ex="false" tool="1" flavor2="0">
      </item>
      <item path="../../src/libxtp/gyration.cc" ex="false" tool="1" flavor2="0">
      </item>
      <item path="../../src/libxtp/job.cc" ex="false" tool="1" flavor2="0">
      </item>
      <item path="../../src/libxtp/jobapplication.cc" ex="false" tool="1" flavor2="0">
      </item>
      <item path="../../src/libxtp/jobcalculatorfactory.cc"
            ex="false"
            tool="1"
            flavor2="0">
      </item>
      <item path="../../src/libxtp/jobcalculators/eqm.cc"
            ex="false"
            tool="1"
            flavor2="0">
      </item>
      <item path="../../src/libxtp/jobcalculators/eqm.h"
            ex="false"
            tool="3"
            flavor2="0">
      </item>
      <item path="../../src/libxtp/jobcalculators/iexcitoncl.cc"
            ex="false"
            tool="1"
            flavor2="0">
      </item>
      <item path="../../src/libxtp/jobcalculators/iexcitoncl.h"
            ex="false"
            tool="3"
            flavor2="0">
      </item>
      <item path="../../src/libxtp/jobcalculators/iqm.cc"
            ex="false"
            tool="1"
            flavor2="0">
      </item>
      <item path="../../src/libxtp/jobcalculators/iqm.h"
            ex="false"
            tool="3"
            flavor2="0">
      </item>
      <item path="../../src/libxtp/kmccalculator.cc" ex="false" tool="1" flavor2="0">
      </item>
      <item path="../../src/libxtp/mmregion.cc" ex="false" tool="1" flavor2="0">
      </item>
      <item path="../../src/libxtp/nbo.cc" ex="false" tool="1" flavor2="0">
      </item>
      <item path="../../src/libxtp/numerical_integration/numerical_integrations.cc"
            ex="false"
            tool="1"
            flavor2="0">
      </item>
      <item path="../../src/libxtp/numerical_integration/radial_euler_maclaurin_rule.cc"
            ex="false"
            tool="1"
            flavor2="0">
      </item>
      <item path="../../src/libxtp/numerical_integration/sphere_lebedev_rule.cc"
            ex="false"
            tool="1"
            flavor2="0">
      </item>
      <item path="../../src/libxtp/orbitals.cc" ex="false" tool="1" flavor2="0">
      </item>
<<<<<<< HEAD
      <item path="../../src/libxtp/polarsegment.cc" ex="false" tool="1" flavor2="0">
      </item>
      <item path="../../src/libxtp/polarsite.cc" ex="false" tool="1" flavor2="0">
=======
      <item path="../../src/libxtp/parallelxjobcalc.cc"
            ex="false"
            tool="1"
            flavor2="0">
      </item>
      <item path="../../src/libxtp/polarsegment.cc" ex="false" tool="1" flavor2="0">
      </item>
      <item path="../../src/libxtp/polarsite.cc" ex="false" tool="1" flavor2="0">
      </item>
      <item path="../../src/libxtp/progressobserver.cc"
            ex="false"
            tool="1"
            flavor2="0">
>>>>>>> cbd0ee5f
      </item>
      <item path="../../src/libxtp/qmdatabase.cc" ex="false" tool="1" flavor2="0">
      </item>
      <item path="../../src/libxtp/qminterface.cc" ex="false" tool="1" flavor2="0">
      </item>
      <item path="../../src/libxtp/qmmolecule.cc" ex="false" tool="1" flavor2="0">
      </item>
      <item path="../../src/libxtp/qmpackage.cc" ex="false" tool="1" flavor2="0">
      </item>
      <item path="../../src/libxtp/qmpackagefactory.cc"
            ex="false"
            tool="1"
            flavor2="0">
      </item>
      <item path="../../src/libxtp/qmpackages/gaussian.cc"
            ex="false"
            tool="1"
            flavor2="0">
      </item>
      <item path="../../src/libxtp/qmpackages/gaussian.h"
            ex="false"
            tool="3"
            flavor2="0">
      </item>
      <item path="../../src/libxtp/qmpackages/nwchem.cc"
            ex="false"
            tool="1"
            flavor2="0">
      </item>
      <item path="../../src/libxtp/qmpackages/nwchem.h"
            ex="false"
            tool="3"
            flavor2="0">
      </item>
      <item path="../../src/libxtp/qmpackages/orca.cc"
            ex="false"
            tool="1"
            flavor2="0">
      </item>
      <item path="../../src/libxtp/qmpackages/orca.h" ex="false" tool="3" flavor2="0">
      </item>
      <item path="../../src/libxtp/qmpackages/xtpdft.cc"
            ex="false"
            tool="1"
            flavor2="0">
      </item>
      <item path="../../src/libxtp/qmpackages/xtpdft.h"
            ex="false"
            tool="3"
            flavor2="0">
      </item>
      <item path="../../src/libxtp/qmpair.cc" ex="false" tool="1" flavor2="0">
      </item>
      <item path="../../src/libxtp/qmstate.cc" ex="false" tool="1" flavor2="0">
      </item>
      <item path="../../src/libxtp/sqlapplication.cc" ex="false" tool="1" flavor2="0">
      </item>
      <item path="../../src/libxtp/statefilter.cc" ex="false" tool="1" flavor2="0">
      </item>
      <item path="../../src/libxtp/statesaversqlite.cc"
            ex="false"
            tool="1"
            flavor2="0">
      </item>
      <item path="../../src/libxtp/symmetric_matrix.cc"
            ex="false"
            tool="1"
            flavor2="0">
      </item>
      <item path="../../src/libxtp/threecenter_dft.cc"
            ex="false"
            tool="1"
            flavor2="0">
      </item>
      <item path="../../src/libxtp/threecenter_gwbse.cc"
            ex="false"
            tool="1"
            flavor2="0">
      </item>
      <item path="../../src/libxtp/threecenter_rep.cc"
            ex="false"
            tool="1"
            flavor2="0">
      </item>
      <item path="../../src/libxtp/toolfactory.cc" ex="false" tool="1" flavor2="0">
      </item>
      <item path="../../src/libxtp/tools/coupling.h" ex="false" tool="3" flavor2="0">
      </item>
      <item path="../../src/libxtp/tools/densityanalysis.h"
            ex="false"
            tool="3"
            flavor2="0">
      </item>
      <item path="../../src/libxtp/tools/dftgwbse.cc" ex="false" tool="1" flavor2="0">
      </item>
      <item path="../../src/libxtp/tools/dftgwbse.h" ex="false" tool="3" flavor2="0">
      </item>
      <item path="../../src/libxtp/tools/excitoncoupling.h"
            ex="false"
            tool="3"
            flavor2="0">
      </item>
      <item path="../../src/libxtp/tools/gencube.h" ex="false" tool="3" flavor2="0">
      </item>
      <item path="../../src/libxtp/tools/log2mps.h" ex="false" tool="3" flavor2="0">
      </item>
      <item path="../../src/libxtp/tools/partialcharges.h"
            ex="false"
            tool="3"
            flavor2="0">
      </item>
      <item path="../../src/libxtp/tools/pdb2map.h" ex="false" tool="3" flavor2="0">
      </item>
      <item path="../../src/libxtp/tools/pdb2top.h" ex="false" tool="3" flavor2="0">
      </item>
      <item path="../../src/libxtp/tools/qmsandbox.h" ex="false" tool="3" flavor2="0">
      </item>
      <item path="../../src/libxtp/tools/spectrum.h" ex="false" tool="3" flavor2="0">
      </item>
      <item path="../../src/libxtp/topology.cc" ex="false" tool="1" flavor2="0">
      </item>
      <item path="../../src/libxtp/trustregion.cc" ex="false" tool="1" flavor2="0">
      </item>
      <item path="../../src/libxtp/version.cc" ex="false" tool="1" flavor2="0">
      </item>
      <item path="../../src/libxtp/version_nb.cc" ex="false" tool="1" flavor2="0">
      </item>
      <item path="../../src/libxtp/xtpapplication.cc" ex="false" tool="1" flavor2="0">
      </item>
      <item path="../../src/tests/test_adiis.cc" ex="false" tool="1" flavor2="0">
      </item>
      <item path="../../src/tests/test_aobasis.cc" ex="false" tool="1" flavor2="0">
      </item>
      <item path="../../src/tests/test_aomatrix.cc" ex="false" tool="1" flavor2="0">
      </item>
<<<<<<< HEAD
=======
      <item path="../../src/tests/test_aoshell.cc" ex="false" tool="1" flavor2="0">
      </item>
>>>>>>> cbd0ee5f
      <item path="../../src/tests/test_atom.cc" ex="false" tool="1" flavor2="0">
      </item>
      <item path="../../src/tests/test_basisset.cc" ex="false" tool="1" flavor2="0">
      </item>
      <item path="../../src/tests/test_bfgs-trm.cc" ex="false" tool="1" flavor2="0">
      </item>
      <item path="../../src/tests/test_bse.cc" ex="false" tool="1" flavor2="0">
      </item>
      <item path="../../src/tests/test_convergenceacc.cc"
            ex="false"
            tool="1"
            flavor2="0">
      </item>
      <item path="../../src/tests/test_dftcoupling.cc"
            ex="false"
            tool="1"
            flavor2="0">
      </item>
      <item path="../../src/tests/test_diis.cc" ex="false" tool="1" flavor2="0">
      </item>
      <item path="../../src/tests/test_eigen.cc" ex="false" tool="1" flavor2="0">
      </item>
      <item path="../../src/tests/test_eris.cc" ex="false" tool="1" flavor2="0">
      </item>
      <item path="../../src/tests/test_espfit.cc" ex="false" tool="1" flavor2="0">
      </item>
      <item path="../../src/tests/test_fragment.cc" ex="false" tool="1" flavor2="0">
      </item>
      <item path="../../src/tests/test_glink.cc" ex="false" tool="1" flavor2="0">
      </item>
      <item path="../../src/tests/test_gnode.cc" ex="false" tool="1" flavor2="0">
      </item>
      <item path="../../src/tests/test_grid.cc" ex="false" tool="1" flavor2="0">
      </item>
      <item path="../../src/tests/test_hdf5.cc" ex="false" tool="1" flavor2="0">
      </item>
      <item path="../../src/tests/test_molecule.cc" ex="false" tool="1" flavor2="0">
      </item>
      <item path="../../src/tests/test_numericalintegration.cc"
            ex="false"
            tool="1"
            flavor2="0">
      </item>
      <item path="../../src/tests/test_orbitals.cc" ex="false" tool="1" flavor2="0">
      </item>
      <item path="../../src/tests/test_polarsegment.cc"
            ex="false"
            tool="1"
            flavor2="0">
      </item>
      <item path="../../src/tests/test_polarsite.cc" ex="false" tool="1" flavor2="0">
      </item>
      <item path="../../src/tests/test_ppm.cc" ex="false" tool="1" flavor2="0">
      </item>
      <item path="../../src/tests/test_qmatom.cc" ex="false" tool="1" flavor2="0">
      </item>
      <item path="../../src/tests/test_qmmolecule.cc" ex="false" tool="1" flavor2="0">
      </item>
      <item path="../../src/tests/test_qmnblist.cc" ex="false" tool="1" flavor2="0">
      </item>
      <item path="../../src/tests/test_qmpair.cc" ex="false" tool="1" flavor2="0">
      </item>
      <item path="../../src/tests/test_qmstate.cc" ex="false" tool="1" flavor2="0">
      </item>
      <item path="../../src/tests/test_radial_euler_maclaurin_rule.cc"
            ex="false"
            tool="1"
            flavor2="0">
      </item>
      <item path="../../src/tests/test_rpa.cc" ex="false" tool="1" flavor2="0">
      </item>
      <item path="../../src/tests/test_segment.cc" ex="false" tool="1" flavor2="0">
      </item>
      <item path="../../src/tests/test_segmenttype.cc"
            ex="false"
            tool="1"
            flavor2="0">
      </item>
      <item path="../../src/tests/test_sigma.cc" ex="false" tool="1" flavor2="0">
      </item>
      <item path="../../src/tests/test_sphere_lebedev_rule.cc"
            ex="false"
            tool="1"
            flavor2="0">
      </item>
      <item path="../../src/tests/test_statefilter.cc"
            ex="false"
            tool="1"
            flavor2="0">
      </item>
      <item path="../../src/tests/test_symmetric_matrix.cc"
            ex="false"
            tool="1"
            flavor2="0">
      </item>
      <item path="../../src/tests/test_threecenter.cc"
            ex="false"
            tool="1"
            flavor2="0">
      </item>
      <item path="../../src/tests/test_topology.cc" ex="false" tool="1" flavor2="0">
      </item>
      <item path="../../src/tests/test_trustregion.cc"
            ex="false"
            tool="1"
            flavor2="0">
      </item>
      <item path="../../src/tests/test_vc2index.cc" ex="false" tool="1" flavor2="0">
      </item>
    </conf>
  </confs>
</configurationDescriptor><|MERGE_RESOLUTION|>--- conflicted
+++ resolved
@@ -1,5 +1,5 @@
 <?xml version="1.0" encoding="UTF-8"?>
-<configurationDescriptor version="100">
+<configurationDescriptor version="97">
   <logicalFolder name="root" displayName="root" projectFiles="true" kind="ROOT">
     <logicalFolder name="f1" displayName="Calculators" projectFiles="true">
       <logicalFolder name="f2" displayName="Calculators" projectFiles="true">
@@ -98,32 +98,21 @@
       <itemPath>../../include/votca/xtp/jobcalculatorfactory.h</itemPath>
       <itemPath>../../include/votca/xtp/jobtopology.h</itemPath>
       <itemPath>../../include/votca/xtp/kmccalculator.h</itemPath>
-<<<<<<< HEAD
-      <itemPath>../../include/votca/xtp/mmregion.h</itemPath>
-      <itemPath>../../include/votca/xtp/molecule.h</itemPath>
-=======
       <itemPath>../../include/votca/xtp/logger.h</itemPath>
       <itemPath>../../include/votca/xtp/mmregion.h</itemPath>
       <itemPath>../../include/votca/xtp/molecule.h</itemPath>
       <itemPath>../../include/votca/xtp/multiarray.h</itemPath>
->>>>>>> cbd0ee5f
       <itemPath>../../include/votca/xtp/nbo.h</itemPath>
       <itemPath>../../include/votca/xtp/numerical_integrations.h</itemPath>
       <itemPath>../../include/votca/xtp/optimiser_costfunction.h</itemPath>
       <itemPath>../../include/votca/xtp/orbitals.h</itemPath>
-<<<<<<< HEAD
-=======
       <itemPath>../../include/votca/xtp/paircalculator.h</itemPath>
       <itemPath>../../include/votca/xtp/parallelxjobcalc.h</itemPath>
->>>>>>> cbd0ee5f
       <itemPath>../../include/votca/xtp/polarsegment.h</itemPath>
       <itemPath>../../include/votca/xtp/polarsite.h</itemPath>
       <itemPath>../../include/votca/xtp/populationanalysis.h</itemPath>
       <itemPath>../../include/votca/xtp/ppm.h</itemPath>
-<<<<<<< HEAD
-=======
       <itemPath>../../include/votca/xtp/progressobserver.h</itemPath>
->>>>>>> cbd0ee5f
       <itemPath>../../include/votca/xtp/qmatom.h</itemPath>
       <itemPath>../../include/votca/xtp/qmcalculator.h</itemPath>
       <itemPath>../../include/votca/xtp/qmdatabase.h</itemPath>
@@ -134,11 +123,8 @@
       <itemPath>../../include/votca/xtp/qmpackagefactory.h</itemPath>
       <itemPath>../../include/votca/xtp/qmpair.h</itemPath>
       <itemPath>../../include/votca/xtp/qmstate.h</itemPath>
-<<<<<<< HEAD
-=======
       <itemPath>../../include/votca/xtp/qmthread.h</itemPath>
       <itemPath>../../include/votca/xtp/qmtool.h</itemPath>
->>>>>>> cbd0ee5f
       <itemPath>../../include/votca/xtp/radial_euler_maclaurin_rule.h</itemPath>
       <itemPath>../../include/votca/xtp/region.h</itemPath>
       <itemPath>../../include/votca/xtp/rpa.h</itemPath>
@@ -252,13 +238,6 @@
       <itemPath>../../src/libxtp/gdma.cc</itemPath>
       <itemPath>../../src/libxtp/grid.cc</itemPath>
       <itemPath>../../src/libxtp/gyration.cc</itemPath>
-<<<<<<< HEAD
-      <itemPath>../../src/libxtp/mmregion.cc</itemPath>
-      <itemPath>../../src/libxtp/nbo.cc</itemPath>
-      <itemPath>../../src/libxtp/orbitals.cc</itemPath>
-      <itemPath>../../src/libxtp/polarsegment.cc</itemPath>
-      <itemPath>../../src/libxtp/polarsite.cc</itemPath>
-=======
       <itemPath>../../src/libxtp/job.cc</itemPath>
       <itemPath>../../src/libxtp/mmregion.cc</itemPath>
       <itemPath>../../src/libxtp/nbo.cc</itemPath>
@@ -267,7 +246,6 @@
       <itemPath>../../src/libxtp/polarsegment.cc</itemPath>
       <itemPath>../../src/libxtp/polarsite.cc</itemPath>
       <itemPath>../../src/libxtp/progressobserver.cc</itemPath>
->>>>>>> cbd0ee5f
       <itemPath>../../src/libxtp/qmdatabase.cc</itemPath>
       <itemPath>../../src/libxtp/qminterface.cc</itemPath>
       <itemPath>../../src/libxtp/qmmolecule.cc</itemPath>
@@ -286,10 +264,7 @@
       <itemPath>../../src/tests/test_adiis.cc</itemPath>
       <itemPath>../../src/tests/test_aobasis.cc</itemPath>
       <itemPath>../../src/tests/test_aomatrix.cc</itemPath>
-<<<<<<< HEAD
-=======
       <itemPath>../../src/tests/test_aoshell.cc</itemPath>
->>>>>>> cbd0ee5f
       <itemPath>../../src/tests/test_atom.cc</itemPath>
       <itemPath>../../src/tests/test_basisset.cc</itemPath>
       <itemPath>../../src/tests/test_bfgs-trm.cc</itemPath>
@@ -384,6 +359,17 @@
       <itemPath>../../share/xtp/xml/trajectory2pdb.xml</itemPath>
       <itemPath>../../share/xtp/xml/vaverage.xml</itemPath>
     </logicalFolder>
+    <logicalFolder name="TestFiles"
+                   displayName="Test Files"
+                   projectFiles="false"
+                   kind="TEST_LOGICAL_FOLDER">
+      <logicalFolder name="f1"
+                     displayName="New C++ Simple Test"
+                     projectFiles="true"
+                     kind="TEST">
+        <itemPath>../../include/tests/newsimpletest.cc</itemPath>
+      </logicalFolder>
+    </logicalFolder>
   </logicalFolder>
   <sourceRootList>
     <Elem>../../include</Elem>
@@ -2138,16 +2124,18 @@
           <output>../../src/libxtp/libxtp.a</output>
         </archiverTool>
       </compileType>
+      <item path="../../include/tests/newsimpletest.cc"
+            ex="false"
+            tool="1"
+            flavor2="0">
+      </item>
       <item path="../../include/votca/xtp/ERIs.h" ex="false" tool="3" flavor2="0">
       </item>
-<<<<<<< HEAD
-=======
       <item path="../../include/votca/xtp/Md2QmEngine.h"
             ex="false"
             tool="3"
             flavor2="0">
       </item>
->>>>>>> cbd0ee5f
       <item path="../../include/votca/xtp/adiis.h" ex="false" tool="3" flavor2="0">
       </item>
       <item path="../../include/votca/xtp/adiis_costfunction.h"
@@ -2214,14 +2202,11 @@
             tool="3"
             flavor2="0">
       </item>
-<<<<<<< HEAD
-=======
       <item path="../../include/votca/xtp/couplingbase.h"
             ex="false"
             tool="3"
             flavor2="0">
       </item>
->>>>>>> cbd0ee5f
       <item path="../../include/votca/xtp/dftcoupling.h"
             ex="false"
             tool="3"
@@ -2236,14 +2221,11 @@
       </item>
       <item path="../../include/votca/xtp/eigen.h" ex="false" tool="3" flavor2="0">
       </item>
-<<<<<<< HEAD
-=======
       <item path="../../include/votca/xtp/energy_costfunction.h"
             ex="false"
             tool="3"
             flavor2="0">
       </item>
->>>>>>> cbd0ee5f
       <item path="../../include/votca/xtp/esp2multipole.h"
             ex="false"
             tool="3"
@@ -2294,8 +2276,6 @@
       </item>
       <item path="../../include/votca/xtp/gyration.h" ex="false" tool="3" flavor2="0">
       </item>
-<<<<<<< HEAD
-=======
       <item path="../../include/votca/xtp/huffmantree.h"
             ex="false"
             tool="3"
@@ -2303,34 +2283,27 @@
       </item>
       <item path="../../include/votca/xtp/job.h" ex="false" tool="3" flavor2="0">
       </item>
->>>>>>> cbd0ee5f
       <item path="../../include/votca/xtp/jobapplication.h"
             ex="false"
             tool="3"
             flavor2="0">
       </item>
-<<<<<<< HEAD
-=======
       <item path="../../include/votca/xtp/jobcalculator.h"
             ex="false"
             tool="3"
             flavor2="0">
       </item>
->>>>>>> cbd0ee5f
       <item path="../../include/votca/xtp/jobcalculatorfactory.h"
             ex="false"
             tool="3"
             flavor2="0">
       </item>
-<<<<<<< HEAD
+      <item path="../../include/votca/xtp/jobtopology.h"
+            ex="false"
+            tool="3"
+            flavor2="0">
+      </item>
       <item path="../../include/votca/xtp/kmccalculator.h"
-=======
-      <item path="../../include/votca/xtp/jobtopology.h"
-            ex="false"
-            tool="3"
-            flavor2="0">
-      </item>
-      <item path="../../include/votca/xtp/kmccalculator.h"
             ex="false"
             tool="3"
             flavor2="0">
@@ -2376,50 +2349,21 @@
             flavor2="0">
       </item>
       <item path="../../include/votca/xtp/polarsite.h"
->>>>>>> cbd0ee5f
-            ex="false"
-            tool="3"
-            flavor2="0">
-      </item>
-<<<<<<< HEAD
-      <item path="../../include/votca/xtp/mmregion.h" ex="false" tool="3" flavor2="0">
-      </item>
-      <item path="../../include/votca/xtp/molecule.h" ex="false" tool="3" flavor2="0">
-      </item>
-      <item path="../../include/votca/xtp/nbo.h" ex="false" tool="3" flavor2="0">
-      </item>
-      <item path="../../include/votca/xtp/numerical_integrations.h"
-=======
+            ex="false"
+            tool="3"
+            flavor2="0">
+      </item>
       <item path="../../include/votca/xtp/populationanalysis.h"
->>>>>>> cbd0ee5f
-            ex="false"
-            tool="3"
-            flavor2="0">
-      </item>
-<<<<<<< HEAD
-      <item path="../../include/votca/xtp/orbitals.h" ex="false" tool="3" flavor2="0">
-      </item>
-      <item path="../../include/votca/xtp/polarsegment.h"
-            ex="false"
-            tool="3"
-            flavor2="0">
-      </item>
-      <item path="../../include/votca/xtp/polarsite.h"
-            ex="false"
-            tool="3"
-            flavor2="0">
-      </item>
-      <item path="../../include/votca/xtp/populationanalysis.h"
-=======
+            ex="false"
+            tool="3"
+            flavor2="0">
+      </item>
       <item path="../../include/votca/xtp/ppm.h" ex="false" tool="3" flavor2="0">
       </item>
       <item path="../../include/votca/xtp/progressobserver.h"
->>>>>>> cbd0ee5f
-            ex="false"
-            tool="3"
-            flavor2="0">
-      </item>
-      <item path="../../include/votca/xtp/ppm.h" ex="false" tool="3" flavor2="0">
+            ex="false"
+            tool="3"
+            flavor2="0">
       </item>
       <item path="../../include/votca/xtp/qmatom.h" ex="false" tool="3" flavor2="0">
       </item>
@@ -2433,11 +2377,6 @@
             tool="3"
             flavor2="0">
       </item>
-      <item path="../../include/votca/xtp/qmfragment.h"
-            ex="false"
-            tool="3"
-            flavor2="0">
-      </item>
       <item path="../../include/votca/xtp/qminterface.h"
             ex="false"
             tool="3"
@@ -2464,13 +2403,10 @@
       </item>
       <item path="../../include/votca/xtp/qmstate.h" ex="false" tool="3" flavor2="0">
       </item>
-<<<<<<< HEAD
-=======
       <item path="../../include/votca/xtp/qmthread.h" ex="false" tool="3" flavor2="0">
       </item>
       <item path="../../include/votca/xtp/qmtool.h" ex="false" tool="3" flavor2="0">
       </item>
->>>>>>> cbd0ee5f
       <item path="../../include/votca/xtp/radial_euler_maclaurin_rule.h"
             ex="false"
             tool="3"
@@ -2968,25 +2904,19 @@
       </item>
       <item path="../../src/libxtp/orbitals.cc" ex="false" tool="1" flavor2="0">
       </item>
-<<<<<<< HEAD
+      <item path="../../src/libxtp/parallelxjobcalc.cc"
+            ex="false"
+            tool="1"
+            flavor2="0">
+      </item>
       <item path="../../src/libxtp/polarsegment.cc" ex="false" tool="1" flavor2="0">
       </item>
       <item path="../../src/libxtp/polarsite.cc" ex="false" tool="1" flavor2="0">
-=======
-      <item path="../../src/libxtp/parallelxjobcalc.cc"
-            ex="false"
-            tool="1"
-            flavor2="0">
-      </item>
-      <item path="../../src/libxtp/polarsegment.cc" ex="false" tool="1" flavor2="0">
-      </item>
-      <item path="../../src/libxtp/polarsite.cc" ex="false" tool="1" flavor2="0">
       </item>
       <item path="../../src/libxtp/progressobserver.cc"
             ex="false"
             tool="1"
             flavor2="0">
->>>>>>> cbd0ee5f
       </item>
       <item path="../../src/libxtp/qmdatabase.cc" ex="false" tool="1" flavor2="0">
       </item>
@@ -3122,11 +3052,8 @@
       </item>
       <item path="../../src/tests/test_aomatrix.cc" ex="false" tool="1" flavor2="0">
       </item>
-<<<<<<< HEAD
-=======
       <item path="../../src/tests/test_aoshell.cc" ex="false" tool="1" flavor2="0">
       </item>
->>>>>>> cbd0ee5f
       <item path="../../src/tests/test_atom.cc" ex="false" tool="1" flavor2="0">
       </item>
       <item path="../../src/tests/test_basisset.cc" ex="false" tool="1" flavor2="0">
@@ -3242,6 +3169,21 @@
       </item>
       <item path="../../src/tools/xtp_parallel.cc" ex="false" tool="1" flavor2="0">
       </item>
+      <folder path="TestFiles/f1">
+        <cTool>
+          <incDir>
+            <pElem>.</pElem>
+          </incDir>
+        </cTool>
+        <ccTool>
+          <incDir>
+            <pElem>.</pElem>
+          </incDir>
+        </ccTool>
+        <linkerTool>
+          <output>${TESTDIR}/TestFiles/f1</output>
+        </linkerTool>
+      </folder>
     </conf>
     <conf name="Release" type="3">
       <toolsSet>
@@ -3262,6 +3204,11 @@
         <archiverTool>
         </archiverTool>
       </compileType>
+      <item path="../../include/tests/newsimpletest.cc"
+            ex="false"
+            tool="1"
+            flavor2="0">
+      </item>
       <item path="../../include/votca/xtp/ERIs.h" ex="false" tool="3" flavor2="0">
       </item>
       <item path="../../include/votca/xtp/Md2QmEngine.h"
@@ -3441,23 +3388,17 @@
             tool="3"
             flavor2="0">
       </item>
-<<<<<<< HEAD
-=======
       <item path="../../include/votca/xtp/logger.h" ex="false" tool="3" flavor2="0">
       </item>
->>>>>>> cbd0ee5f
       <item path="../../include/votca/xtp/mmregion.h" ex="false" tool="3" flavor2="0">
       </item>
       <item path="../../include/votca/xtp/molecule.h" ex="false" tool="3" flavor2="0">
       </item>
-<<<<<<< HEAD
-=======
       <item path="../../include/votca/xtp/multiarray.h"
             ex="false"
             tool="3"
             flavor2="0">
       </item>
->>>>>>> cbd0ee5f
       <item path="../../include/votca/xtp/nbo.h" ex="false" tool="3" flavor2="0">
       </item>
       <item path="../../include/votca/xtp/numerical_integrations.h"
@@ -3472,8 +3413,6 @@
       </item>
       <item path="../../include/votca/xtp/orbitals.h" ex="false" tool="3" flavor2="0">
       </item>
-<<<<<<< HEAD
-=======
       <item path="../../include/votca/xtp/paircalculator.h"
             ex="false"
             tool="3"
@@ -3484,7 +3423,6 @@
             tool="3"
             flavor2="0">
       </item>
->>>>>>> cbd0ee5f
       <item path="../../include/votca/xtp/polarsegment.h"
             ex="false"
             tool="3"
@@ -3494,12 +3432,8 @@
             ex="false"
             tool="3"
             flavor2="0">
-<<<<<<< HEAD
       </item>
       <item path="../../include/votca/xtp/populationanalysis.h"
-=======
-      </item>
-      <item path="../../include/votca/xtp/populationanalysis.h"
             ex="false"
             tool="3"
             flavor2="0">
@@ -3507,12 +3441,9 @@
       <item path="../../include/votca/xtp/ppm.h" ex="false" tool="3" flavor2="0">
       </item>
       <item path="../../include/votca/xtp/progressobserver.h"
->>>>>>> cbd0ee5f
-            ex="false"
-            tool="3"
-            flavor2="0">
-      </item>
-      <item path="../../include/votca/xtp/ppm.h" ex="false" tool="3" flavor2="0">
+            ex="false"
+            tool="3"
+            flavor2="0">
       </item>
       <item path="../../include/votca/xtp/qmatom.h" ex="false" tool="3" flavor2="0">
       </item>
@@ -3526,11 +3457,6 @@
             tool="3"
             flavor2="0">
       </item>
-      <item path="../../include/votca/xtp/qmfragment.h"
-            ex="false"
-            tool="3"
-            flavor2="0">
-      </item>
       <item path="../../include/votca/xtp/qminterface.h"
             ex="false"
             tool="3"
@@ -3557,13 +3483,10 @@
       </item>
       <item path="../../include/votca/xtp/qmstate.h" ex="false" tool="3" flavor2="0">
       </item>
-<<<<<<< HEAD
-=======
       <item path="../../include/votca/xtp/qmthread.h" ex="false" tool="3" flavor2="0">
       </item>
       <item path="../../include/votca/xtp/qmtool.h" ex="false" tool="3" flavor2="0">
       </item>
->>>>>>> cbd0ee5f
       <item path="../../include/votca/xtp/radial_euler_maclaurin_rule.h"
             ex="false"
             tool="3"
@@ -4061,25 +3984,19 @@
       </item>
       <item path="../../src/libxtp/orbitals.cc" ex="false" tool="1" flavor2="0">
       </item>
-<<<<<<< HEAD
+      <item path="../../src/libxtp/parallelxjobcalc.cc"
+            ex="false"
+            tool="1"
+            flavor2="0">
+      </item>
       <item path="../../src/libxtp/polarsegment.cc" ex="false" tool="1" flavor2="0">
       </item>
       <item path="../../src/libxtp/polarsite.cc" ex="false" tool="1" flavor2="0">
-=======
-      <item path="../../src/libxtp/parallelxjobcalc.cc"
-            ex="false"
-            tool="1"
-            flavor2="0">
-      </item>
-      <item path="../../src/libxtp/polarsegment.cc" ex="false" tool="1" flavor2="0">
-      </item>
-      <item path="../../src/libxtp/polarsite.cc" ex="false" tool="1" flavor2="0">
       </item>
       <item path="../../src/libxtp/progressobserver.cc"
             ex="false"
             tool="1"
             flavor2="0">
->>>>>>> cbd0ee5f
       </item>
       <item path="../../src/libxtp/qmdatabase.cc" ex="false" tool="1" flavor2="0">
       </item>
@@ -4215,11 +4132,8 @@
       </item>
       <item path="../../src/tests/test_aomatrix.cc" ex="false" tool="1" flavor2="0">
       </item>
-<<<<<<< HEAD
-=======
       <item path="../../src/tests/test_aoshell.cc" ex="false" tool="1" flavor2="0">
       </item>
->>>>>>> cbd0ee5f
       <item path="../../src/tests/test_atom.cc" ex="false" tool="1" flavor2="0">
       </item>
       <item path="../../src/tests/test_basisset.cc" ex="false" tool="1" flavor2="0">
@@ -4329,6 +4243,21 @@
       </item>
       <item path="../../src/tests/test_vc2index.cc" ex="false" tool="1" flavor2="0">
       </item>
+      <folder path="TestFiles/f1">
+        <cTool>
+          <incDir>
+            <pElem>.</pElem>
+          </incDir>
+        </cTool>
+        <ccTool>
+          <incDir>
+            <pElem>.</pElem>
+          </incDir>
+        </ccTool>
+        <linkerTool>
+          <output>${TESTDIR}/TestFiles/f1</output>
+        </linkerTool>
+      </folder>
     </conf>
   </confs>
 </configurationDescriptor>