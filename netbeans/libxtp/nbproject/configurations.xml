<?xml version="1.0" encoding="UTF-8"?>
<configurationDescriptor version="97">
  <logicalFolder name="root" displayName="root" projectFiles="true" kind="ROOT">
    <logicalFolder name="f1" displayName="Calculators" projectFiles="true">
      <logicalFolder name="f2" displayName="Calculators" projectFiles="true">
        <itemPath>../../src/libxtp/calculators/cgpolar.h</itemPath>
        <itemPath>../../src/libxtp/calculators/eanalyze.h</itemPath>
        <itemPath>../../src/libxtp/calculators/eimport.h</itemPath>
        <itemPath>../../src/libxtp/calculators/einternal.h</itemPath>
        <itemPath>../../src/libxtp/calculators/emultipole.h</itemPath>
        <itemPath>../../src/libxtp/calculators/eoutersphere.cc</itemPath>
        <itemPath>../../src/libxtp/calculators/eoutersphere.h</itemPath>
        <itemPath>../../src/libxtp/calculators/ewdbgpol.h</itemPath>
        <itemPath>../../src/libxtp/calculators/ianalyze.h</itemPath>
        <itemPath>../../src/libxtp/calculators/iimport.h</itemPath>
        <itemPath>../../src/libxtp/calculators/izindo.h</itemPath>
        <itemPath>../../src/libxtp/calculators/jobwriter.cc</itemPath>
        <itemPath>../../src/libxtp/calculators/jobwriter.h</itemPath>
        <itemPath>../../src/libxtp/calculators/neighborlist.h</itemPath>
        <itemPath>../../src/libxtp/calculators/pairdump.h</itemPath>
        <itemPath>../../src/libxtp/calculators/panalyze.h</itemPath>
        <itemPath>../../src/libxtp/calculators/profile.h</itemPath>
        <itemPath>../../src/libxtp/calculators/rates.h</itemPath>
        <itemPath>../../src/libxtp/calculators/sandbox.h</itemPath>
        <itemPath>../../src/libxtp/calculators/stateserver.h</itemPath>
        <itemPath>../../src/libxtp/calculators/tdump.h</itemPath>
        <itemPath>../../src/libxtp/calculators/vaverage.h</itemPath>
        <itemPath>../../src/libxtp/calculators/zmultipole.h</itemPath>
      </logicalFolder>
      <logicalFolder name="f5" displayName="Extractors" projectFiles="true">
        <itemPath>../../src/libxtp/extractors/energyextractor.h</itemPath>
        <itemPath>../../src/libxtp/extractors/integralsextractor.h</itemPath>
        <itemPath>../../src/libxtp/extractors/occupationsextractor.h</itemPath>
        <itemPath>../../src/libxtp/extractors/pairsextractor.h</itemPath>
        <itemPath>../../src/libxtp/extractors/ratesextractor.h</itemPath>
        <itemPath>../../src/libxtp/extractors/segmentsextractor.h</itemPath>
        <itemPath>../../src/libxtp/extractors/trajextractor.h</itemPath>
      </logicalFolder>
      <logicalFolder name="f1" displayName="JobCalculators" projectFiles="true">
        <itemPath>../../src/libxtp/jobcalculators/edft.h</itemPath>
        <itemPath>../../src/libxtp/jobcalculators/egwbse.cc</itemPath>
        <itemPath>../../src/libxtp/jobcalculators/egwbse.h</itemPath>
        <itemPath>../../src/libxtp/jobcalculators/ewald.h</itemPath>
        <itemPath>../../src/libxtp/jobcalculators/idft.cc</itemPath>
        <itemPath>../../src/libxtp/jobcalculators/idft.h</itemPath>
        <itemPath>../../src/libxtp/jobcalculators/iexcitoncl.cc</itemPath>
        <itemPath>../../src/libxtp/jobcalculators/iexcitoncl.h</itemPath>
        <itemPath>../../src/libxtp/jobcalculators/igwbse.cc</itemPath>
        <itemPath>../../src/libxtp/jobcalculators/igwbse.h</itemPath>
        <itemPath>../../src/libxtp/jobcalculators/qmape.h</itemPath>
        <itemPath>../../src/libxtp/jobcalculators/qmmm.h</itemPath>
        <itemPath>../../src/libxtp/jobcalculators/xqmultipole.h</itemPath>
      </logicalFolder>
      <logicalFolder name="f4" displayName="Obsolete" projectFiles="true">
        <itemPath>../../src/libxtp/calculators/ecoulomb.h</itemPath>
        <itemPath>../../src/libxtp/calculators/emultipole_stdal.h</itemPath>
        <itemPath>../../src/libxtp/calculators/molpol.h</itemPath>
        <itemPath>../../src/libxtp/calculators/qmultipole.h</itemPath>
        <itemPath>../../src/libxtp/calculators/velocity.h</itemPath>
        <itemPath>../../src/libxtp/calculators/xmultipole.h</itemPath>
        <itemPath>../../src/libxtp/calculators/xmultipole2.h</itemPath>
      </logicalFolder>
      <logicalFolder name="f3" displayName="Tools" projectFiles="true">
        <itemPath>../../src/libxtp/tools/coupling.h</itemPath>
        <itemPath>../../src/libxtp/tools/dft.h</itemPath>
        <itemPath>../../src/libxtp/tools/exciton.h</itemPath>
        <itemPath>../../src/libxtp/tools/excitoncoupling.h</itemPath>
        <itemPath>../../src/libxtp/tools/gencube.h</itemPath>
        <itemPath>../../src/libxtp/tools/log2mps.h</itemPath>
        <itemPath>../../src/libxtp/tools/molpol.cc</itemPath>
        <itemPath>../../src/libxtp/tools/molpol.h</itemPath>
        <itemPath>../../src/libxtp/tools/orb2isogwa.h</itemPath>
        <itemPath>../../src/libxtp/tools/partialcharges.h</itemPath>
        <itemPath>../../src/libxtp/tools/pdb2map.h</itemPath>
        <itemPath>../../src/libxtp/tools/pdb2top.h</itemPath>
        <itemPath>../../src/libxtp/tools/qmanalyze.h</itemPath>
        <itemPath>../../src/libxtp/tools/qmsandbox.h</itemPath>
        <itemPath>../../src/libxtp/tools/spectrum.h</itemPath>
      </logicalFolder>
    </logicalFolder>
    <logicalFolder name="HeaderFiles"
                   displayName="Header Files"
                   projectFiles="true">
      <itemPath>../../include/votca/xtp/aobasis.h</itemPath>
      <itemPath>../../include/votca/xtp/aomatrix.h</itemPath>
      <itemPath>../../include/votca/xtp/aoshell.h</itemPath>
      <itemPath>../../include/votca/xtp/apolarsite.h</itemPath>
      <itemPath>../../include/votca/xtp/atom.h</itemPath>
      <itemPath>../../include/votca/xtp/basisset.h</itemPath>
      <itemPath>../../include/votca/xtp/calculatorfactory.h</itemPath>
      <itemPath>../../include/votca/xtp/dftengine.h</itemPath>
      <itemPath>../../include/votca/xtp/elements.h</itemPath>
      <itemPath>../../include/votca/xtp/espfit.h</itemPath>
      <itemPath>../../include/votca/xtp/ewald2d.h</itemPath>
      <itemPath>../../include/votca/xtp/ewald3d.h</itemPath>
      <itemPath>../../include/votca/xtp/ewaldactor.h</itemPath>
      <itemPath>../../include/votca/xtp/ewaldnd.h</itemPath>
      <itemPath>../../include/votca/xtp/ewdspace.h</itemPath>
      <itemPath>../../include/votca/xtp/exchange_correlation.h</itemPath>
      <itemPath>../../include/votca/xtp/extractorfactory.h</itemPath>
      <itemPath>../../include/votca/xtp/fragment.h</itemPath>
      <itemPath>../../include/votca/xtp/gdma.h</itemPath>
      <itemPath>../../include/votca/xtp/grid.h</itemPath>
      <itemPath>../../include/votca/xtp/gsl_boost_ublas_matrix_prod.h</itemPath>
      <itemPath>../../include/votca/xtp/gwbse.h</itemPath>
      <itemPath>../../include/votca/xtp/job.h</itemPath>
      <itemPath>../../include/votca/xtp/jobapplication.h</itemPath>
      <itemPath>../../include/votca/xtp/jobcalculator.h</itemPath>
      <itemPath>../../include/votca/xtp/logger.h</itemPath>
      <itemPath>../../include/votca/xtp/mkl_boost_ublas_matrix_prod.h</itemPath>
      <itemPath>../../include/votca/xtp/molecule.h</itemPath>
      <itemPath>../../include/votca/xtp/mulliken.h</itemPath>
      <itemPath>../../include/votca/xtp/numerical_integrations.h</itemPath>
      <itemPath>../../include/votca/xtp/orbitals.h</itemPath>
      <itemPath>../../include/votca/xtp/overlap.h</itemPath>
      <itemPath>../../include/votca/xtp/paircalculator.h</itemPath>
      <itemPath>../../include/votca/xtp/parallelpaircalc.h</itemPath>
      <itemPath>../../include/votca/xtp/parallelsitecalc.h</itemPath>
      <itemPath>../../include/votca/xtp/parallelxjobcalc.h</itemPath>
      <itemPath>../../include/votca/xtp/pewald3d.h</itemPath>
      <itemPath>../../include/votca/xtp/poissongrid.h</itemPath>
      <itemPath>../../include/votca/xtp/polarbackground.h</itemPath>
      <itemPath>../../include/votca/xtp/polarseg.h</itemPath>
      <itemPath>../../include/votca/xtp/polarsite.h</itemPath>
      <itemPath>../../include/votca/xtp/polartop.h</itemPath>
      <itemPath>../../include/votca/xtp/progressobserver.h</itemPath>
      <itemPath>../../include/votca/xtp/qmapemachine.h</itemPath>
      <itemPath>../../include/votca/xtp/qmatom.h</itemPath>
      <itemPath>../../include/votca/xtp/qmcalculator.h</itemPath>
      <itemPath>../../include/votca/xtp/qmdatabase.h</itemPath>
      <itemPath>../../include/votca/xtp/qmmachine.h</itemPath>
      <itemPath>../../include/votca/xtp/qmnblist.h</itemPath>
      <itemPath>../../include/votca/xtp/qmpackage.h</itemPath>
      <itemPath>../../include/votca/xtp/qmpackagefactory.h</itemPath>
      <itemPath>../../include/votca/xtp/qmpair.h</itemPath>
      <itemPath>../../include/votca/xtp/qmthread.h</itemPath>
      <itemPath>../../include/votca/xtp/qmtool.h</itemPath>
      <itemPath>../../include/votca/xtp/radial_euler_maclaurin_rule.h</itemPath>
      <itemPath>../../include/votca/xtp/segment.h</itemPath>
      <itemPath>../../include/votca/xtp/segmenttype.h</itemPath>
      <itemPath>../../include/votca/xtp/sphere_lebedev_rule.h</itemPath>
      <itemPath>../../include/votca/xtp/sqlapplication.h</itemPath>
      <itemPath>../../include/votca/xtp/statesaversqlite.h</itemPath>
      <itemPath>../../include/votca/xtp/threecenters.h</itemPath>
      <itemPath>../../include/votca/xtp/topology.h</itemPath>
      <itemPath>../../include/votca/xtp/version.h</itemPath>
      <itemPath>../../include/votca/xtp/votca_xtp_config.h</itemPath>
      <itemPath>../../include/votca/xtp/vxc_functionals.h</itemPath>
      <itemPath>../../include/votca/xtp/xinductor.h</itemPath>
      <itemPath>../../include/votca/xtp/xinteractor.h</itemPath>
      <itemPath>../../include/votca/xtp/xjob.h</itemPath>
      <itemPath>../../include/votca/xtp/xmapper.h</itemPath>
      <itemPath>../../include/votca/xtp/xtpapplication.h</itemPath>
    </logicalFolder>
    <logicalFolder name="f2" displayName="QMPackages" projectFiles="true">
      <itemPath>../../src/libxtp/qmpackages/gaussian.cc</itemPath>
      <itemPath>../../src/libxtp/qmpackages/gaussian.h</itemPath>
      <itemPath>../../src/libxtp/qmpackages/nwchem.cc</itemPath>
      <itemPath>../../src/libxtp/qmpackages/nwchem.h</itemPath>
      <itemPath>../../src/libxtp/qmpackages/orca.cc</itemPath>
      <itemPath>../../src/libxtp/qmpackages/orca.h</itemPath>
      <itemPath>../../src/libxtp/qmpackages/turbomole.cc</itemPath>
      <itemPath>../../src/libxtp/qmpackages/turbomole.h</itemPath>
    </logicalFolder>
    <logicalFolder name="ResourceFiles"
                   displayName="Resource Files"
                   projectFiles="true">
    </logicalFolder>
    <logicalFolder name="SourceFiles"
                   displayName="Source Files"
                   projectFiles="true">
      <logicalFolder name="f5" displayName="aomatrices" projectFiles="true">
        <itemPath>../../src/libxtp/aomatrices/aocoulomb.cc</itemPath>
        <itemPath>../../src/libxtp/aomatrices/aocoulomb_g.cc</itemPath>
        <itemPath>../../src/libxtp/aomatrices/aodipole.cc</itemPath>
        <itemPath>../../src/libxtp/aomatrices/aoecp.cc</itemPath>
        <itemPath>../../src/libxtp/aomatrices/aoesp.cc</itemPath>
        <itemPath>../../src/libxtp/aomatrices/aokinetic.cc</itemPath>
        <itemPath>../../src/libxtp/aomatrices/aomatrix.cc</itemPath>
        <itemPath>../../src/libxtp/aomatrices/aomomentum.cc</itemPath>
        <itemPath>../../src/libxtp/aomatrices/aooverlap.cc</itemPath>
      </logicalFolder>
      <logicalFolder name="f2" displayName="Applications" projectFiles="true">
        <itemPath>../../src/libxtp/jobapplication.cc</itemPath>
        <itemPath>../../src/libxtp/sqlapplication.cc</itemPath>
        <itemPath>../../src/libxtp/xtpapplication.cc</itemPath>
      </logicalFolder>
      <logicalFolder name="f7" displayName="dftengine" projectFiles="true">
        <itemPath>../../src/libxtp/dftengine/dftengine.cc</itemPath>
      </logicalFolder>
      <logicalFolder name="f1" displayName="Factories" projectFiles="true">
        <itemPath>../../src/libxtp/calculatorfactory.cc</itemPath>
        <itemPath>../../src/libxtp/extractorfactory.cc</itemPath>
        <itemPath>../../src/libxtp/jobcalculatorfactory.cc</itemPath>
        <itemPath>../../src/libxtp/qmpackagefactory.cc</itemPath>
        <itemPath>../../src/libxtp/toolfactory.cc</itemPath>
      </logicalFolder>
      <logicalFolder name="f4" displayName="mbgft" projectFiles="true">
        <itemPath>../../src/libxtp/gwbse/bse.cc</itemPath>
        <itemPath>../../src/libxtp/gwbse/gwa.cc</itemPath>
        <itemPath>../../src/libxtp/gwbse/gwbse.cc</itemPath>
        <itemPath>../../src/libxtp/gwbse/rpa.cc</itemPath>
      </logicalFolder>
      <logicalFolder name="f6" displayName="NumInt" projectFiles="true">
        <itemPath>../../src/libxtp/numerical_integration/numerical_integrations.cc</itemPath>
        <itemPath>../../src/libxtp/numerical_integration/radial_euler_maclaurin_rule.cc</itemPath>
        <itemPath>../../src/libxtp/numerical_integration/sphere_lebedev_rule.cc</itemPath>
      </logicalFolder>
      <logicalFolder name="f3" displayName="Topology" projectFiles="true">
        <itemPath>../../src/libxtp/fragment.cc</itemPath>
        <itemPath>../../src/libxtp/molecule.cc</itemPath>
        <itemPath>../../src/libxtp/qmnblist.cc</itemPath>
        <itemPath>../../src/libxtp/qmpair.cc</itemPath>
        <itemPath>../../src/libxtp/segment.cc</itemPath>
        <itemPath>../../src/libxtp/segmenttype.cc</itemPath>
        <itemPath>../../src/libxtp/topology.cc</itemPath>
      </logicalFolder>
      <itemPath>../../src/libxtp/ERIs.cc</itemPath>
      <itemPath>../../src/libxtp/aobasis.cc</itemPath>
      <itemPath>../../src/libxtp/aoshell.cc</itemPath>
      <itemPath>../../src/libxtp/apolarsite.cc</itemPath>
      <itemPath>../../src/libxtp/bsecoupling.cc</itemPath>
      <itemPath>../../src/libxtp/esp2multipole.cc</itemPath>
      <itemPath>../../src/libxtp/espfit.cc</itemPath>
      <itemPath>../../src/libxtp/ewald2d.cc</itemPath>
      <itemPath>../../src/libxtp/ewald3d.cc</itemPath>
      <itemPath>../../src/libxtp/ewaldactor.cc</itemPath>
      <itemPath>../../src/libxtp/ewaldnd.cc</itemPath>
      <itemPath>../../src/libxtp/gdma.cc</itemPath>
      <itemPath>../../src/libxtp/grid.cc</itemPath>
      <itemPath>../../src/libxtp/gsl_boost_ublas_matrix_prod.cc</itemPath>
      <itemPath>../../src/libxtp/hgversion.h</itemPath>
      <itemPath>../../src/libxtp/job.cc</itemPath>
      <itemPath>../../src/libxtp/kmclifetime.cc</itemPath>
      <itemPath>../../src/libxtp/mulliken.cc</itemPath>
      <itemPath>../../src/libxtp/orbitals.cc</itemPath>
      <itemPath>../../src/libxtp/overlap.cc</itemPath>
      <itemPath>../../src/libxtp/parallelpaircalc.cc</itemPath>
      <itemPath>../../src/libxtp/parallelxjobcalc.cc</itemPath>
      <itemPath>../../src/libxtp/pewald3d.cc</itemPath>
      <itemPath>../../src/libxtp/poissongrid.cc</itemPath>
      <itemPath>../../src/libxtp/polarbackground.cc</itemPath>
      <itemPath>../../src/libxtp/polarfrag.cc</itemPath>
      <itemPath>../../src/libxtp/polarseg.cc</itemPath>
      <itemPath>../../src/libxtp/polarsite.cc</itemPath>
      <itemPath>../../src/libxtp/polartop.cc</itemPath>
      <itemPath>../../src/libxtp/progressobserver.cc</itemPath>
      <itemPath>../../src/libxtp/qmapemachine.cc</itemPath>
      <itemPath>../../src/libxtp/qmcalculator.cc</itemPath>
      <itemPath>../../src/libxtp/qmdatabase.cc</itemPath>
      <itemPath>../../src/libxtp/qmmachine.cc</itemPath>
      <itemPath>../../src/libxtp/qmtool.cc</itemPath>
      <itemPath>../../src/libxtp/statesaversqlite.cc</itemPath>
      <itemPath>../../src/libxtp/threecenter_rep.cc</itemPath>
      <itemPath>../../src/libxtp/threecenters.cc</itemPath>
      <itemPath>../../src/libxtp/threecenters_dft.cc</itemPath>
      <itemPath>../../src/libxtp/threecenters_g.cc</itemPath>
      <itemPath>../../src/libxtp/threecenters_tools.cc</itemPath>
      <itemPath>../../src/libxtp/version.cc</itemPath>
      <itemPath>../../src/libxtp/version_nb.cc</itemPath>
      <itemPath>../../src/libxtp/votca_config.h</itemPath>
      <itemPath>../../src/libxtp/votca_config.h.in</itemPath>
      <itemPath>../../src/libxtp/xinductor.cc</itemPath>
      <itemPath>../../src/libxtp/xinteractor.cc</itemPath>
      <itemPath>../../src/libxtp/xjob.cc</itemPath>
      <itemPath>../../src/libxtp/xmapper.cc</itemPath>
    </logicalFolder>
    <logicalFolder name="ExternalFiles"
                   displayName="Important Files"
                   projectFiles="false">
      <itemPath>Makefile</itemPath>
    </logicalFolder>
    <logicalFolder name="ExternalFiles"
                   displayName="Important Files"
                   projectFiles="false">
      <itemPath>Makefile</itemPath>
    </logicalFolder>
    <logicalFolder name="ExternalFiles"
                   displayName="Important Files"
                   projectFiles="false">
      <itemPath>Makefile</itemPath>
    </logicalFolder>
    <logicalFolder name="ExternalFiles"
                   displayName="Important Files"
                   projectFiles="false">
      <itemPath>Makefile</itemPath>
    </logicalFolder>
    <logicalFolder name="ExternalFiles"
                   displayName="Important Files"
                   projectFiles="false">
      <itemPath>Makefile</itemPath>
    </logicalFolder>
    <logicalFolder name="ExternalFiles"
                   displayName="Important Files"
                   projectFiles="false">
      <itemPath>Makefile</itemPath>
    </logicalFolder>
  </logicalFolder>
  <sourceRootList>
    <Elem>../../include</Elem>
    <Elem>../../../../include</Elem>
    <Elem>../../include</Elem>
    <Elem>../../../../include</Elem>
    <Elem>../../include</Elem>
    <Elem>../../../../include</Elem>
    <Elem>../../include</Elem>
    <Elem>../../../../include</Elem>
    <Elem>../../include</Elem>
    <Elem>../../../../include</Elem>
    <Elem>../../include</Elem>
    <Elem>../../../../include</Elem>
  </sourceRootList>
  <projectmakefile>Makefile</projectmakefile>
  <confs>
    <conf name="Debug" type="3">
      <toolsSet>
        <compilerSet>GNU|GNU</compilerSet>
        <dependencyChecking>true</dependencyChecking>
        <rebuildPropChanged>false</rebuildPropChanged>
      </toolsSet>
      <compileType>
        <ccTool>
          <incDir>
            <pElem>../../include</pElem>
            <pElem>../../../tools/include</pElem>
            <pElem>../../../csg/include</pElem>
            <pElem>../../../xtp/include</pElem>
            <pElem>/usr/include/libxml2</pElem>
            <pElem>/sw/linux/intel/XE13u2/mkl/include</pElem>
          </incDir>
        </ccTool>
        <archiverTool>
          <output>../../src/libxtp/libxtp.a</output>
        </archiverTool>
      </compileType>
      <item path="../../include/votca/xtp/aobasis.h" ex="false" tool="3" flavor2="0">
      </item>
      <item path="../../include/votca/xtp/aomatrix.h" ex="false" tool="3" flavor2="0">
      </item>
      <item path="../../include/votca/xtp/aoshell.h" ex="false" tool="3" flavor2="0">
      </item>
      <item path="../../include/votca/xtp/apolarsite.h"
            ex="false"
            tool="3"
            flavor2="0">
      </item>
      <item path="../../include/votca/xtp/atom.h" ex="false" tool="3" flavor2="0">
      </item>
      <item path="../../include/votca/xtp/basisset.h" ex="false" tool="3" flavor2="0">
      </item>
      <item path="../../include/votca/xtp/calculatorfactory.h"
            ex="false"
            tool="3"
            flavor2="0">
      </item>
      <item path="../../include/votca/xtp/dftengine.h"
            ex="false"
            tool="3"
            flavor2="0">
      </item>
      <item path="../../include/votca/xtp/elements.h" ex="false" tool="3" flavor2="0">
      </item>
      <item path="../../include/votca/xtp/esp2multipole.h"
            ex="false"
            tool="3"
            flavor2="0">
      </item>
      <item path="../../include/votca/xtp/espfit.h" ex="false" tool="3" flavor2="0">
      </item>
      <item path="../../include/votca/xtp/ewdspace.h" ex="false" tool="3" flavor2="0">
      </item>
      <item path="../../include/votca/xtp/exchange_correlation.h"
            ex="false"
            tool="3"
            flavor2="0">
      </item>
      <item path="../../include/votca/xtp/extractorfactory.h"
            ex="false"
            tool="3"
            flavor2="0">
      </item>
      <item path="../../include/votca/xtp/fragment.h" ex="false" tool="3" flavor2="0">
      </item>
      <item path="../../include/votca/xtp/gdma.h" ex="false" tool="3" flavor2="0">
      </item>
      <item path="../../include/votca/xtp/grid.h" ex="false" tool="3" flavor2="0">
      </item>
      <item path="../../include/votca/xtp/gsl_boost_ublas_matrix_prod.h"
            ex="false"
            tool="3"
            flavor2="0">
      </item>
      <item path="../../include/votca/xtp/gwbse.h" ex="false" tool="3" flavor2="0">
      </item>
      <item path="../../include/votca/xtp/job.h" ex="false" tool="3" flavor2="0">
      </item>
      <item path="../../include/votca/xtp/jobapplication.h"
            ex="false"
            tool="3"
            flavor2="0">
      </item>
      <item path="../../include/votca/xtp/jobcalculator.h"
            ex="false"
            tool="3"
            flavor2="0">
      </item>
      <item path="../../include/votca/xtp/logger.h" ex="false" tool="3" flavor2="0">
      </item>
      <item path="../../include/votca/xtp/lowdin.h" ex="false" tool="3" flavor2="0">
      </item>
      <item path="../../include/votca/xtp/mkl_boost_ublas_matrix_prod.h"
            ex="false"
            tool="3"
            flavor2="0">
      </item>
      <item path="../../include/votca/xtp/molecule.h" ex="false" tool="3" flavor2="0">
      </item>
      <item path="../../include/votca/xtp/mulliken.h" ex="false" tool="3" flavor2="0">
      </item>
      <item path="../../include/votca/xtp/numerical_integrations.h"
            ex="false"
            tool="3"
            flavor2="0">
      </item>
      <item path="../../include/votca/xtp/orbitals.h" ex="false" tool="3" flavor2="0">
      </item>
      <item path="../../include/votca/xtp/overlap.h" ex="false" tool="3" flavor2="0">
      </item>
      <item path="../../include/votca/xtp/paircalculator.h"
            ex="false"
            tool="3"
            flavor2="0">
      </item>
      <item path="../../include/votca/xtp/parallelpaircalc.h"
            ex="false"
            tool="3"
            flavor2="0">
      </item>
      <item path="../../include/votca/xtp/parallelsitecalc.h"
            ex="false"
            tool="3"
            flavor2="0">
      </item>
      <item path="../../include/votca/xtp/parallelxjobcalc.h"
            ex="false"
            tool="3"
            flavor2="0">
      </item>
      <item path="../../include/votca/xtp/poissongrid.h"
            ex="false"
            tool="3"
            flavor2="0">
      </item>
      <item path="../../include/votca/xtp/polarbackground.h"
            ex="false"
            tool="3"
            flavor2="0">
      </item>
      <item path="../../include/votca/xtp/polarseg.h" ex="false" tool="3" flavor2="0">
      </item>
      <item path="../../include/votca/xtp/polarsite.h"
            ex="false"
            tool="3"
            flavor2="0">
      </item>
      <item path="../../include/votca/xtp/progressobserver.h"
            ex="false"
            tool="3"
            flavor2="0">
      </item>
      <item path="../../include/votca/xtp/qmapemachine.h"
            ex="false"
            tool="3"
            flavor2="0">
      </item>
      <item path="../../include/votca/xtp/qmcalculator.h"
            ex="false"
            tool="3"
            flavor2="0">
      </item>
      <item path="../../include/votca/xtp/qmdatabase.h"
            ex="false"
            tool="3"
            flavor2="0">
      </item>
      <item path="../../include/votca/xtp/qmnblist.h" ex="false" tool="3" flavor2="0">
      </item>
      <item path="../../include/votca/xtp/qmpackage.h"
            ex="false"
            tool="3"
            flavor2="0">
      </item>
      <item path="../../include/votca/xtp/qmpackagefactory.h"
            ex="false"
            tool="3"
            flavor2="0">
      </item>
      <item path="../../include/votca/xtp/qmpair.h" ex="false" tool="3" flavor2="0">
      </item>
      <item path="../../include/votca/xtp/qmthread.h" ex="false" tool="3" flavor2="0">
      </item>
      <item path="../../include/votca/xtp/qmtool.h" ex="false" tool="3" flavor2="0">
      </item>
      <item path="../../include/votca/xtp/radial_euler_maclaurin_rule.h"
            ex="false"
            tool="3"
            flavor2="0">
      </item>
      <item path="../../include/votca/xtp/segment.h" ex="false" tool="3" flavor2="0">
      </item>
      <item path="../../include/votca/xtp/segmenttype.h"
            ex="false"
            tool="3"
            flavor2="0">
      </item>
      <item path="../../include/votca/xtp/sphere_lebedev_rule.h"
            ex="false"
            tool="3"
            flavor2="0">
      </item>
      <item path="../../include/votca/xtp/sqlapplication.h"
            ex="false"
            tool="3"
            flavor2="0">
      </item>
      <item path="../../include/votca/xtp/statesaversqlite.h"
            ex="false"
            tool="3"
            flavor2="0">
      </item>
      <item path="../../include/votca/xtp/threecenters.h"
            ex="false"
            tool="3"
            flavor2="0">
      </item>
      <item path="../../include/votca/xtp/topology.h" ex="false" tool="3" flavor2="0">
      </item>
      <item path="../../include/votca/xtp/version.h" ex="false" tool="3" flavor2="0">
      </item>
      <item path="../../include/votca/xtp/votca_xtp_config.h"
            ex="false"
            tool="3"
            flavor2="0">
      </item>
      <item path="../../include/votca/xtp/vxc_functionals.h"
            ex="false"
            tool="3"
            flavor2="0">
      </item>
      <item path="../../include/votca/xtp/xinductor.h"
            ex="false"
            tool="3"
            flavor2="0">
      </item>
      <item path="../../include/votca/xtp/xinteractor.h"
            ex="false"
            tool="3"
            flavor2="0">
      </item>
      <item path="../../include/votca/xtp/xjob.h" ex="false" tool="3" flavor2="0">
      </item>
      <item path="../../include/votca/xtp/xmapper.h" ex="false" tool="3" flavor2="0">
      </item>
      <item path="../../include/votca/xtp/xtpapplication.h"
            ex="false"
            tool="3"
            flavor2="0">
      </item>
      <item path="../../src/libxtp/ERIs.cc" ex="false" tool="1" flavor2="0">
      </item>
      <item path="../../src/libxtp/aobasis.cc" ex="false" tool="1" flavor2="0">
      </item>
      <item path="../../src/libxtp/aomatrices/aocoulomb_g.cc"
            ex="false"
            tool="1"
            flavor2="0">
      </item>
      <item path="../../src/libxtp/aomatrices/aodipole.cc"
            ex="false"
            tool="1"
            flavor2="0">
      </item>
      <item path="../../src/libxtp/aomatrices/aoecp.cc"
            ex="false"
            tool="1"
            flavor2="0">
      </item>
      <item path="../../src/libxtp/aomatrices/aoesp.cc"
            ex="false"
            tool="1"
            flavor2="0">
      </item>
      <item path="../../src/libxtp/aomatrices/aokinetic.cc"
            ex="false"
            tool="1"
            flavor2="0">
      </item>
      <item path="../../src/libxtp/aomatrices/aomatrix.cc"
            ex="false"
            tool="1"
            flavor2="0">
      </item>
      <item path="../../src/libxtp/aomatrices/aomomentum.cc"
            ex="false"
            tool="1"
            flavor2="0">
      </item>
      <item path="../../src/libxtp/aomatrices/aooverlap.cc"
            ex="false"
            tool="1"
            flavor2="0">
      </item>
      <item path="../../src/libxtp/aoshell.cc" ex="false" tool="1" flavor2="0">
      </item>
      <item path="../../src/libxtp/apolarsite.cc" ex="false" tool="1" flavor2="0">
      </item>
      <item path="../../src/libxtp/bsecoupling.cc" ex="false" tool="1" flavor2="0">
      </item>
      <item path="../../src/libxtp/calculatorfactory.cc"
            ex="false"
            tool="1"
            flavor2="0">
      </item>
      <item path="../../src/libxtp/calculators/cgpolar.h"
            ex="false"
            tool="3"
            flavor2="0">
      </item>
      <item path="../../src/libxtp/calculators/eanalyze.h"
            ex="false"
            tool="3"
            flavor2="0">
      </item>
      <item path="../../src/libxtp/calculators/ecoulomb.h"
            ex="false"
            tool="3"
            flavor2="0">
      </item>
      <item path="../../src/libxtp/calculators/eimport.h"
            ex="false"
            tool="3"
            flavor2="0">
      </item>
      <item path="../../src/libxtp/calculators/einternal.h"
            ex="false"
            tool="3"
            flavor2="0">
      </item>
      <item path="../../src/libxtp/calculators/emultipole.h"
            ex="false"
            tool="3"
            flavor2="0">
      </item>
      <item path="../../src/libxtp/calculators/emultipole_stdal.h"
            ex="false"
            tool="3"
            flavor2="0">
      </item>
      <item path="../../src/libxtp/calculators/eoutersphere.cc"
            ex="false"
            tool="1"
            flavor2="0">
      </item>
      <item path="../../src/libxtp/calculators/eoutersphere.h"
            ex="false"
            tool="3"
            flavor2="0">
      </item>
      <item path="../../src/libxtp/calculators/ewdbgpol.h"
            ex="false"
            tool="3"
            flavor2="0">
      </item>
      <item path="../../src/libxtp/calculators/ianalyze.h"
            ex="false"
            tool="3"
            flavor2="0">
      </item>
      <item path="../../src/libxtp/calculators/iimport.h"
            ex="false"
            tool="3"
            flavor2="0">
      </item>
      <item path="../../src/libxtp/calculators/izindo.h"
            ex="false"
            tool="3"
            flavor2="0">
      </item>
      <item path="../../src/libxtp/calculators/jobwriter.cc"
            ex="false"
            tool="1"
            flavor2="0">
      </item>
      <item path="../../src/libxtp/calculators/jobwriter.h"
            ex="false"
            tool="3"
            flavor2="0">
      </item>
      <item path="../../src/libxtp/calculators/molpol.h"
            ex="false"
            tool="3"
            flavor2="0">
      </item>
      <item path="../../src/libxtp/calculators/neighborlist.h"
            ex="false"
            tool="3"
            flavor2="0">
      </item>
      <item path="../../src/libxtp/calculators/pairdump.h"
            ex="false"
            tool="3"
            flavor2="0">
      </item>
      <item path="../../src/libxtp/calculators/panalyze.h"
            ex="false"
            tool="3"
            flavor2="0">
      </item>
      <item path="../../src/libxtp/calculators/profile.h"
            ex="false"
            tool="3"
            flavor2="0">
      </item>
      <item path="../../src/libxtp/calculators/qmultipole.h"
            ex="false"
            tool="3"
            flavor2="0">
      </item>
      <item path="../../src/libxtp/calculators/rates.h"
            ex="false"
            tool="3"
            flavor2="0">
      </item>
      <item path="../../src/libxtp/calculators/sandbox.h"
            ex="false"
            tool="3"
            flavor2="0">
      </item>
      <item path="../../src/libxtp/calculators/stateserver.h"
            ex="false"
            tool="3"
            flavor2="0">
      </item>
      <item path="../../src/libxtp/calculators/tdump.h"
            ex="false"
            tool="3"
            flavor2="0">
      </item>
      <item path="../../src/libxtp/calculators/vaverage.h"
            ex="false"
            tool="3"
            flavor2="0">
      </item>
      <item path="../../src/libxtp/calculators/velocity.h"
            ex="false"
            tool="3"
            flavor2="0">
      </item>
      <item path="../../src/libxtp/calculators/xmultipole.h"
            ex="false"
            tool="3"
            flavor2="0">
      </item>
      <item path="../../src/libxtp/calculators/xmultipole2.h"
            ex="false"
            tool="3"
            flavor2="0">
      </item>
      <item path="../../src/libxtp/calculators/zmultipole.h"
            ex="false"
            tool="3"
            flavor2="0">
      </item>
      <item path="../../src/libxtp/dftengine/dftengine.cc"
            ex="false"
            tool="1"
            flavor2="0">
      </item>
      <item path="../../src/libxtp/esp2multipole.cc" ex="false" tool="1" flavor2="0">
      </item>
      <item path="../../src/libxtp/espfit.cc" ex="false" tool="1" flavor2="0">
      </item>
      <item path="../../src/libxtp/ewaldactor.cc" ex="false" tool="1" flavor2="0">
      </item>
      <item path="../../src/libxtp/extractorfactory.cc"
            ex="false"
            tool="1"
            flavor2="0">
      </item>
      <item path="../../src/libxtp/extractors/energyextractor.h"
            ex="false"
            tool="3"
            flavor2="0">
      </item>
      <item path="../../src/libxtp/extractors/integralsextractor.h"
            ex="false"
            tool="3"
            flavor2="0">
      </item>
      <item path="../../src/libxtp/extractors/occupationsextractor.h"
            ex="false"
            tool="3"
            flavor2="0">
      </item>
      <item path="../../src/libxtp/extractors/pairsextractor.h"
            ex="false"
            tool="3"
            flavor2="0">
      </item>
      <item path="../../src/libxtp/extractors/ratesextractor.h"
            ex="false"
            tool="3"
            flavor2="0">
      </item>
      <item path="../../src/libxtp/extractors/segmentsextractor.h"
            ex="false"
            tool="3"
            flavor2="0">
      </item>
      <item path="../../src/libxtp/extractors/trajextractor.h"
            ex="false"
            tool="3"
            flavor2="0">
      </item>
      <item path="../../src/libxtp/fragment.cc" ex="false" tool="1" flavor2="0">
      </item>
      <item path="../../src/libxtp/gdma.cc" ex="false" tool="1" flavor2="0">
      </item>
      <item path="../../src/libxtp/grid.cc" ex="false" tool="1" flavor2="0">
      </item>
      <item path="../../src/libxtp/gsl_boost_ublas_matrix_prod.cc"
            ex="false"
            tool="1"
            flavor2="0">
      </item>
      <item path="../../src/libxtp/gwbse/bse.cc" ex="false" tool="1" flavor2="0">
      </item>
      <item path="../../src/libxtp/gwbse/gwa.cc" ex="false" tool="1" flavor2="0">
      </item>
      <item path="../../src/libxtp/gwbse/gwbse.cc" ex="false" tool="1" flavor2="0">
      </item>
      <item path="../../src/libxtp/gwbse/rpa.cc" ex="false" tool="1" flavor2="0">
      </item>
      <item path="../../src/libxtp/hgversion.h" ex="false" tool="3" flavor2="0">
      </item>
      <item path="../../src/libxtp/job.cc" ex="false" tool="1" flavor2="0">
      </item>
      <item path="../../src/libxtp/jobapplication.cc" ex="false" tool="1" flavor2="0">
      </item>
      <item path="../../src/libxtp/jobcalculatorfactory.cc"
            ex="false"
            tool="1"
            flavor2="0">
      </item>
      <item path="../../src/libxtp/jobcalculators/edft.h"
            ex="false"
            tool="3"
            flavor2="0">
      </item>
      <item path="../../src/libxtp/jobcalculators/egwbse.cc"
            ex="false"
            tool="1"
            flavor2="0">
      </item>
      <item path="../../src/libxtp/jobcalculators/egwbse.h"
            ex="false"
            tool="3"
            flavor2="0">
      </item>
      <item path="../../src/libxtp/jobcalculators/ewald.h"
            ex="false"
            tool="3"
            flavor2="0">
      </item>
      <item path="../../src/libxtp/jobcalculators/idft.cc"
            ex="false"
            tool="1"
            flavor2="0">
      </item>
      <item path="../../src/libxtp/jobcalculators/idft.h"
            ex="false"
            tool="3"
            flavor2="0">
      </item>
      <item path="../../src/libxtp/jobcalculators/iexcitoncl.cc"
            ex="false"
            tool="1"
            flavor2="0">
      </item>
      <item path="../../src/libxtp/jobcalculators/iexcitoncl.h"
            ex="false"
            tool="3"
            flavor2="0">
      </item>
      <item path="../../src/libxtp/jobcalculators/igwbse.cc"
            ex="false"
            tool="1"
            flavor2="0">
      </item>
      <item path="../../src/libxtp/jobcalculators/igwbse.h"
            ex="false"
            tool="3"
            flavor2="0">
      </item>
      <item path="../../src/libxtp/jobcalculators/qmape.h"
            ex="false"
            tool="3"
            flavor2="0">
      </item>
      <item path="../../src/libxtp/jobcalculators/qmmm.h"
            ex="false"
            tool="3"
            flavor2="0">
      </item>
      <item path="../../src/libxtp/jobcalculators/xqmultipole.h"
            ex="false"
            tool="3"
            flavor2="0">
      </item>
<<<<<<< HEAD
      <item path="../../src/libxtp/lowdin.cc" ex="false" tool="1" flavor2="0">
      </item>
      <item path="../../src/libxtp/molecule.cc" ex="false" tool="1" flavor2="0">
      </item>
      <item path="../../src/libxtp/nbo.cc" ex="false" tool="1" flavor2="0">
=======
      <item path="../../src/libxtp/kmclifetime.cc" ex="false" tool="1" flavor2="0">
      </item>
      <item path="../../src/libxtp/molecule.cc" ex="false" tool="1" flavor2="0">
      </item>
      <item path="../../src/libxtp/mulliken.cc" ex="false" tool="1" flavor2="0">
>>>>>>> 871889b6
      </item>
      <item path="../../src/libxtp/numerical_integration/numerical_integrations.cc"
            ex="false"
            tool="1"
            flavor2="0">
      </item>
      <item path="../../src/libxtp/numerical_integration/radial_euler_maclaurin_rule.cc"
            ex="false"
            tool="1"
            flavor2="0">
      </item>
      <item path="../../src/libxtp/numerical_integration/sphere_lebedev_rule.cc"
            ex="false"
            tool="1"
            flavor2="0">
      </item>
      <item path="../../src/libxtp/orbitals.cc" ex="false" tool="1" flavor2="0">
      </item>
      <item path="../../src/libxtp/overlap.cc" ex="false" tool="1" flavor2="0">
      </item>
      <item path="../../src/libxtp/parallelpaircalc.cc"
            ex="false"
            tool="1"
            flavor2="0">
      </item>
      <item path="../../src/libxtp/parallelxjobcalc.cc"
            ex="false"
            tool="1"
            flavor2="0">
      </item>
      <item path="../../src/libxtp/poissongrid.cc" ex="false" tool="1" flavor2="0">
      </item>
      <item path="../../src/libxtp/polarbackground.cc"
            ex="false"
            tool="1"
            flavor2="0">
      </item>
      <item path="../../src/libxtp/polarfrag.cc" ex="false" tool="1" flavor2="0">
      </item>
      <item path="../../src/libxtp/polarseg.cc" ex="false" tool="1" flavor2="0">
      </item>
      <item path="../../src/libxtp/polarsite.cc" ex="false" tool="1" flavor2="0">
      </item>
      <item path="../../src/libxtp/polartop.cc" ex="false" tool="1" flavor2="0">
      </item>
      <item path="../../src/libxtp/progressobserver.cc"
            ex="false"
            tool="1"
            flavor2="0">
      </item>
      <item path="../../src/libxtp/qmapemachine.cc" ex="false" tool="1" flavor2="0">
      </item>
      <item path="../../src/libxtp/qmcalculator.cc" ex="false" tool="1" flavor2="0">
      </item>
      <item path="../../src/libxtp/qmdatabase.cc" ex="false" tool="1" flavor2="0">
      </item>
      <item path="../../src/libxtp/qmmachine.cc" ex="false" tool="1" flavor2="0">
      </item>
      <item path="../../src/libxtp/qmnblist.cc" ex="false" tool="1" flavor2="0">
      </item>
      <item path="../../src/libxtp/qmpackagefactory.cc"
            ex="false"
            tool="1"
            flavor2="0">
      </item>
      <item path="../../src/libxtp/qmpackages/gaussian.cc"
            ex="false"
            tool="1"
            flavor2="0">
      </item>
      <item path="../../src/libxtp/qmpackages/gaussian.h"
            ex="false"
            tool="3"
            flavor2="0">
      </item>
      <item path="../../src/libxtp/qmpackages/nwchem.cc"
            ex="false"
            tool="1"
            flavor2="0">
      </item>
      <item path="../../src/libxtp/qmpackages/nwchem.h"
            ex="false"
            tool="3"
            flavor2="0">
      </item>
      <item path="../../src/libxtp/qmpackages/orca.cc"
            ex="false"
            tool="1"
            flavor2="0">
      </item>
      <item path="../../src/libxtp/qmpackages/orca.h" ex="false" tool="3" flavor2="0">
      </item>
      <item path="../../src/libxtp/qmpackages/turbomole.cc"
            ex="false"
            tool="1"
            flavor2="0">
      </item>
      <item path="../../src/libxtp/qmpackages/turbomole.h"
            ex="false"
            tool="3"
            flavor2="0">
      </item>
      <item path="../../src/libxtp/qmpair.cc" ex="false" tool="1" flavor2="0">
      </item>
      <item path="../../src/libxtp/qmtool.cc" ex="false" tool="1" flavor2="0">
      </item>
      <item path="../../src/libxtp/segment.cc" ex="false" tool="1" flavor2="0">
      </item>
      <item path="../../src/libxtp/segmenttype.cc" ex="false" tool="1" flavor2="0">
      </item>
      <item path="../../src/libxtp/sqlapplication.cc" ex="false" tool="1" flavor2="0">
      </item>
      <item path="../../src/libxtp/statesaversqlite.cc"
            ex="false"
            tool="1"
            flavor2="0">
      </item>
      <item path="../../src/libxtp/threecenter_rep.cc"
            ex="false"
            tool="1"
            flavor2="0">
      </item>
      <item path="../../src/libxtp/threecenters.cc" ex="false" tool="1" flavor2="0">
      </item>
      <item path="../../src/libxtp/threecenters_dft.cc"
            ex="false"
            tool="1"
            flavor2="0">
      </item>
      <item path="../../src/libxtp/threecenters_g.cc" ex="false" tool="1" flavor2="0">
      </item>
      <item path="../../src/libxtp/threecenters_tools.cc"
            ex="false"
            tool="1"
            flavor2="0">
      </item>
      <item path="../../src/libxtp/toolfactory.cc" ex="false" tool="1" flavor2="0">
      </item>
      <item path="../../src/libxtp/tools/coupling.h" ex="false" tool="3" flavor2="0">
      </item>
      <item path="../../src/libxtp/tools/dft.h" ex="false" tool="3" flavor2="0">
      </item>
      <item path="../../src/libxtp/tools/exciton.h" ex="false" tool="3" flavor2="0">
      </item>
      <item path="../../src/libxtp/tools/excitoncoupling.h"
            ex="false"
            tool="3"
            flavor2="0">
      </item>
      <item path="../../src/libxtp/tools/gencube.h" ex="false" tool="3" flavor2="0">
      </item>
      <item path="../../src/libxtp/tools/log2mps.h" ex="false" tool="3" flavor2="0">
      </item>
      <item path="../../src/libxtp/tools/molpol.cc" ex="false" tool="1" flavor2="0">
      </item>
      <item path="../../src/libxtp/tools/molpol.h" ex="false" tool="3" flavor2="0">
      </item>
      <item path="../../src/libxtp/tools/orb2isogwa.h"
            ex="false"
            tool="3"
            flavor2="0">
      </item>
      <item path="../../src/libxtp/tools/partialcharges.h"
            ex="false"
            tool="3"
            flavor2="0">
      </item>
      <item path="../../src/libxtp/tools/pdb2map.h" ex="false" tool="3" flavor2="0">
      </item>
      <item path="../../src/libxtp/tools/pdb2top.h" ex="false" tool="3" flavor2="0">
      </item>
      <item path="../../src/libxtp/tools/qmanalyze.h" ex="false" tool="3" flavor2="0">
      </item>
      <item path="../../src/libxtp/tools/qmsandbox.h" ex="false" tool="3" flavor2="0">
      </item>
      <item path="../../src/libxtp/tools/spectrum.h" ex="false" tool="3" flavor2="0">
      </item>
      <item path="../../src/libxtp/topology.cc" ex="false" tool="1" flavor2="0">
      </item>
      <item path="../../src/libxtp/version.cc" ex="false" tool="1" flavor2="0">
      </item>
      <item path="../../src/libxtp/version_nb.cc" ex="false" tool="1" flavor2="0">
      </item>
      <item path="../../src/libxtp/votca_config.h" ex="false" tool="3" flavor2="0">
      </item>
      <item path="../../src/libxtp/votca_config.h.in" ex="false" tool="3" flavor2="0">
      </item>
      <item path="../../src/libxtp/xinductor.cc" ex="false" tool="1" flavor2="0">
      </item>
      <item path="../../src/libxtp/xinteractor.cc" ex="false" tool="1" flavor2="0">
      </item>
      <item path="../../src/libxtp/xjob.cc" ex="false" tool="1" flavor2="0">
      </item>
      <item path="../../src/libxtp/xmapper.cc" ex="false" tool="1" flavor2="0">
      </item>
      <item path="../../src/libxtp/xtpapplication.cc" ex="false" tool="1" flavor2="0">
      </item>
    </conf>
    <conf name="Release" type="3">
      <toolsSet>
        <compilerSet>GNU|GNU</compilerSet>
        <dependencyChecking>true</dependencyChecking>
        <rebuildPropChanged>true</rebuildPropChanged>
      </toolsSet>
      <compileType>
        <cTool>
          <developmentMode>5</developmentMode>
        </cTool>
        <ccTool>
          <developmentMode>5</developmentMode>
        </ccTool>
        <fortranCompilerTool>
          <developmentMode>5</developmentMode>
        </fortranCompilerTool>
        <archiverTool>
        </archiverTool>
      </compileType>
      <item path="../../include/votca/xtp/aobasis.h" ex="false" tool="3" flavor2="0">
      </item>
      <item path="../../include/votca/xtp/aomatrix.h" ex="false" tool="3" flavor2="0">
      </item>
      <item path="../../include/votca/xtp/aoshell.h" ex="false" tool="3" flavor2="0">
      </item>
      <item path="../../include/votca/xtp/apolarsite.h"
            ex="false"
            tool="3"
            flavor2="0">
      </item>
      <item path="../../include/votca/xtp/atom.h" ex="false" tool="3" flavor2="0">
      </item>
      <item path="../../include/votca/xtp/basisset.h" ex="false" tool="3" flavor2="0">
      </item>
      <item path="../../include/votca/xtp/calculatorfactory.h"
            ex="false"
            tool="3"
            flavor2="0">
      </item>
      <item path="../../include/votca/xtp/dftengine.h"
            ex="false"
            tool="3"
            flavor2="0">
      </item>
      <item path="../../include/votca/xtp/elements.h" ex="false" tool="3" flavor2="0">
      </item>
      <item path="../../include/votca/xtp/esp2multipole.h"
            ex="false"
            tool="3"
            flavor2="0">
      </item>
      <item path="../../include/votca/xtp/espfit.h" ex="false" tool="3" flavor2="0">
      </item>
      <item path="../../include/votca/xtp/ewdspace.h" ex="false" tool="3" flavor2="0">
      </item>
      <item path="../../include/votca/xtp/exchange_correlation.h"
            ex="false"
            tool="3"
            flavor2="0">
      </item>
      <item path="../../include/votca/xtp/extractorfactory.h"
            ex="false"
            tool="3"
            flavor2="0">
      </item>
      <item path="../../include/votca/xtp/fragment.h" ex="false" tool="3" flavor2="0">
      </item>
      <item path="../../include/votca/xtp/gdma.h" ex="false" tool="3" flavor2="0">
      </item>
      <item path="../../include/votca/xtp/grid.h" ex="false" tool="3" flavor2="0">
      </item>
      <item path="../../include/votca/xtp/gsl_boost_ublas_matrix_prod.h"
            ex="false"
            tool="3"
            flavor2="0">
      </item>
      <item path="../../include/votca/xtp/gwbse.h" ex="false" tool="3" flavor2="0">
      </item>
      <item path="../../include/votca/xtp/job.h" ex="false" tool="3" flavor2="0">
      </item>
      <item path="../../include/votca/xtp/jobapplication.h"
            ex="false"
            tool="3"
            flavor2="0">
      </item>
      <item path="../../include/votca/xtp/jobcalculator.h"
            ex="false"
            tool="3"
            flavor2="0">
      </item>
      <item path="../../include/votca/xtp/logger.h" ex="false" tool="3" flavor2="0">
      </item>
      <item path="../../include/votca/xtp/lowdin.h" ex="false" tool="3" flavor2="0">
      </item>
      <item path="../../include/votca/xtp/mkl_boost_ublas_matrix_prod.h"
            ex="false"
            tool="3"
            flavor2="0">
      </item>
      <item path="../../include/votca/xtp/molecule.h" ex="false" tool="3" flavor2="0">
      </item>
      <item path="../../include/votca/xtp/mulliken.h" ex="false" tool="3" flavor2="0">
      </item>
      <item path="../../include/votca/xtp/numerical_integrations.h"
            ex="false"
            tool="3"
            flavor2="0">
      </item>
      <item path="../../include/votca/xtp/orbitals.h" ex="false" tool="3" flavor2="0">
      </item>
      <item path="../../include/votca/xtp/overlap.h" ex="false" tool="3" flavor2="0">
      </item>
      <item path="../../include/votca/xtp/paircalculator.h"
            ex="false"
            tool="3"
            flavor2="0">
      </item>
      <item path="../../include/votca/xtp/parallelpaircalc.h"
            ex="false"
            tool="3"
            flavor2="0">
      </item>
      <item path="../../include/votca/xtp/parallelsitecalc.h"
            ex="false"
            tool="3"
            flavor2="0">
      </item>
      <item path="../../include/votca/xtp/parallelxjobcalc.h"
            ex="false"
            tool="3"
            flavor2="0">
      </item>
      <item path="../../include/votca/xtp/poissongrid.h"
            ex="false"
            tool="3"
            flavor2="0">
      </item>
      <item path="../../include/votca/xtp/polarbackground.h"
            ex="false"
            tool="3"
            flavor2="0">
      </item>
      <item path="../../include/votca/xtp/polarseg.h" ex="false" tool="3" flavor2="0">
      </item>
      <item path="../../include/votca/xtp/polarsite.h"
            ex="false"
            tool="3"
            flavor2="0">
      </item>
      <item path="../../include/votca/xtp/progressobserver.h"
            ex="false"
            tool="3"
            flavor2="0">
      </item>
      <item path="../../include/votca/xtp/qmapemachine.h"
            ex="false"
            tool="3"
            flavor2="0">
      </item>
      <item path="../../include/votca/xtp/qmcalculator.h"
            ex="false"
            tool="3"
            flavor2="0">
      </item>
      <item path="../../include/votca/xtp/qmdatabase.h"
            ex="false"
            tool="3"
            flavor2="0">
      </item>
      <item path="../../include/votca/xtp/qmnblist.h" ex="false" tool="3" flavor2="0">
      </item>
      <item path="../../include/votca/xtp/qmpackage.h"
            ex="false"
            tool="3"
            flavor2="0">
      </item>
      <item path="../../include/votca/xtp/qmpackagefactory.h"
            ex="false"
            tool="3"
            flavor2="0">
      </item>
      <item path="../../include/votca/xtp/qmpair.h" ex="false" tool="3" flavor2="0">
      </item>
      <item path="../../include/votca/xtp/qmthread.h" ex="false" tool="3" flavor2="0">
      </item>
      <item path="../../include/votca/xtp/qmtool.h" ex="false" tool="3" flavor2="0">
      </item>
      <item path="../../include/votca/xtp/radial_euler_maclaurin_rule.h"
            ex="false"
            tool="3"
            flavor2="0">
      </item>
      <item path="../../include/votca/xtp/segment.h" ex="false" tool="3" flavor2="0">
      </item>
      <item path="../../include/votca/xtp/segmenttype.h"
            ex="false"
            tool="3"
            flavor2="0">
      </item>
      <item path="../../include/votca/xtp/sphere_lebedev_rule.h"
            ex="false"
            tool="3"
            flavor2="0">
      </item>
      <item path="../../include/votca/xtp/sqlapplication.h"
            ex="false"
            tool="3"
            flavor2="0">
      </item>
      <item path="../../include/votca/xtp/statesaversqlite.h"
            ex="false"
            tool="3"
            flavor2="0">
      </item>
      <item path="../../include/votca/xtp/threecenters.h"
            ex="false"
            tool="3"
            flavor2="0">
      </item>
      <item path="../../include/votca/xtp/topology.h" ex="false" tool="3" flavor2="0">
      </item>
      <item path="../../include/votca/xtp/version.h" ex="false" tool="3" flavor2="0">
      </item>
      <item path="../../include/votca/xtp/votca_xtp_config.h"
            ex="false"
            tool="3"
            flavor2="0">
      </item>
      <item path="../../include/votca/xtp/vxc_functionals.h"
            ex="false"
            tool="3"
            flavor2="0">
      </item>
      <item path="../../include/votca/xtp/xinductor.h"
            ex="false"
            tool="3"
            flavor2="0">
      </item>
      <item path="../../include/votca/xtp/xinteractor.h"
            ex="false"
            tool="3"
            flavor2="0">
      </item>
      <item path="../../include/votca/xtp/xjob.h" ex="false" tool="3" flavor2="0">
      </item>
      <item path="../../include/votca/xtp/xmapper.h" ex="false" tool="3" flavor2="0">
      </item>
      <item path="../../include/votca/xtp/xtpapplication.h"
            ex="false"
            tool="3"
            flavor2="0">
      </item>
      <item path="../../src/libxtp/ERIs.cc" ex="false" tool="0" flavor2="0">
      </item>
      <item path="../../src/libxtp/aobasis.cc" ex="false" tool="1" flavor2="0">
      </item>
      <item path="../../src/libxtp/aomatrices/aocoulomb_g.cc"
            ex="false"
            tool="1"
            flavor2="0">
      </item>
      <item path="../../src/libxtp/aomatrices/aodipole.cc"
            ex="false"
            tool="1"
            flavor2="0">
      </item>
      <item path="../../src/libxtp/aomatrices/aoecp.cc"
            ex="false"
            tool="1"
            flavor2="0">
      </item>
      <item path="../../src/libxtp/aomatrices/aoesp.cc"
            ex="false"
            tool="1"
            flavor2="0">
      </item>
      <item path="../../src/libxtp/aomatrices/aokinetic.cc"
            ex="false"
            tool="0"
            flavor2="0">
      </item>
      <item path="../../src/libxtp/aomatrices/aomatrix.cc"
            ex="false"
            tool="1"
            flavor2="0">
      </item>
      <item path="../../src/libxtp/aomatrices/aomomentum.cc"
            ex="false"
            tool="1"
            flavor2="0">
      </item>
      <item path="../../src/libxtp/aomatrices/aooverlap.cc"
            ex="false"
            tool="1"
            flavor2="0">
      </item>
      <item path="../../src/libxtp/aoshell.cc" ex="false" tool="1" flavor2="0">
      </item>
      <item path="../../src/libxtp/apolarsite.cc" ex="false" tool="1" flavor2="0">
      </item>
      <item path="../../src/libxtp/bsecoupling.cc" ex="false" tool="1" flavor2="0">
      </item>
      <item path="../../src/libxtp/calculatorfactory.cc"
            ex="false"
            tool="1"
            flavor2="0">
      </item>
      <item path="../../src/libxtp/calculators/cgpolar.h"
            ex="false"
            tool="3"
            flavor2="0">
      </item>
      <item path="../../src/libxtp/calculators/eanalyze.h"
            ex="false"
            tool="3"
            flavor2="0">
      </item>
      <item path="../../src/libxtp/calculators/ecoulomb.h"
            ex="false"
            tool="3"
            flavor2="0">
      </item>
      <item path="../../src/libxtp/calculators/eimport.h"
            ex="false"
            tool="3"
            flavor2="0">
      </item>
      <item path="../../src/libxtp/calculators/einternal.h"
            ex="false"
            tool="3"
            flavor2="0">
      </item>
      <item path="../../src/libxtp/calculators/emultipole.h"
            ex="false"
            tool="3"
            flavor2="0">
      </item>
      <item path="../../src/libxtp/calculators/emultipole_stdal.h"
            ex="false"
            tool="3"
            flavor2="0">
      </item>
      <item path="../../src/libxtp/calculators/eoutersphere.cc"
            ex="false"
            tool="1"
            flavor2="0">
      </item>
      <item path="../../src/libxtp/calculators/eoutersphere.h"
            ex="false"
            tool="3"
            flavor2="0">
      </item>
      <item path="../../src/libxtp/calculators/ewdbgpol.h"
            ex="false"
            tool="3"
            flavor2="0">
      </item>
      <item path="../../src/libxtp/calculators/ianalyze.h"
            ex="false"
            tool="3"
            flavor2="0">
      </item>
      <item path="../../src/libxtp/calculators/iimport.h"
            ex="false"
            tool="3"
            flavor2="0">
      </item>
      <item path="../../src/libxtp/calculators/izindo.h"
            ex="false"
            tool="3"
            flavor2="0">
      </item>
      <item path="../../src/libxtp/calculators/jobwriter.cc"
            ex="false"
            tool="1"
            flavor2="0">
      </item>
      <item path="../../src/libxtp/calculators/jobwriter.h"
            ex="false"
            tool="3"
            flavor2="0">
      </item>
      <item path="../../src/libxtp/calculators/molpol.h"
            ex="false"
            tool="3"
            flavor2="0">
      </item>
      <item path="../../src/libxtp/calculators/neighborlist.h"
            ex="false"
            tool="3"
            flavor2="0">
      </item>
      <item path="../../src/libxtp/calculators/pairdump.h"
            ex="false"
            tool="3"
            flavor2="0">
      </item>
      <item path="../../src/libxtp/calculators/panalyze.h"
            ex="false"
            tool="3"
            flavor2="0">
      </item>
      <item path="../../src/libxtp/calculators/profile.h"
            ex="false"
            tool="3"
            flavor2="0">
      </item>
      <item path="../../src/libxtp/calculators/qmultipole.h"
            ex="false"
            tool="3"
            flavor2="0">
      </item>
      <item path="../../src/libxtp/calculators/rates.h"
            ex="false"
            tool="3"
            flavor2="0">
      </item>
      <item path="../../src/libxtp/calculators/sandbox.h"
            ex="false"
            tool="3"
            flavor2="0">
      </item>
      <item path="../../src/libxtp/calculators/stateserver.h"
            ex="false"
            tool="3"
            flavor2="0">
      </item>
      <item path="../../src/libxtp/calculators/tdump.h"
            ex="false"
            tool="3"
            flavor2="0">
      </item>
      <item path="../../src/libxtp/calculators/vaverage.h"
            ex="false"
            tool="3"
            flavor2="0">
      </item>
      <item path="../../src/libxtp/calculators/velocity.h"
            ex="false"
            tool="3"
            flavor2="0">
      </item>
      <item path="../../src/libxtp/calculators/xmultipole.h"
            ex="false"
            tool="3"
            flavor2="0">
      </item>
      <item path="../../src/libxtp/calculators/xmultipole2.h"
            ex="false"
            tool="3"
            flavor2="0">
      </item>
      <item path="../../src/libxtp/calculators/zmultipole.h"
            ex="false"
            tool="3"
            flavor2="0">
      </item>
      <item path="../../src/libxtp/dftengine/dftengine.cc"
            ex="false"
            tool="1"
            flavor2="0">
      </item>
      <item path="../../src/libxtp/esp2multipole.cc" ex="false" tool="1" flavor2="0">
      </item>
      <item path="../../src/libxtp/espfit.cc" ex="false" tool="1" flavor2="0">
      </item>
      <item path="../../src/libxtp/ewaldactor.cc" ex="false" tool="1" flavor2="0">
      </item>
      <item path="../../src/libxtp/extractorfactory.cc"
            ex="false"
            tool="1"
            flavor2="0">
      </item>
      <item path="../../src/libxtp/extractors/energyextractor.h"
            ex="false"
            tool="3"
            flavor2="0">
      </item>
      <item path="../../src/libxtp/extractors/integralsextractor.h"
            ex="false"
            tool="3"
            flavor2="0">
      </item>
      <item path="../../src/libxtp/extractors/occupationsextractor.h"
            ex="false"
            tool="3"
            flavor2="0">
      </item>
      <item path="../../src/libxtp/extractors/pairsextractor.h"
            ex="false"
            tool="3"
            flavor2="0">
      </item>
      <item path="../../src/libxtp/extractors/ratesextractor.h"
            ex="false"
            tool="3"
            flavor2="0">
      </item>
      <item path="../../src/libxtp/extractors/segmentsextractor.h"
            ex="false"
            tool="3"
            flavor2="0">
      </item>
      <item path="../../src/libxtp/extractors/trajextractor.h"
            ex="false"
            tool="3"
            flavor2="0">
      </item>
      <item path="../../src/libxtp/fragment.cc" ex="false" tool="1" flavor2="0">
      </item>
      <item path="../../src/libxtp/gdma.cc" ex="false" tool="1" flavor2="0">
      </item>
      <item path="../../src/libxtp/grid.cc" ex="false" tool="1" flavor2="0">
      </item>
      <item path="../../src/libxtp/gsl_boost_ublas_matrix_prod.cc"
            ex="false"
            tool="1"
            flavor2="0">
      </item>
      <item path="../../src/libxtp/gwbse/bse.cc" ex="false" tool="1" flavor2="0">
      </item>
      <item path="../../src/libxtp/gwbse/gwa.cc" ex="false" tool="1" flavor2="0">
      </item>
      <item path="../../src/libxtp/gwbse/gwbse.cc" ex="false" tool="1" flavor2="0">
      </item>
      <item path="../../src/libxtp/gwbse/rpa.cc" ex="false" tool="1" flavor2="0">
      </item>
      <item path="../../src/libxtp/hgversion.h" ex="false" tool="3" flavor2="0">
      </item>
      <item path="../../src/libxtp/job.cc" ex="false" tool="1" flavor2="0">
      </item>
      <item path="../../src/libxtp/jobapplication.cc" ex="false" tool="1" flavor2="0">
      </item>
      <item path="../../src/libxtp/jobcalculatorfactory.cc"
            ex="false"
            tool="1"
            flavor2="0">
      </item>
      <item path="../../src/libxtp/jobcalculators/edft.h"
            ex="false"
            tool="3"
            flavor2="0">
      </item>
      <item path="../../src/libxtp/jobcalculators/egwbse.cc"
            ex="false"
            tool="1"
            flavor2="0">
      </item>
      <item path="../../src/libxtp/jobcalculators/egwbse.h"
            ex="false"
            tool="3"
            flavor2="0">
      </item>
      <item path="../../src/libxtp/jobcalculators/ewald.h"
            ex="false"
            tool="3"
            flavor2="0">
      </item>
      <item path="../../src/libxtp/jobcalculators/idft.cc"
            ex="false"
            tool="1"
            flavor2="0">
      </item>
      <item path="../../src/libxtp/jobcalculators/idft.h"
            ex="false"
            tool="3"
            flavor2="0">
      </item>
      <item path="../../src/libxtp/jobcalculators/iexcitoncl.cc"
            ex="false"
            tool="1"
            flavor2="0">
      </item>
      <item path="../../src/libxtp/jobcalculators/iexcitoncl.h"
            ex="false"
            tool="3"
            flavor2="0">
      </item>
      <item path="../../src/libxtp/jobcalculators/igwbse.cc"
            ex="false"
            tool="1"
            flavor2="0">
      </item>
      <item path="../../src/libxtp/jobcalculators/igwbse.h"
            ex="false"
            tool="3"
            flavor2="0">
      </item>
      <item path="../../src/libxtp/jobcalculators/qmape.h"
            ex="false"
            tool="3"
            flavor2="0">
      </item>
      <item path="../../src/libxtp/jobcalculators/qmmm.h"
            ex="false"
            tool="3"
            flavor2="0">
      </item>
      <item path="../../src/libxtp/jobcalculators/xqmultipole.h"
            ex="false"
            tool="3"
            flavor2="0">
      </item>
<<<<<<< HEAD
      <item path="../../src/libxtp/lowdin.cc" ex="false" tool="1" flavor2="0">
      </item>
      <item path="../../src/libxtp/molecule.cc" ex="false" tool="1" flavor2="0">
      </item>
      <item path="../../src/libxtp/nbo.cc" ex="false" tool="1" flavor2="0">
=======
      <item path="../../src/libxtp/kmclifetime.cc" ex="false" tool="1" flavor2="0">
      </item>
      <item path="../../src/libxtp/molecule.cc" ex="false" tool="1" flavor2="0">
      </item>
      <item path="../../src/libxtp/mulliken.cc" ex="false" tool="1" flavor2="0">
>>>>>>> 871889b6
      </item>
      <item path="../../src/libxtp/numerical_integration/numerical_integrations.cc"
            ex="false"
            tool="1"
            flavor2="0">
      </item>
      <item path="../../src/libxtp/numerical_integration/radial_euler_maclaurin_rule.cc"
            ex="false"
            tool="1"
            flavor2="0">
      </item>
      <item path="../../src/libxtp/numerical_integration/sphere_lebedev_rule.cc"
            ex="false"
            tool="1"
            flavor2="0">
      </item>
      <item path="../../src/libxtp/orbitals.cc" ex="false" tool="1" flavor2="0">
      </item>
      <item path="../../src/libxtp/overlap.cc" ex="false" tool="1" flavor2="0">
      </item>
      <item path="../../src/libxtp/parallelpaircalc.cc"
            ex="false"
            tool="0"
            flavor2="0">
      </item>
      <item path="../../src/libxtp/parallelxjobcalc.cc"
            ex="false"
            tool="1"
            flavor2="0">
      </item>
      <item path="../../src/libxtp/poissongrid.cc" ex="false" tool="1" flavor2="0">
      </item>
      <item path="../../src/libxtp/polarbackground.cc"
            ex="false"
            tool="1"
            flavor2="0">
      </item>
      <item path="../../src/libxtp/polarfrag.cc" ex="false" tool="1" flavor2="0">
      </item>
      <item path="../../src/libxtp/polarseg.cc" ex="false" tool="1" flavor2="0">
      </item>
      <item path="../../src/libxtp/polarsite.cc" ex="false" tool="1" flavor2="0">
      </item>
      <item path="../../src/libxtp/polartop.cc" ex="false" tool="1" flavor2="0">
      </item>
      <item path="../../src/libxtp/progressobserver.cc"
            ex="false"
            tool="1"
            flavor2="0">
      </item>
      <item path="../../src/libxtp/qmapemachine.cc" ex="false" tool="1" flavor2="0">
      </item>
      <item path="../../src/libxtp/qmcalculator.cc" ex="false" tool="1" flavor2="0">
      </item>
      <item path="../../src/libxtp/qmdatabase.cc" ex="false" tool="1" flavor2="0">
      </item>
      <item path="../../src/libxtp/qmmachine.cc" ex="false" tool="1" flavor2="0">
      </item>
      <item path="../../src/libxtp/qmnblist.cc" ex="false" tool="1" flavor2="0">
      </item>
      <item path="../../src/libxtp/qmpackagefactory.cc"
            ex="false"
            tool="1"
            flavor2="0">
      </item>
      <item path="../../src/libxtp/qmpackages/gaussian.cc"
            ex="false"
            tool="1"
            flavor2="0">
      </item>
      <item path="../../src/libxtp/qmpackages/gaussian.h"
            ex="false"
            tool="3"
            flavor2="0">
      </item>
      <item path="../../src/libxtp/qmpackages/nwchem.cc"
            ex="false"
            tool="1"
            flavor2="0">
      </item>
      <item path="../../src/libxtp/qmpackages/nwchem.h"
            ex="false"
            tool="3"
            flavor2="0">
      </item>
      <item path="../../src/libxtp/qmpackages/orca.cc"
            ex="false"
            tool="1"
            flavor2="0">
      </item>
      <item path="../../src/libxtp/qmpackages/orca.h" ex="false" tool="3" flavor2="0">
      </item>
      <item path="../../src/libxtp/qmpackages/turbomole.cc"
            ex="false"
            tool="1"
            flavor2="0">
      </item>
      <item path="../../src/libxtp/qmpackages/turbomole.h"
            ex="false"
            tool="3"
            flavor2="0">
      </item>
      <item path="../../src/libxtp/qmpair.cc" ex="false" tool="1" flavor2="0">
      </item>
      <item path="../../src/libxtp/qmtool.cc" ex="false" tool="1" flavor2="0">
      </item>
      <item path="../../src/libxtp/segment.cc" ex="false" tool="1" flavor2="0">
      </item>
      <item path="../../src/libxtp/segmenttype.cc" ex="false" tool="1" flavor2="0">
      </item>
      <item path="../../src/libxtp/sqlapplication.cc" ex="false" tool="1" flavor2="0">
      </item>
      <item path="../../src/libxtp/statesaversqlite.cc"
            ex="false"
            tool="1"
            flavor2="0">
      </item>
      <item path="../../src/libxtp/threecenter_rep.cc"
            ex="false"
            tool="1"
            flavor2="0">
      </item>
      <item path="../../src/libxtp/threecenters.cc" ex="false" tool="1" flavor2="0">
      </item>
      <item path="../../src/libxtp/threecenters_dft.cc"
            ex="false"
            tool="0"
            flavor2="0">
      </item>
      <item path="../../src/libxtp/threecenters_g.cc" ex="false" tool="1" flavor2="0">
      </item>
      <item path="../../src/libxtp/threecenters_tools.cc"
            ex="false"
            tool="1"
            flavor2="0">
      </item>
      <item path="../../src/libxtp/toolfactory.cc" ex="false" tool="1" flavor2="0">
      </item>
      <item path="../../src/libxtp/tools/coupling.h" ex="false" tool="3" flavor2="0">
      </item>
      <item path="../../src/libxtp/tools/dft.h" ex="false" tool="3" flavor2="0">
      </item>
      <item path="../../src/libxtp/tools/exciton.h" ex="false" tool="3" flavor2="0">
      </item>
      <item path="../../src/libxtp/tools/excitoncoupling.h"
            ex="false"
            tool="3"
            flavor2="0">
      </item>
      <item path="../../src/libxtp/tools/gencube.h" ex="false" tool="3" flavor2="0">
      </item>
      <item path="../../src/libxtp/tools/log2mps.h" ex="false" tool="3" flavor2="0">
      </item>
      <item path="../../src/libxtp/tools/molpol.cc" ex="false" tool="1" flavor2="0">
      </item>
      <item path="../../src/libxtp/tools/molpol.h" ex="false" tool="3" flavor2="0">
      </item>
      <item path="../../src/libxtp/tools/orb2isogwa.h"
            ex="false"
            tool="3"
            flavor2="0">
      </item>
      <item path="../../src/libxtp/tools/partialcharges.h"
            ex="false"
            tool="3"
            flavor2="0">
      </item>
      <item path="../../src/libxtp/tools/pdb2map.h" ex="false" tool="3" flavor2="0">
      </item>
      <item path="../../src/libxtp/tools/pdb2top.h" ex="false" tool="3" flavor2="0">
      </item>
      <item path="../../src/libxtp/tools/qmanalyze.h" ex="false" tool="3" flavor2="0">
      </item>
      <item path="../../src/libxtp/tools/qmsandbox.h" ex="false" tool="3" flavor2="0">
      </item>
      <item path="../../src/libxtp/tools/spectrum.h" ex="false" tool="3" flavor2="0">
      </item>
      <item path="../../src/libxtp/topology.cc" ex="false" tool="1" flavor2="0">
      </item>
      <item path="../../src/libxtp/version.cc" ex="false" tool="1" flavor2="0">
      </item>
      <item path="../../src/libxtp/version_nb.cc" ex="false" tool="1" flavor2="0">
      </item>
      <item path="../../src/libxtp/votca_config.h" ex="false" tool="3" flavor2="0">
      </item>
      <item path="../../src/libxtp/votca_config.h.in" ex="false" tool="3" flavor2="0">
      </item>
      <item path="../../src/libxtp/xinductor.cc" ex="false" tool="1" flavor2="0">
      </item>
      <item path="../../src/libxtp/xinteractor.cc" ex="false" tool="1" flavor2="0">
      </item>
      <item path="../../src/libxtp/xjob.cc" ex="false" tool="1" flavor2="0">
      </item>
      <item path="../../src/libxtp/xmapper.cc" ex="false" tool="1" flavor2="0">
      </item>
      <item path="../../src/libxtp/xtpapplication.cc" ex="false" tool="1" flavor2="0">
      </item>
    </conf>
  </confs>
</configurationDescriptor><|MERGE_RESOLUTION|>--- conflicted
+++ resolved
@@ -917,19 +917,11 @@
             tool="3"
             flavor2="0">
       </item>
-<<<<<<< HEAD
       <item path="../../src/libxtp/lowdin.cc" ex="false" tool="1" flavor2="0">
       </item>
       <item path="../../src/libxtp/molecule.cc" ex="false" tool="1" flavor2="0">
       </item>
       <item path="../../src/libxtp/nbo.cc" ex="false" tool="1" flavor2="0">
-=======
-      <item path="../../src/libxtp/kmclifetime.cc" ex="false" tool="1" flavor2="0">
-      </item>
-      <item path="../../src/libxtp/molecule.cc" ex="false" tool="1" flavor2="0">
-      </item>
-      <item path="../../src/libxtp/mulliken.cc" ex="false" tool="1" flavor2="0">
->>>>>>> 871889b6
       </item>
       <item path="../../src/libxtp/numerical_integration/numerical_integrations.cc"
             ex="false"
@@ -1731,19 +1723,11 @@
             tool="3"
             flavor2="0">
       </item>
-<<<<<<< HEAD
       <item path="../../src/libxtp/lowdin.cc" ex="false" tool="1" flavor2="0">
       </item>
       <item path="../../src/libxtp/molecule.cc" ex="false" tool="1" flavor2="0">
       </item>
       <item path="../../src/libxtp/nbo.cc" ex="false" tool="1" flavor2="0">
-=======
-      <item path="../../src/libxtp/kmclifetime.cc" ex="false" tool="1" flavor2="0">
-      </item>
-      <item path="../../src/libxtp/molecule.cc" ex="false" tool="1" flavor2="0">
-      </item>
-      <item path="../../src/libxtp/mulliken.cc" ex="false" tool="1" flavor2="0">
->>>>>>> 871889b6
       </item>
       <item path="../../src/libxtp/numerical_integration/numerical_integrations.cc"
             ex="false"
