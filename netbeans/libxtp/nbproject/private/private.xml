--- conflicted
+++ resolved
@@ -1,18 +1,14 @@
 <?xml version="1.0" encoding="UTF-8"?>
 <project-private xmlns="http://www.netbeans.org/ns/project-private/1">
+    <code-assistance-data xmlns="http://www.netbeans.org/ns/make-project-private/1">
+        <code-model-enabled>true</code-model-enabled>
+    </code-assistance-data>
     <data xmlns="http://www.netbeans.org/ns/make-project-private/1">
         <activeConfTypeElem>3</activeConfTypeElem>
         <activeConfIndexElem>0</activeConfIndexElem>
     </data>
     <editor-bookmarks xmlns="http://www.netbeans.org/ns/editor-bookmarks/2" lastBookmarkId="0"/>
     <open-files xmlns="http://www.netbeans.org/ns/projectui-open-files/2">
-<<<<<<< HEAD
-        <file>file:/home/jens/votca_git/src/xtp/src/libxtp/jobcalculators/egwbse.cc</file>
-        <file>file:/home/jens/votca_git/src/xtp/src/libxtp/tools/exciton.h</file>
-        <file>file:/home/jens/votca_git/src/xtp/src/libxtp/gwbse/gwbse.cc</file>
-        <file>file:/home/bbaumeie/votca/src/xtp/src/libxtp/qmpackages/nwchem.cc</file>
-        <group/>
-=======
         <group>
             <file>file:/home/jens/votca_git_dft/src/xtp/include/votca/xtp/aobasis.h</file>
             <file>file:/home/jens/votca_git_dft/src/xtp/src/libxtp/nbo.cc</file>
@@ -28,6 +24,5 @@
             <file>file:/home/jens/votca_git_dft/src/xtp/include/votca/xtp/dftengine.h</file>
             <file>file:/home/jens/votca_git_dft/src/xtp/src/libxtp/ERIs.cc</file>
         </group>
->>>>>>> bd51051f
     </open-files>
 </project-private>