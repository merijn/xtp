--- conflicted
+++ resolved
@@ -362,21 +362,16 @@
         }
         
             #ifdef DEBUG
-<<<<<<< HEAD
-            cout << "rotateing atom:" << *it_at <<endl;
-            #endif           
-=======
                  cout << "about to rotate so many atoms: "
                  << list_at.size() << " by this distance: "
                  << a << endl;
             #endif
->>>>>>> 0e36499e
 
         for (it_at = list_at.begin(); it_at != list_at.end(); ++it_at) {
 
             #ifdef DEBUG
                  cout << "rotating atom:" << *it_at <<endl;
-            #endif
+            #endif           
 
             mol2->atom_pos[*it_at].setX( a.getX() + M.get(0,0) * (atom_pos[*it_at].getX() - com.getX() ) + M.get(0,1) * (atom_pos[*it_at].getY() - com.getY() ) + M.get(0,2) * (atom_pos[*it_at].getZ() - com.getZ() ));
             mol2->atom_pos[*it_at].setY( a.getY() + M.get(1,0) * (atom_pos[*it_at].getX() - com.getX() ) + M.get(1,1) * (atom_pos[*it_at].getY() - com.getY() ) + M.get(1,2) * (atom_pos[*it_at].getZ() - com.getZ() ));
