--- conflicted
+++ resolved
@@ -28,13 +28,6 @@
     vector<PolarNb*> &PolarNbs() { return _nbs; }
     void ReservePolarNbs(int nbsize) { _nbs.reserve(nbsize); }
     void AddPolarNb(PolarNb *nb) { _nbs.push_back(nb); }
-<<<<<<< HEAD
-    void ClearPolarNbs();
-    void PrintPolarNbPDB(string outfile);
-    void WriteMPS(string mpsfile, string tag="");
-    
-    bool IsCharged() { return _is_charged; }    
-=======
     void ClearPolarNbs();    
     // Position & total charge
     void Translate(const vec &shift);
@@ -45,7 +38,6 @@
     bool IsCharged() { return _is_charged; }
     // Evaluates to "true" if ANY contained polar site has polarizability > 0
     void CalcIsPolarizable();
->>>>>>> b5331ed7
     bool IsPolarizable() { return _is_polarizable; }
     
     // File output methods
