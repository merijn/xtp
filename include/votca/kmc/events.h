--- conflicted
+++ resolved
@@ -386,17 +386,10 @@
                             }
                             if (action== (int) Add) {
                                 // Adjust Coulomb potential for neighbours of the added carrier
-<<<<<<< HEAD
-                                for (unsigned int jump=0; jump < carnode->pairing_nodes.size(); jump++) {
-                                    myvec jumpdistancevector = carnode->static_event_info[jump].distance;
-                                    myvec jumpcarrierpos = carnode->node_position + jumpdistancevector;
-                                    myvec jumpdistance = np_probepos - jumpcarrierpos;
-=======
                                 for (int it = 0 ; it < node->links().size(); it++) {
                                     votca::tools::vec jumpdistancevector = node->links()[it]->r12();
                                     votca::tools::vec jump_from_carrier1_pos = carrier1_pos + jumpdistancevector;
                                     votca::tools::vec jumpdistance = np_carrier2_pos-jump_from_carrier1_pos;
->>>>>>> 725e4cf1
                                     double distancejumpsqr = abs(jumpdistance)*abs(jumpdistance);
 
                                     if(distancejumpsqr <= RCSQR) { // makes sure the charge and hopped to charge are in the sphere
@@ -411,34 +404,6 @@
                                     }
                                 }
                             }
-<<<<<<< HEAD
-                            else if (AR==Remove) {
-                            
-                                // Reset Coulomb potential for carrier1 and its neighbours
-                                carrier->srfrom = 0.0;
-                                for (unsigned int jump=0; jump < carnode->pairing_nodes.size(); jump++) {
-                                    carrier->srto[jump] = 0.0;  
-                                }                            
-                            }
-           
-                            // Adjust Coulomb potential and event rates for neighbours of carrier2
-                            for (unsigned int jump=0; jump < probenode->pairing_nodes.size(); jump++) {
-                                myvec jumpdistancevector = probenode->static_event_info[jump].distance;
-                                myvec jumpprobepos = np_probepos+jumpdistancevector;
-                                myvec jumpdistance = carpos-jumpprobepos;
-                                double distsqr = abs(jumpdistance)*abs(jumpdistance);
-                                int event_ID = probecarrier->carrier_ID*graph->max_pair_degree+jump;
-                                
-                                double fromlongrange;
-                                double tolongrange;
-                                if(globevent->device) {
-                                    fromlongrange = longrange->Get_cached_longrange(probenode->layer_index);
-                                    if(probenode->pairing_nodes[jump]->node_type == Normal) {
-                                        tolongrange = longrange->Get_cached_longrange(probenode->pairing_nodes[jump]->layer_index);
-                                    }
-                                    else { // collection
-                                        tolongrange = 0.0;
-=======
                             // Adjust Coulomb potential and event rates for neighbours of carrier2
                             typename std::vector<Link*>::iterator it;
                             for (int it = 0; it < carrier2_node->links().size(); it++) {
@@ -453,7 +418,6 @@
                                         carrier2->Add_to_Coulomb(interact_sign*Compute_Coulomb_potential(carrier1_pos.z(),jumpdistance,false,eventinfo->simboxsize, eventinfo), it);
                                         //carrier2->Add_to_Coulomb(0.0, it);
                                         _non_injection_events[event_ID]->Set_event(carrier2_node->links()[it], carrier2_type, state, longrange, eventinfo); // if carrier2 is actually linking with carrier1
->>>>>>> 725e4cf1
                                     }
                                     else {
                                         carrier2->Add_to_Coulomb(interact_sign*Compute_Coulomb_potential(carrier1_pos.z(),jumpdistance,true,eventinfo->simboxsize, eventinfo), it);
@@ -475,33 +439,6 @@
             }   
         }  
 
-<<<<<<< HEAD
-    // update event rates for carrier 1 , done after all carriers within radius coulcut are checked
-    for (unsigned int jump=0; jump < carnode->pairing_nodes.size(); jump++) {
-        int event_ID = carrier->carrier_ID*graph->max_pair_degree+jump;
-    
-        double fromlongrange;
-        double tolongrange;
-        if(globevent->device) {
-            fromlongrange = longrange->Get_cached_longrange(carnode->layer_index);
-            if(carnode->pairing_nodes[jump]->node_type == Normal) {
-                tolongrange = longrange->Get_cached_longrange(carnode->pairing_nodes[jump]->layer_index);
-            }
-            else { // collection
-                tolongrange = 0.0;
-            }
-        }
-        else {
-            fromlongrange = 0.0;
-            tolongrange = 0.0;
-        }
-        
-        if(carrier->carrier_type==Electron) {
-            if(AR == Add) {
-                El_non_injection_events[event_ID]->Set_non_injection_event(graph->nodes, carrier, jump, fromlongrange, tolongrange, globevent);
-                El_non_injection_rates->setrate(event_ID, El_non_injection_events[event_ID]->rate);
-                el_dirty = true;
-=======
           // update event rates for carrier 1 , done after all carriers within radius coulomb_cut_off_radius are checked
         for (int it = 0; it < node->links().size(); it++) {
             int event_ID = carrier1->id()*eventinfo->maxpairdegree+it;
@@ -509,7 +446,6 @@
             if(action == (int) Add) {
                 _non_injection_events[event_ID]->Set_event(node->links()[it], carrier1->type(), state, longrange, eventinfo);
                 non_injection_rates->setrate(event_ID, _non_injection_events[event_ID]->rate());
->>>>>>> 725e4cf1
             }
             else {
                 _non_injection_events[event_ID]->Set_not_in_box_event();
@@ -639,14 +575,8 @@
     
     if(eventinfo->device) {
         
-<<<<<<< HEAD
-        double L = sim_box_size.x();
-        double distsqr_planar = dif.y()*dif.y() + dif.z()*dif.z();
-        //double distsqr = dif.x()*dif.x() + distsqr_planar;
-=======
         double L = simboxsize.z();
         double distsqr_planar = dif.x()*dif.x() + dif.y()*dif.y();
->>>>>>> 725e4cf1
       
         double sign;
         double distz_1;
@@ -685,37 +615,6 @@
 
 void Events::Recompute_all_non_injection_events(StateReservoir* state, Longrange* longrange, Bsumtree* non_injection_rates, Eventinfo* eventinfo) {
     
-<<<<<<< HEAD
-    int Event_map;
-       
-    for (unsigned int electron_ID = 0; electron_ID<state->electrons.size(); electron_ID++) {
-        Node* electron_node = graph->nodes[state->electrons[electron_ID]->carrier_node_ID];
-        for (unsigned int ipair = 0; ipair < electron_node->pairing_nodes.size();ipair++){
-            
-            Event_map = electron_ID*graph->max_pair_degree + ipair;
-            Carrier* electron = state->electrons[electron_ID];
-            
-            double lrfrom;
-            double lrto;
-            
-            if(globevent->device && electron->is_in_sim_box){
-                lrfrom = longrange->Get_cached_longrange(electron_node->layer_index);
-                if(electron_node->pairing_nodes[ipair]->node_type == Normal) {
-                    lrto = longrange->Get_cached_longrange(electron_node->pairing_nodes[ipair]->layer_index);
-                }
-                else { // Collection
-                    lrto = 0.0;
-                }
-            }
-            else {
-                lrfrom = 0.0;
-                lrto = 0.0;
-            }
-            
-            El_non_injection_events[Event_map]->Set_non_injection_event(graph->nodes,electron, ipair, lrfrom,lrto, globevent);
-            El_non_injection_rates->setrate(Event_map,El_non_injection_events[Event_map]->rate);
-            el_dirty = true;
-=======
     typename std::vector<Event*>::iterator it;
     for(it = _non_injection_events.begin(); it != _non_injection_events.end(); it++) {
         if(((*it)->final_type() != (int) Notinbox)) {
@@ -723,41 +622,11 @@
         }
         else {
             (*it)->Set_rate(0.0);
->>>>>>> 725e4cf1
         }
         non_injection_rates->setrate((*it)->id(),(*it)->rate());
     }
 }
 
-<<<<<<< HEAD
-    for (unsigned int hole_ID = 0; hole_ID<state->holes.size(); hole_ID++) {
-        Node* hole_node = graph->nodes[state->holes[hole_ID]->carrier_node_ID];
-        for (unsigned int ipair = 0; ipair < hole_node->pairing_nodes.size();ipair++){
-            
-            Event_map = hole_ID*graph->max_pair_degree + ipair;
-            Carrier* hole = state->holes[hole_ID];
-            
-            double lrfrom;
-            double lrto;
-            
-            if(globevent->device && hole->is_in_sim_box){
-                lrfrom = longrange->Get_cached_longrange(hole_node->layer_index);
-                if(hole_node->pairing_nodes[ipair]->node_type == Normal) {
-                    lrto = longrange->Get_cached_longrange(hole_node->pairing_nodes[ipair]->layer_index);
-                }
-                else { // Collection
-                    lrto = 0.0;
-                }
-            }
-            else {
-                lrfrom = 0.0;
-                lrto = 0.0;
-            }
-            
-            Ho_non_injection_events[Event_map]->Set_non_injection_event(graph->nodes,hole, ipair, lrfrom ,lrto, globevent);
-            Ho_non_injection_rates->setrate(Event_map,Ho_non_injection_events[Event_map]->rate);
-            ho_dirty = true;
-=======
 void Events::Recompute_all_injection_events(StateReservoir* state, Longrange* longrange, Bsumtree* left_injection_rates, Bsumtree* right_injection_rates, Eventinfo* eventinfo) {
     
     typename std::vector<Event*>::iterator it;
@@ -768,17 +637,12 @@
         } 
         else {
             right_injection_rates->setrate((*it)->id() - _total_left_injection_events,(*it)->rate()); 
->>>>>>> 725e4cf1
-        }
-    }
-}
-
-
-<<<<<<< HEAD
-    for (unsigned int inject_node = 0; inject_node<graph->left_electrode->pairing_nodes.size(); inject_node++) {
-=======
+        }
+    }
+}
+
+
 void Events::Initialize_device_eventvector(GraphKMC* graph, StateReservoir* state, Longrange* longrange, Eventinfo* eventinfo){ //
->>>>>>> 725e4cf1
 
     this->Initialize_bulk_eventvector(graph, state, eventinfo);
     
@@ -837,11 +701,7 @@
 
     int Event_map = Event_id_count;
     
-<<<<<<< HEAD
-    for (unsigned int inject_node = 0; inject_node<graph->right_electrode->pairing_nodes.size(); inject_node++) {
-=======
     for (int it = 0; it < electrode->links().size(); it++) {
->>>>>>> 725e4cf1
 
         Event *newEvent = new Event(Event_map, electrode->links()[it], carrier_type, state, longrange, eventinfo);
         _injection_events.push_back(newEvent);
@@ -906,9 +766,6 @@
 
     _inject_meshnr_z = floor(eventinfo->hopdist/_meshsize_z)+1;
 
-<<<<<<< HEAD
-    for (unsigned int inject_node = 0; inject_node<electrode->pairing_nodes.size(); inject_node++) {
-=======
     _left_injection_events_mesh = Resize_mesh(eventinfo->mesh_size_x,eventinfo->mesh_size_y,_inject_meshnr_z);
     _right_injection_events_mesh = Resize_mesh(eventinfo->mesh_size_x,eventinfo->mesh_size_y,_inject_meshnr_z);    
     
@@ -920,7 +777,6 @@
             double posx = position.x(); int iposx = floor(posx/_meshsize_x);
             double posy = position.y(); int iposy = floor(posy/_meshsize_y);
             double posz = position.z(); int iposz = floor(posz/_meshsize_z);
->>>>>>> 725e4cf1
 
             if(iposx == eventinfo->mesh_size_x) {iposx--;}
             if(iposy == eventinfo->mesh_size_y) {iposy--;}           
