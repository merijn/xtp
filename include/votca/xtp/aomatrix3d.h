--- conflicted
+++ resolved
@@ -21,13 +21,8 @@
 #ifndef VOTCA_XTP_AOMATRIX3D_H
 #define VOTCA_XTP_AOMATRIX3D_H
 
-<<<<<<< HEAD
-#include <votca/xtp/aobasis.h>
-#include <votca/xtp/staticsite.h>
-=======
 // Local VOTCA includes
 #include "aobasis.h"
->>>>>>> 5a9d6eb9
 
 namespace votca {
 namespace xtp {
