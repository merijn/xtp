/*
 *            Copyright 2009-2018 The VOTCA Development Team
 *                       (http://www.votca.org)
 *
 *      Licensed under the Apache License, Version 2.0 (the "License")
 *
 * You may not use this file except in compliance with the License.
 * You may obtain a copy of the License at
 *
 *              http://www.apache.org/licenses/LICENSE-2.0
 *
 * Unless required by applicable law or agreed to in writing, software
 * distributed under the License is distributed on an "AS IS" BASIS,
 * WITHOUT WARRANTIES OR CONDITIONS OF ANY KIND, either express or implied.
 * See the License for the specific language governing permissions and
 * limitations under the License.
 *
 */

#ifndef VOTCA_XTP_STATEFILTER_H
#define VOTCA_XTP_STATEFILTER_H

#include <votca/xtp/orbitals.h>
#include <votca/xtp/logger.h>
#include <votca/xtp/qmstate.h>


namespace votca {
namespace xtp {
/**
 *  \brief  Filters from a spectrum of states the state, which fullfills certain criteria
 *
 *
 */

class Statefilter {

public:
    
    Statefilter():_use_oscfilter(false),_use_overlapfilter(false),
            _use_localisationfilter(false),_use_dQfilter(false){;}
    void Initialize(tools::Property& options);
    void setLogger(Logger* log){_log=log;}
    void setInitialState(const QMState& state ){_statehist.push_back(state);}
    void PrintInfo()const;
    QMState CalcStateAndUpdate(Orbitals& orbitals);
   QMState CalcState(Orbitals& orbitals)const;
    
private:
 
    std::vector<int> OscFilter(const Orbitals& orbitals)const;
    std::vector<int> LocFilter(const Orbitals& orbitals)const;
    std::vector<int> DeltaQFilter(const Orbitals& orbitals)const;
    std::vector<int> OverlapFilter(Orbitals& orbitals)const;
    
    Eigen::VectorXd CalculateOverlap(Orbitals & orbitals)const;
    
    void UpdateLastCoeff(Orbitals& orbitals);
    Eigen::MatrixXd CalcOrthoCoeffs(Orbitals& orbitals)const;

    std::vector<int> CollapseResults(std::vector< std::vector<int> >& results)const;
    std::vector<int> ComparePairofVectors( std::vector<int>& vec1, std::vector<int>& vec2)const;
<<<<<<< HEAD

QMState _state;    
Logger *_log;
=======
  
ctp::Logger *_log;
>>>>>>> 2d0e2ab2
 
std::vector<QMState> _statehist;

Eigen::VectorXd _laststatecoeff;
mutable Eigen::MatrixXd _S_onehalf;//only used in one iteration, do not want to introduce more function arguments

bool _use_oscfilter;
double _oscthreshold;

bool _use_overlapfilter;
double _overlapthreshold;

bool _use_localisationfilter;
bool _localiseonA;
double _loc_threshold;

bool _use_dQfilter;
double _dQ_threshold;


};
}
}

#endif // VOTCA_XTP_STATEFILTER_H <|MERGE_RESOLUTION|>--- conflicted
+++ resolved
@@ -60,14 +60,8 @@
 
     std::vector<int> CollapseResults(std::vector< std::vector<int> >& results)const;
     std::vector<int> ComparePairofVectors( std::vector<int>& vec1, std::vector<int>& vec2)const;
-<<<<<<< HEAD
-
-QMState _state;    
+  
 Logger *_log;
-=======
-  
-ctp::Logger *_log;
->>>>>>> 2d0e2ab2
  
 std::vector<QMState> _statehist;
 
