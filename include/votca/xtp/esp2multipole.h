--- conflicted
+++ resolved
@@ -50,13 +50,8 @@
     
    
     void Extractingcharges( Orbitals& orbitals );
-<<<<<<< HEAD
-    void WritetoFile(std::string output_file,  std::string identifier="esp2multipole");
-    std::string GetIdentifier();
-=======
     void WritetoFile(std::string output_file);
     std::string GetStateString()const{return _state.ToString();}
->>>>>>> d4744c08
 
 private:
     
