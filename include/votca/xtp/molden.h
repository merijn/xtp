/*
 *            Copyright 2009-2020 The VOTCA Development Team
 *                       (http://www.votca.org)
 *
 *      Licensed under the Apache License, Version 2.0 (the "License")
 *
 * You may not use this file except in compliance with the License.
 * You may obtain a copy of the License at
 *
 *              http://www.apache.org/licenses/LICENSE-2.0
 *
 * Unless required by applicable law or agreed to in writing, software
 * distributed under the License is distributed on an "AS IS" BASIS,
 * WITHOUT WARRANTIES OR CONDITIONS OF ANY KIND, either express or implied.
 * See the License for the specific language governing permissions and
 * limitations under the License.
 *
 */

#pragma once
#ifndef VOTCA_XTP_MOLDEN_H
#define VOTCA_XTP_MOLDEN_H

// Local VOTCA includes
#include "votca/xtp/logger.h"
#include "votca/xtp/orbitals.h"
#include "votca/xtp/orbreorder.h"
#include "votca/xtp/qmtool.h"
#include <fstream>

namespace votca {
namespace xtp {
class Molden {
 public:
  Molden(Logger& log) : _log(log){};

  ~Molden() = default;

  void WriteFile(const std::string& filename, const Orbitals& orbitals) const;

  void setBasissetInfo(const std::string& basisset_name,
                       const std::string& aux_basisset_name) {
    _basisset_name = basisset_name;
    _aux_basisset_name = aux_basisset_name;
  }

  void parseMoldenFile(const std::string& filename, Orbitals& orbitals) const;

 private:
  // clang-format off
  Logger& _log;
<<<<<<< HEAD
  std::array<Index,49> _multipliers={
            1, //s
            1,1,1, //p
            1,1,1,1,1, //d
            -1,1,1,1,1,1,-1, //f 
            -1,-1,1,1,1,1,1,-1,-1, //g
            -1,-1,-1,1,1,1,1,1,-1,-1,-1, //h
            -1,-1,-1,-1,1,1,1,1,1,-1,-1,-1,-1 //i
            };
  std::array<Index, 49> _reorderList={
=======
  std::array<Index,25> _multipliers={{
            1, //s
            1,1,1, //p
            1,1,1,1,1, //d
            1,1,1,1,1,-1,-1, //f 
            1,1,1,1,1,-1,-1,-1,-1 //g
            }};
  std::array<Index, 25> _reorderList={{
>>>>>>> a6cccd51
            0, //s
            1,-1,0, //p
            0,1,-1,2,-2, //d
            0,1,-1,2,-2,3,-3, //f 
<<<<<<< HEAD
            0,1,-1,2,-2,3,-3,4,-4, //g
            0,1,-1,2,-2,3,-3,4,-4,5,-5, //h
            0,1,-1,2,-2,3,-3,4,-4,5,-5,6,-6 //i
            };
=======
            0,1,-1,2,-2,3,-3,4,-4 //g
            }};
>>>>>>> a6cccd51
  // clang-format on
  std::string _basisset_name;
  std::string _aux_basisset_name;

  void writeAtoms(const Orbitals& orbitals, std::ofstream& outFile) const;
  void writeMOs(const Orbitals& orbitals, std::ofstream& outFile) const;
  void writeBasisSet(const Orbitals& orbitals, std::ofstream& outFile) const;

  std::string readAtoms(QMMolecule& mol, const std::string& units,
                        std::ifstream& input_file) const;
  std::string readMOs(Orbitals& orbitals, std::ifstream& input_file) const;
  void addBasissetInfo(Orbitals& orbitals) const;
};

}  // namespace xtp
}  // namespace votca

#endif  // VOTCA_XTP_MOLDEN_H<|MERGE_RESOLUTION|>--- conflicted
+++ resolved
@@ -49,8 +49,8 @@
  private:
   // clang-format off
   Logger& _log;
-<<<<<<< HEAD
-  std::array<Index,49> _multipliers={
+
+  std::array<Index,49> _multipliers={{
             1, //s
             1,1,1, //p
             1,1,1,1,1, //d
@@ -58,31 +58,16 @@
             -1,-1,1,1,1,1,1,-1,-1, //g
             -1,-1,-1,1,1,1,1,1,-1,-1,-1, //h
             -1,-1,-1,-1,1,1,1,1,1,-1,-1,-1,-1 //i
-            };
-  std::array<Index, 49> _reorderList={
-=======
-  std::array<Index,25> _multipliers={{
-            1, //s
-            1,1,1, //p
-            1,1,1,1,1, //d
-            1,1,1,1,1,-1,-1, //f 
-            1,1,1,1,1,-1,-1,-1,-1 //g
             }};
-  std::array<Index, 25> _reorderList={{
->>>>>>> a6cccd51
+  std::array<Index, 49> _reorderList={{
             0, //s
             1,-1,0, //p
             0,1,-1,2,-2, //d
             0,1,-1,2,-2,3,-3, //f 
-<<<<<<< HEAD
             0,1,-1,2,-2,3,-3,4,-4, //g
             0,1,-1,2,-2,3,-3,4,-4,5,-5, //h
             0,1,-1,2,-2,3,-3,4,-4,5,-5,6,-6 //i
-            };
-=======
-            0,1,-1,2,-2,3,-3,4,-4 //g
             }};
->>>>>>> a6cccd51
   // clang-format on
   std::string _basisset_name;
   std::string _aux_basisset_name;
@@ -100,4 +85,4 @@
 }  // namespace xtp
 }  // namespace votca
 
-#endif  // VOTCA_XTP_MOLDEN_H+#endif  // VOTCA_XTP_MOLDEN_H
