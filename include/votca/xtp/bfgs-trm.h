/* 
 *            Copyright 2009-2018 The VOTCA Development Team
 *                       (http://www.votca.org)
 *
 *      Licensed under the Apache License, Version 2.0 (the "License")
 *
 * You may not use this file except in compliance with the License.
 * You may obtain a copy of the License at
 *
 *              http://www.apache.org/licenses/LICENSE-2.0
 *
 * Unless required by applicable law or agreed to in writing, software
 * distributed under the License is distributed on an "AS IS" BASIS,
 * WITHOUT WARRANTIES OR CONDITIONS OF ANY KIND, either express or implied.
 * See the License for the specific language governing permissions and
 * limitations under the License.
 *
 */

#ifndef __XTP_BFGSTRM__H
#define __XTP_BFGSTRM__H

<<<<<<< HEAD

#include <votca/xtp/logger.h>
#include <votca/xtp/segment.h>
#include <stdio.h>
#include <votca/xtp/gwbseengine.h>
#include <votca/xtp/forces.h>





=======
#include <votca/xtp/optimiser_costfunction.h>
#include <votca/ctp/logger.h>
#include <functional>
#include <vector>
>>>>>>> 6201e219

namespace votca {
    namespace xtp {

       
        class BFGSTRM {
        public:

<<<<<<< HEAD
            BFGSTRM(GWBSEENGINE& gwbse_engine, QMPackage* qmpackage, std::vector<xtp::Segment*> segments, Orbitals* orbitals, Forces& force_engine)
            : _gwbse_engine(gwbse_engine), _qmpackage(qmpackage), _segments(segments), _orbitals(orbitals), _force_engine(force_engine), _iteration(0) {
            };

            ~BFGSTRM() {
            };

            int Iteration() {
                return _iteration;
            };
            void Initialize(tools::Property *options);
            void Checkpoint(std::vector<xtp::Segment* >& _molecule);
            void WriteIteration(FILE* out, xtp::Segment* _segment);

            void setLog(xtp::Logger* pLog) {
=======
            BFGSTRM(Optimiser_costfunction& costfunction):_costfunction(costfunction),_logging(false){
            _hessian=Eigen::MatrixXd::Identity(costfunction.NumParameters(),costfunction.NumParameters());}

            void setLog(ctp::Logger* pLog) {
                _logging=true;
>>>>>>> 6201e219
                _pLog = pLog;
            }
            
            void setTrustRadius(double trust_radius){_trust_radius=trust_radius;}
            
            double getTrustRadius()const{return _trust_radius;}
            
            void setCallbacks(const std::vector<std::function<void()> >& callbacks){_callbacks=callbacks;}
            
            void setNumofIterations(int iterations){_max_iteration=iterations;}

            void Optimize(const Eigen::VectorXd& initialparameters);
            
            bool Success()const{return _success;}
            std::string getErrorMessage()const{return _errormessage;}
            
            double getCost()const{return _cost;}
            
            int getIteration()const{return _iteration;}
            
            const Eigen::VectorXd getParameters()const{return _parameters;}
            
            void setInitialHessian(const Eigen::MatrixXd& hessian){_hessian=hessian;}
            

        private:
            
<<<<<<< HEAD
            GWBSEENGINE _gwbse_engine;
            QMPackage* _qmpackage;
            std::vector<xtp::Segment*> _segments;
            Orbitals* _orbitals;
            Forces _force_engine;

            unsigned _natoms;
            unsigned _nsegments;
            unsigned _iteration;
            Eigen::MatrixX3d _force;
            Eigen::MatrixX3d _force_old;
            Eigen::MatrixX3d _xyz_shift;
            Eigen::MatrixX3d _current_xyz;
            Eigen::MatrixX3d _old_xyz;
            Eigen::MatrixX3d _trial_xyz;
            Eigen::MatrixXd _hessian;

            bool _step_accepted;
            bool _update_hessian;
            bool _restart_opt;

            int _opt_state;
            double _displacement;
            double _convergence;
            double _RMSForce_convergence;
            double _MaxForce_convergence;
            double _RMSStep_convergence;
            double _MaxStep_convergence;
            double _trust_radius;
            double _trust_radius_max;
            double _delta_energy_estimate;
            double _norm_delta_pos;
            std::string _spintype;
            std::string _forces;
            std::string _opt_type;
            std::string _optimizer;
            std::string _force_method;
            unsigned _max_iteration;
=======
            Optimiser_costfunction& _costfunction;
        
            void UpdateHessian(const Eigen::VectorXd& delta_pos,const Eigen::VectorXd& delta_gradient);
            Eigen::VectorXd CalculateInitialStep(const Eigen::MatrixXd& gradient)const;
            Eigen::VectorXd CalculateRegularizedStep(const Eigen::VectorXd& delta_pos,const Eigen::VectorXd& gradient)const;
            double QuadraticEnergy(const Eigen::VectorXd& gradient, const Eigen::VectorXd& delta_pos)const;

            bool AcceptRejectStep(const Eigen::VectorXd& delta_pos,const Eigen::VectorXd& gradient,double energy_delta);
            
            std::string _errormessage;
            bool _success=true;
            bool _logging;
            int _iteration=0;
            
            std::vector<std::function<void()> > _callbacks;
>>>>>>> 6201e219

            Eigen::MatrixXd _hessian;
            Eigen::VectorXd _parameters;
            
            double _cost=std::numeric_limits<double>::max();

            double _trust_radius=0.1;

<<<<<<< HEAD
            xtp::Logger *_pLog;
=======
            int _max_iteration=50;
>>>>>>> 6201e219

            ctp::Logger *_pLog;


        };

    }
}
#endif /* BFGSTRM_H */<|MERGE_RESOLUTION|>--- conflicted
+++ resolved
@@ -20,24 +20,10 @@
 #ifndef __XTP_BFGSTRM__H
 #define __XTP_BFGSTRM__H
 
-<<<<<<< HEAD
-
+#include <votca/xtp/optimiser_costfunction.h>
 #include <votca/xtp/logger.h>
-#include <votca/xtp/segment.h>
-#include <stdio.h>
-#include <votca/xtp/gwbseengine.h>
-#include <votca/xtp/forces.h>
-
-
-
-
-
-=======
-#include <votca/xtp/optimiser_costfunction.h>
-#include <votca/ctp/logger.h>
 #include <functional>
 #include <vector>
->>>>>>> 6201e219
 
 namespace votca {
     namespace xtp {
@@ -46,29 +32,11 @@
         class BFGSTRM {
         public:
 
-<<<<<<< HEAD
-            BFGSTRM(GWBSEENGINE& gwbse_engine, QMPackage* qmpackage, std::vector<xtp::Segment*> segments, Orbitals* orbitals, Forces& force_engine)
-            : _gwbse_engine(gwbse_engine), _qmpackage(qmpackage), _segments(segments), _orbitals(orbitals), _force_engine(force_engine), _iteration(0) {
-            };
-
-            ~BFGSTRM() {
-            };
-
-            int Iteration() {
-                return _iteration;
-            };
-            void Initialize(tools::Property *options);
-            void Checkpoint(std::vector<xtp::Segment* >& _molecule);
-            void WriteIteration(FILE* out, xtp::Segment* _segment);
-
-            void setLog(xtp::Logger* pLog) {
-=======
             BFGSTRM(Optimiser_costfunction& costfunction):_costfunction(costfunction),_logging(false){
             _hessian=Eigen::MatrixXd::Identity(costfunction.NumParameters(),costfunction.NumParameters());}
 
-            void setLog(ctp::Logger* pLog) {
+            void setLog(xtp::Logger* pLog) {
                 _logging=true;
->>>>>>> 6201e219
                 _pLog = pLog;
             }
             
@@ -96,46 +64,6 @@
 
         private:
             
-<<<<<<< HEAD
-            GWBSEENGINE _gwbse_engine;
-            QMPackage* _qmpackage;
-            std::vector<xtp::Segment*> _segments;
-            Orbitals* _orbitals;
-            Forces _force_engine;
-
-            unsigned _natoms;
-            unsigned _nsegments;
-            unsigned _iteration;
-            Eigen::MatrixX3d _force;
-            Eigen::MatrixX3d _force_old;
-            Eigen::MatrixX3d _xyz_shift;
-            Eigen::MatrixX3d _current_xyz;
-            Eigen::MatrixX3d _old_xyz;
-            Eigen::MatrixX3d _trial_xyz;
-            Eigen::MatrixXd _hessian;
-
-            bool _step_accepted;
-            bool _update_hessian;
-            bool _restart_opt;
-
-            int _opt_state;
-            double _displacement;
-            double _convergence;
-            double _RMSForce_convergence;
-            double _MaxForce_convergence;
-            double _RMSStep_convergence;
-            double _MaxStep_convergence;
-            double _trust_radius;
-            double _trust_radius_max;
-            double _delta_energy_estimate;
-            double _norm_delta_pos;
-            std::string _spintype;
-            std::string _forces;
-            std::string _opt_type;
-            std::string _optimizer;
-            std::string _force_method;
-            unsigned _max_iteration;
-=======
             Optimiser_costfunction& _costfunction;
         
             void UpdateHessian(const Eigen::VectorXd& delta_pos,const Eigen::VectorXd& delta_gradient);
@@ -151,7 +79,6 @@
             int _iteration=0;
             
             std::vector<std::function<void()> > _callbacks;
->>>>>>> 6201e219
 
             Eigen::MatrixXd _hessian;
             Eigen::VectorXd _parameters;
@@ -160,13 +87,9 @@
 
             double _trust_radius=0.1;
 
-<<<<<<< HEAD
+            int _max_iteration=50;
+
             xtp::Logger *_pLog;
-=======
-            int _max_iteration=50;
->>>>>>> 6201e219
-
-            ctp::Logger *_pLog;
 
 
         };
