/* 
 *            Copyright 2009-2016 The VOTCA Development Team
 *                       (http://www.votca.org)
 *
 *      Licensed under the Apache License, Version 2.0 (the "License")
 *
 * You may not use this file except in compliance with the License.
 * You may obtain a copy of the License at
 *
 *              http://www.apache.org/licenses/LICENSE-2.0
 *
 * Unless required by applicable law or agreed to in writing, software
 * distributed under the License is distributed on an "AS IS" BASIS,
 * WITHOUT WARRANTIES OR CONDITIONS OF ANY KIND, either express or implied.
 * See the License for the specific language governing permissions and
 * limitations under the License.
 *
 */

#ifndef __XTP_NUMERICAL_INTEGRATION__H
#define	__XTP_NUMERICAL_INTEGRATION__H

// Overload of uBLAS prod function with MKL/GSL implementations
#include <votca/tools/linalg.h>
#include <boost/numeric/ublas/operation.hpp>
#include <votca/xtp/basisset.h>
#include <votca/xtp/aobasis.h>
#include <votca/xtp/grid_containers.h>



namespace votca { namespace xtp {

    namespace ub = boost::numeric::ublas;
    
    

        class NumericalIntegration {
        public: 
            
            NumericalIntegration():density_set(false) {};

<<<<<<< HEAD
            void GridSetup(std::string type, BasisSet* bs , std::vector<QMAtom* > _atoms  );
            void FindsignificantAtoms(AOBasis* basis);
            //void FindsignificantAtoms2(AOBasis* basis);
            //used for test purposes
=======
            void GridSetup(std::string type, BasisSet* bs , std::vector<CTP::QMAtom* > _atoms  );

>>>>>>> 5889df7b
            double StupidIntegrate( std::vector<double>& _data );
            
            std::vector<vec const *> getGridpoints();
            
            
            
            double IntegrateDensity_Atomblock(const ub::matrix<double>& _density_matrix, AOBasis* basis);
            double IntegratePotential(const vec& rvector);
            
            double IntegrateField(const std::vector<double>& externalfield);
            
            double getExactExchange(const std::string _functional);
            // in principle a symmetric matrix would be nicer but we calculate whole vxc matrix because of numerics and symmetrize explicitly 
            ub::matrix<double> IntegrateVXC_Atomblock (const ub::matrix<double>& _density_matrix, AOBasis* basis,const std::string _functional);
            //ub::matrix<double> IntegrateVXC_Atomblock2 (const ub::matrix<double>& _density_matrix, AOBasis* basis,const std::string _functional);
            ub::matrix<double> IntegrateExternalPotential_Atomblock(AOBasis* basis,std::vector<double> Potentialvalues);
         
            
            // this gives int (e_xc-V_xc)*rho d3r
            double getTotEcontribution(){return EXC;}
            //ub::matrix<double> StupidIntegrateVXC ( ub::matrix<double>& _density_matrix, AOBasis* basis  );
            
        private:
            
           
            
            std::vector<double> SSWpartition( int ngrid, int igrid, int ncenters ,  std::vector< std::vector<double> >& rq, double ass );
            std::vector<double> Rij;
            ub::matrix<double> Rij_mat;
            int _totalgridsize;
            double erf1c(double x);
            double erfcc(double x);
            std::vector< std::vector< GridContainers::integration_grid > > _grid;
            double EXC;
            bool density_set;
            vector< vector< vector<int> > > _significant_atoms;
            vector < int > _startIdx;
            vector < int > _blocksize;
            typedef vector< AOShell* >::iterator AOShellIterator;
            vector< vector< AOShellIterator > > _atomshells;
            vector< AOShellIterator > _singleatom;
            std::vector< std::vector< ub::matrix<double> > >dmat_vector;
            std::vector< std::vector< std::vector< ub::matrix<double> > > > xcmat_vector_thread;
            std::vector< std::vector< ub::matrix<double> > > xcmat_vector;
           //vector< vector<int> > _atomsforshells;
        };

    }}
#endif	/* NUMERICAL_INTEGRATION_H */<|MERGE_RESOLUTION|>--- conflicted
+++ resolved
@@ -40,15 +40,10 @@
             
             NumericalIntegration():density_set(false) {};
 
-<<<<<<< HEAD
-            void GridSetup(std::string type, BasisSet* bs , std::vector<QMAtom* > _atoms  );
+            void GridSetup(std::string type, BasisSet* bs , std::vector<CTP::QMAtom* > _atoms  );
             void FindsignificantAtoms(AOBasis* basis);
             //void FindsignificantAtoms2(AOBasis* basis);
             //used for test purposes
-=======
-            void GridSetup(std::string type, BasisSet* bs , std::vector<CTP::QMAtom* > _atoms  );
-
->>>>>>> 5889df7b
             double StupidIntegrate( std::vector<double>& _data );
             
             std::vector<vec const *> getGridpoints();
