/*
 *            Copyright 2009-2019 The VOTCA Development Team
 *                       (http://www.votca.org)
 *
 *      Licensed under the Apache License, Version 2.0 (the "License")
 *
 * You may not use this file except in compliance with the License.
 * You may obtain a copy of the License at
 *
 *              http://www.apache.org/licenses/LICENSE-2.0
 *
 * Unless required by applicable law or agreed to in writing, software
 * distributed under the License is distributed on an "AS IS" BASIS,
 * WITHOUT WARRANTIES OR CONDITIONS OF ANY KIND, either express or implied.
 * See the License for the specific language governing permissions and
 * limitations under the License.
 *
 */

#ifndef VOTCA_XTP_JOBTOPOLOGY_H
#define VOTCA_XTP_JOBTOPOLOGY_H
#include <votca/tools/elements.h>
#include <votca/xtp/checkpoint.h>
#include <votca/xtp/region.h>

/**
 * \brief Class to set up the toplogy, e.g division of molecules into different
 * regions for a specific job.
<<<<<<< HEAD
 *
 *
 *
 *
 */

namespace votca {
namespace xtp {

class JobTopology {
 public:
  void BuildRegions(Topology& top, Mapper& mapper);

 protected:
=======
 */

namespace votca {
namespace xtp {

class JobTopology {
 public:
  void BuildRegions(Topology& top);

  void WriteToHdf5(std::string filename) const;

 private:
>>>>>>> 9dda5b02
  std::vector<std::unique_ptr<Region> > _regions;
}
}  // namespace xtp

#endif  // VOTCA_XTP_JOBTOPOLOGY_H<|MERGE_RESOLUTION|>--- conflicted
+++ resolved
@@ -26,22 +26,6 @@
 /**
  * \brief Class to set up the toplogy, e.g division of molecules into different
  * regions for a specific job.
-<<<<<<< HEAD
- *
- *
- *
- *
- */
-
-namespace votca {
-namespace xtp {
-
-class JobTopology {
- public:
-  void BuildRegions(Topology& top, Mapper& mapper);
-
- protected:
-=======
  */
 
 namespace votca {
@@ -50,11 +34,9 @@
 class JobTopology {
  public:
   void BuildRegions(Topology& top);
-
   void WriteToHdf5(std::string filename) const;
 
  private:
->>>>>>> 9dda5b02
   std::vector<std::unique_ptr<Region> > _regions;
 }
 }  // namespace xtp
