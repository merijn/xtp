/*
 *            Copyright 2009-2018 The VOTCA Development Team
 *                       (http://www.votca.org)
 *
 *      Licensed under the Apache License, Version 2.0 (the "License")
 *
 * You may not use this file except in compliance with the License.
 * You may obtain a copy of the License at
 *
 *              http://www.apache.org/licenses/LICENSE-2.0
 *
 * Unless required by applicable law or agreed to in writing, software
 * distributed under the License is distributed on an "AS IS" BASIS,
 * WITHOUT WARRANTIES OR CONDITIONS OF ANY KIND, either express or implied.
 * See the License for the specific language governing permissions and
 * limitations under the License.
 *
 */

#ifndef __VOTCA_XTP_ORBITALS_H
#define __VOTCA_XTP_ORBITALS_H

#include <votca/xtp/eigen.h>

#include <votca/xtp/qmatom.h>

#include <votca/xtp/checkpoint.h>
#include <votca/tools/globals.h>
#include <votca/tools/property.h>
#include <votca/tools/vec.h>

#include <votca/ctp/logger.h>
#include <boost/format.hpp>
#include <votca/tools/constants.h>
#include <votca/xtp/qmstate.h>

#include "basisset.h"


namespace votca {
    namespace xtp {
       

        /**
         * \brief container for molecular orbitals
         *
         * The Orbitals class stores orbital id, energy, MO coefficients, basis set
         *
         */
        class Orbitals {
        public:

            Orbitals();

            Orbitals(const Orbitals& orbital);

            Orbitals& operator=(const Orbitals& orbital);

            ~Orbitals();

            
             // functions for analyzing fragment charges via Mulliken populations
            static Eigen::VectorXd LoewdinPopulation(const Eigen::MatrixXd& densitymatrix, const Eigen::MatrixXd& overlapmatrix, int frag);

            bool hasBasisSetSize() const{
                return ( _basis_set_size > 0) ? true : false;
            }

            int getBasisSetSize() const{
                return _basis_set_size;
            }

            void setBasisSetSize(int basis_set_size) {
                _basis_set_size = basis_set_size;
            }

            int getLumo()const{
                return _occupied_levels;
            }
            
            int getHomo()const{
                return _occupied_levels-1;
            }
            // access to DFT number of levels, new, tested

            bool hasNumberOfLevels() const{
                return ( (_occupied_levels > 0) && (_unoccupied_levels > 0) ? true : false);
            }

            int getNumberOfLevels() const{
                return ( _occupied_levels + _unoccupied_levels);
            }
            void setNumberOfLevels(int occupied_levels, int unoccupied_levels);

            // access to DFT number of electrons, new, tested

            bool hasNumberOfElectrons() const{
                return ( _number_of_electrons > 0) ? true : false;
            }

            int getNumberOfElectrons() const{
                return _number_of_electrons;
            };

            void setNumberOfElectrons(int electrons) {
                _number_of_electrons = electrons;
            }


            bool hasECP()const{
                return ( _ECP !="") ? true : false;
            }

            const std::string& getECP() const{
                return _ECP;
            };

            void setECP(const std::string& ECP) {
                _ECP = ECP;
            };

            // access to QM package name, new, tested

            bool hasQMpackage() const{
                return (!_qm_package.empty());
            }

            const std::string& getQMpackage() const{
                return _qm_package;
            }

            void setQMpackage(const std::string& qmpackage) {
                _qm_package = qmpackage;
            }

            // access to DFT AO overlap matrix, new, tested

            bool hasAOOverlap() const{
                return ( _overlap.rows() > 0) ? true : false;
            }

            const Eigen::MatrixXd &AOOverlap() const {
                return _overlap;
            }

            Eigen::MatrixXd &AOOverlap() {
                return _overlap;
            }

            // access to DFT molecular orbital energies, new, tested

            bool hasMOEnergies() const{
                return ( _mo_energies.size() > 0) ? true : false;
            }

            const Eigen::VectorXd &MOEnergies() const {
                return _mo_energies;
            }

            Eigen::VectorXd &MOEnergies() {
                return _mo_energies;
            }

            // access to DFT molecular orbital energy of a specific level (in eV)
            double getEnergy(int level) const{
                return ( hasMOEnergies()) ? votca::tools::conv::hrt2ev * _mo_energies[level] : 0;
            }

            // access to DFT molecular orbital coefficients, new, tested
            bool hasMOCoefficients() const{
                return ( _mo_coefficients.cols() > 0) ? true : false;
            }

            const Eigen::MatrixXd &MOCoefficients() const {
                return _mo_coefficients;
            }

            Eigen::MatrixXd &MOCoefficients() {
                return _mo_coefficients;
            }

            // determine (pseudo-)degeneracy of a DFT molecular orbital
            std::vector<int> CheckDegeneracy(int level, double energy_difference)const;

            // access to QM atoms
            bool hasQMAtoms() {
                return ( _atoms.size() > 0) ? true : false;
            }

            const std::vector< QMAtom* > &QMAtoms() const {
                return _atoms;
            }

            std::vector< QMAtom* > &QMAtoms() {
                return _atoms;
            }

            // access to classical self-energy in MM environment, new, tested
            bool hasSelfEnergy() const{
                return ( _self_energy != 0.0) ? true : false;
            }

            double getSelfEnergy() const{
                return _self_energy;
            }

            void setSelfEnergy(double selfenergy) {
                _self_energy = selfenergy;
            }

            // access to QM total energy, new, tested
            bool hasQMEnergy() const{
                return ( _qm_energy != 0.0) ? true : false;
            }

            double getQMEnergy() const{
                return _qm_energy;
            }

            void setQMEnergy(double qmenergy) {
                _qm_energy = qmenergy;
            }

            // access to DFT basis set name

            bool hasDFTbasis() const{
                return ( !_dftbasis.empty()) ? true : false;
            }

            void setDFTbasis(const std::string basis) {
                _dftbasis = basis;
            }

            const std::string& getDFTbasis() const {
                return _dftbasis;
            }



            /*
             *  ======= GW-BSE related functions =======
             */

            // access to exchange-correlation AO matrix, new, tested

            bool hasAOVxc() const{
                return ( _vxc.rows() > 0) ? true : false;
            }

            Eigen::MatrixXd &AOVxc() {
                return _vxc;
            }

            const Eigen::MatrixXd &AOVxc() const {
                return _vxc;
            }

            // access to auxiliary basis set name

            bool hasAuxbasis() const{
                return ( !_auxbasis.empty()) ? true : false;
            }

            void setAuxbasis(std::string basis) {
                _auxbasis = basis;
            }

            const std::string& getAuxbasis() const {
                return _auxbasis;
            }


            // access to list of indices used in GWA

            bool hasGWAindices() const{
                return ( _qpmax > 0) ? true : false;
            }

            void setGWAindices(int qpmin, int qpmax) {
                _qpmin = qpmin;
                _qpmax = qpmax;
                _qptotal = _qpmax - _qpmin + 1;
            }

            int getGWAmin() const {
                return _qpmin;
            }

            int getGWAmax() const {
                return _qpmax;
            }

            int getGWAtot() const {
                return (_qpmax - _qpmin + 1);
            }

            // access to list of indices used in RPA

            bool hasRPAindices() const{
                return ( _rpamax > 0) ? true : false;
            }

            void setRPAindices(int rpamin, int rpamax) {
                _rpamin = rpamin;
                _rpamax = rpamax;
            }

            int getRPAmin() const {
                return _rpamin;
            }

            int getRPAmax() const {
                return _rpamax;
            }

            // access to list of indices used in BSE

            void setTDAApprox(bool usedTDA){_useTDA=usedTDA;}
            bool getTDAApprox() const{return _useTDA;}


            bool hasBSEindices() const{
                return ( _bse_cmax > 0) ? true : false;
            }

            void setBSEindices(int vmin, int cmax, int nmax){
                _bse_vmin = vmin;
                _bse_vmax = this->getHomo();
                _bse_cmin = this->getLumo();
                _bse_cmax = cmax;
                _bse_nmax = nmax;
                _bse_vtotal = _bse_vmax - _bse_vmin + 1;
                _bse_ctotal = _bse_cmax - _bse_cmin + 1;
                _bse_size = _bse_vtotal * _bse_ctotal;
                return;
            }

            int getBSEvmin() const {
                return _bse_vmin;
            }

            int getBSEvmax() const {
                return _bse_vmax;
            }

            int getBSEcmin() const {
                return _bse_cmin;
            }

            int getBSEcmax() const {
                return _bse_cmax;
            }

            double getScaHFX() const {
                return _ScaHFX;
            }

            void setScaHFX(double ScaHFX) {
                _ScaHFX = ScaHFX;
            }

            // access to perturbative QP energies

            bool hasQPpert() const{
                return ( _QPpert_energies.size() > 0) ? true : false;
            }

            const Eigen::MatrixXd &QPpertEnergies() const {
                return _QPpert_energies;
            }

            Eigen::MatrixXd &QPpertEnergies() {
                return _QPpert_energies;
            }

            // access to diagonalized QP energies and wavefunctions

            bool hasQPdiag() const{
                return ( _QPdiag_energies.size() > 0) ? true : false;
            }

            const Eigen::VectorXd &QPdiagEnergies() const {
                return _QPdiag_energies;
            }

            Eigen::VectorXd &QPdiagEnergies() {
                return _QPdiag_energies;
            }

            const Eigen::MatrixXd &QPdiagCoefficients() const {
                return _QPdiag_coefficients;
            }

            Eigen::MatrixXd &QPdiagCoefficients() {
                return _QPdiag_coefficients;
            }

            // access to eh interaction



            bool hasEHinteraction_triplet() const{
                return ( _eh_t.cols() > 0) ? true : false;
            }
            
            bool hasEHinteraction_singlet() const{
                return ( _eh_s.cols() > 0) ? true : false;
            }

            const MatrixXfd &eh_s() const {
                return _eh_s;
            }

            MatrixXfd &eh_s() {
                return _eh_s;
            }

            const MatrixXfd &eh_t() const {
                return _eh_t;
            }

            MatrixXfd &eh_t() {
                return _eh_t;
            }

            // access to triplet energies and wave function coefficients

            bool hasBSETriplets() const{
                return ( _BSE_triplet_energies.cols() > 0) ? true : false;
            }

            const VectorXfd &BSETripletEnergies() const {
                return _BSE_triplet_energies;
            }

            VectorXfd &BSETripletEnergies() {
                return _BSE_triplet_energies;
            }

            const MatrixXfd &BSETripletCoefficients() const {
                return _BSE_triplet_coefficients;
            }

            MatrixXfd &BSETripletCoefficients() {
                return _BSE_triplet_coefficients;
            }

            // access to singlet energies and wave function coefficients

            bool hasBSESinglets() const{
                return (_BSE_singlet_energies.cols() > 0) ? true : false;
            }

            const VectorXfd &BSESingletEnergies() const {
                return _BSE_singlet_energies;
            }

            VectorXfd &BSESingletEnergies() {
                return _BSE_singlet_energies;
            }

            const MatrixXfd &BSESingletCoefficients() const {
                return _BSE_singlet_coefficients;
            }

            MatrixXfd &BSESingletCoefficients() {
                return _BSE_singlet_coefficients;
            }

            // for anti-resonant part in full BSE

            const MatrixXfd &BSESingletCoefficientsAR() const {
                return _BSE_singlet_coefficients_AR;
            }

            MatrixXfd &BSESingletCoefficientsAR() {
                return _BSE_singlet_coefficients_AR;
            }

            // access to transition dipole moments

            bool hasTransitionDipoles() const{
                return (_transition_dipoles.size() > 0) ? true : false;
            }

            const std::vector< tools::vec > &TransitionDipoles() const {
                return _transition_dipoles;
            }

            std::vector< tools::vec > &TransitionDipoles() {
                return _transition_dipoles;
            }

            std::vector<double> Oscillatorstrengths()const;
            
            Eigen::Vector3d CalcCoM()const;
            
            Eigen::Vector3d CalcElDipole(const QMState& state);
        
            //Calculates full electron density for state or transition density, if you want to calculate only the density contribution of hole or electron use DensityMatrixExcitedState
            Eigen::MatrixXd DensityMatrixFull(const QMState& state)const;
            
            // functions for calculating density matrices
            Eigen::MatrixXd DensityMatrixGroundState() const;
            std::vector<Eigen::MatrixXd > DensityMatrixExcitedState(const QMState& state)const;         
            Eigen::MatrixXd DensityMatrixQuasiParticle(const QMState& state)const;
            Eigen::MatrixXd CalculateQParticleAORepresentation()const;
            double getTotalStateEnergy(const QMState& state)const;//Hartree
            double getExcitedStateEnergy (const QMState& state)const;//Hartree
            


            // access to fragment charges of singlet excitations
            bool hasFragmentChargesSingEXC() const{
                return (_DqS_frag.size() > 0) ? true : false;
            }

            const std::vector< Eigen::VectorXd > &getFragmentChargesSingEXC() const {
                return _DqS_frag;
            }

             void setFragmentChargesSingEXC(const std::vector< Eigen::VectorXd >& DqS_frag) {
                _DqS_frag=DqS_frag;
            }



            // access to fragment charges of triplet excitations
            bool hasFragmentChargesTripEXC() const{
                return (_DqT_frag.size() > 0) ? true : false;
            }

            const std::vector< Eigen::VectorXd > &getFragmentChargesTripEXC() const {
                return _DqT_frag;
            }

            void setFragmentChargesTripEXC(const std::vector< Eigen::VectorXd >& DqT_frag) {
                _DqT_frag=DqT_frag;
            }

            // access to fragment charges in ground state

            const Eigen::VectorXd &getFragmentChargesGS() const {
                return _GSq_frag;
            }

             void setFragmentChargesGS(const Eigen::VectorXd& GSq_frag) {
                 _GSq_frag=GSq_frag;
            }

            void setFragment_E_localisation_singlet(const std::vector< Eigen::VectorXd >& popE){
                _popE_s=popE;
            }

            void setFragment_H_localisation_singlet(const std::vector< Eigen::VectorXd > & popH){
                _popH_s=popH;
            }

            void setFragment_E_localisation_triplet(const std::vector< Eigen::VectorXd > & popE){
                _popE_t=popE;
            }

            void setFragment_H_localisation_triplet(const std::vector< Eigen::VectorXd > & popH){
                _popE_s=popH;
            }

            const std::vector< Eigen::VectorXd >& getFragment_E_localisation_singlet()const{
                return _popE_s;
            }
            const std::vector< Eigen::VectorXd >& getFragment_H_localisation_singlet()const{
                return _popH_s;
            }
            const std::vector< Eigen::VectorXd >& getFragment_E_localisation_triplet()const{
                return _popE_t;
            }
            const std::vector< Eigen::VectorXd >& getFragment_H_localisation_triplet()const{
                return _popH_t;
            }

            void PrepareDimerGuess(const Orbitals& orbitalsA,const Orbitals& orbitalsB);
            
            Eigen::VectorXd FragmentNuclearCharges(int frag)const;

            // returns indeces of a re-sorted vector of energies from lowest to highest
            std::vector<int> SortEnergies();

            QMAtom* AddAtom(int AtomID,std::string type, tools::vec pos) {
                QMAtom* pAtom = new QMAtom(AtomID,type, pos);
                _atoms.push_back(pAtom);
                return pAtom;
            }

            QMAtom* AddAtom(QMAtom atom) {
                QMAtom* pAtom = new QMAtom(atom);
                _atoms.push_back(pAtom);
                return pAtom;
            }
            
            void OrderMOsbyEnergy();

            void WriteXYZ (const std::string& filename, std::string header = "GENERATED BY VOTCA::XTP")const;

            void LoadFromXYZ(const std::string& filename);

            void WriteToCpt (const std::string& filename)const;
            
            void ReadFromCpt(const std::string& filename);
            
        private:

<<<<<<< HEAD

            void copy(const Orbitals& orbital);

            struct Index2MO{
                std::vector<int> I2v;
                std::vector<int> I2c;
            };
            
            
            Index2MO BSEIndex2MOIndex()const;


=======
>>>>>>> d113d524
            void WriteToCpt(CheckpointFile f)const;
            void WriteToCpt(CheckpointWriter w)const;

            void ReadFromCpt(CheckpointFile f);
            void ReadFromCpt(CheckpointReader parent);


            Eigen::MatrixXd TransitionDensityMatrix(const QMState& state)const;
            std::vector<Eigen::MatrixXd > DensityMatrixExcitedState_R(const QMState& state)const;
            std::vector<Eigen::MatrixXd >DensityMatrixExcitedState_AR(const QMState& state)const;
            Eigen::MatrixXd CalcAuxMat_cc(const Eigen::VectorXd& coeffs)const;
            Eigen::MatrixXd CalcAuxMat_vv(const Eigen::VectorXd& coeffs)const;


            int _basis_set_size;
            int _occupied_levels;
            int _unoccupied_levels;
            int _number_of_electrons;
            std::string _ECP;
            bool _useTDA;


            Eigen::VectorXd _mo_energies;
            Eigen::MatrixXd _mo_coefficients;

            Eigen::MatrixXd _overlap;
            Eigen::MatrixXd _vxc;

            std::vector< QMAtom* > _atoms;

            double _qm_energy;
            double _self_energy;

            // new variables for GW-BSE storage
            int _rpamin;
            int _rpamax;

             int _qpmin;
             int _qpmax;
             int _qptotal;

             int _bse_vmin;
             int _bse_vmax;
             int _bse_cmin;
             int _bse_cmax;
             int _bse_size;
             int _bse_vtotal;
             int _bse_ctotal;
            int _bse_nmax;

            double _ScaHFX;

            std::string _dftbasis;
            std::string _auxbasis;

            std::string _qm_package;

            // perturbative quasiparticle energies
            Eigen::MatrixXd _QPpert_energies;

            // quasiparticle energies and coefficients after diagonalization
            Eigen::VectorXd _QPdiag_energies;
            Eigen::MatrixXd _QPdiag_coefficients;
            // excitons

            MatrixXfd _eh_t;
            MatrixXfd _eh_s;
            VectorXfd _BSE_singlet_energies;
            MatrixXfd _BSE_singlet_coefficients;
            MatrixXfd _BSE_singlet_coefficients_AR;

            std::vector< tools::vec > _transition_dipoles;
            VectorXfd _BSE_triplet_energies;
            MatrixXfd _BSE_triplet_coefficients;

            std::vector< Eigen::VectorXd > _DqS_frag; // fragment charge changes in exciton

            std::vector< Eigen::VectorXd > _DqT_frag;

            Eigen::VectorXd _GSq_frag; // ground state effective fragment charges

            std::vector< Eigen::VectorXd > _popE_s;
            std::vector< Eigen::VectorXd > _popE_t;
            std::vector< Eigen::VectorXd > _popH_s;
            std::vector< Eigen::VectorXd > _popH_t;
 
        };

    }
}


#endif /* __VOTCA_XTP_ORBITALS_H */<|MERGE_RESOLUTION|>--- conflicted
+++ resolved
@@ -608,21 +608,10 @@
             
         private:
 
-<<<<<<< HEAD
+
 
             void copy(const Orbitals& orbital);
 
-            struct Index2MO{
-                std::vector<int> I2v;
-                std::vector<int> I2c;
-            };
-            
-            
-            Index2MO BSEIndex2MOIndex()const;
-
-
-=======
->>>>>>> d113d524
             void WriteToCpt(CheckpointFile f)const;
             void WriteToCpt(CheckpointWriter w)const;
 
