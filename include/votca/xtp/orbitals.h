/*
 *            Copyright 2009-2020 The VOTCA Development Team
 *                       (http://www.votca.org)
 *
 *      Licensed under the Apache License, Version 2.0 (the "License")
 *
 * You may not use this file except in compliance with the License.
 * You may obtain a copy of the License at
 *
 *              http://www.apache.org/licenses/LICENSE-2.0
 *
 * Unless required by applicable law or agreed to in writing, software
 * distributed under the License is distributed on an "AS IS" BASIS,
 * WITHOUT WARRANTIES OR CONDITIONS OF ANY KIND, either express or implied.
 * See the License for the specific language governing permissions and
 * limitations under the License.
 *
 */

#pragma once
#ifndef VOTCA_XTP_ORBITALS_H
#define VOTCA_XTP_ORBITALS_H

// VOTCA includes
#include <votca/tools/globals.h>
#include <votca/tools/property.h>

// Local VOTCA includes
#include "aobasis.h"
#include "checkpoint.h"
#include "classicalsegment.h"
#include "eigen.h"
#include "qmmolecule.h"
#include "qmstate.h"

namespace votca {
namespace xtp {

/**
 * \brief container for molecular orbitals
 *
 * The Orbitals class stores orbital id, energy, MO coefficients, basis set
 *
 */
class Orbitals {
 public:
  Orbitals();

  bool hasBasisSetSize() const { return (basis_set_size_ > 0) ? true : false; }

  Index getBasisSetSize() const { return basis_set_size_; }

  void setBasisSetSize(Index basis_set_size) {
    basis_set_size_ = basis_set_size;
  }

  Index getLumo() const { return occupied_levels_; }

  Index getHomo() const { return occupied_levels_ - 1; }
  // access to DFT number of levels, new, tested

  bool hasNumberOfLevels() const {
    return ((occupied_levels_ > 0) ? true : false);
  }

  void setNumberOfOccupiedLevels(Index occupied_levels) {
    occupied_levels_ = occupied_levels;
  }

  // access to DFT number of electrons, new, tested

  bool hasNumberOfAlphaElectrons() const {
    return (number_alpha_electrons_ > 0) ? true : false;
  }

  Index getNumberOfAlphaElectrons() const { return number_alpha_electrons_; };

  void setNumberOfAlphaElectrons(Index electrons) {
    number_alpha_electrons_ = electrons;
  }

  bool hasECPName() const { return (ECP_ != "") ? true : false; }

  const std::string &getECPName() const { return ECP_; };

  void setECPName(const std::string &ECP) { ECP_ = ECP; };

  // access to QM package name, new, tested

  bool hasQMpackage() const { return (!qm_package_.empty()); }

  const std::string &getQMpackage() const { return qm_package_; }

  void setQMpackage(const std::string &qmpackage) { qm_package_ = qmpackage; }

  // access to DFT molecular orbital energies, new, tested
  bool hasMOs() const { return (mos_.eigenvalues().size() > 0) ? true : false; }

  const tools::EigenSystem &MOs() const { return mos_; }
  tools::EigenSystem &MOs() { return mos_; }

  // determine (pseudo-)degeneracy of a DFT molecular orbital
  std::vector<Index> CheckDegeneracy(Index level,
                                     double energy_difference) const;

  Index NumberofStates(QMStateType type) const {
    switch (type.Type()) {
      case QMStateType::Singlet:
        return Index(BSE_singlet_.eigenvalues().size());
        break;
      case QMStateType::Triplet:
        return Index(BSE_triplet_.eigenvalues().size());
        break;
      case QMStateType::KSstate:
        return Index(mos_.eigenvalues().size());
        break;
      case QMStateType::PQPstate:
        return Index(QPpert_energies_.size());
        break;
      case QMStateType::DQPstate:
        return Index(QPdiag_.eigenvalues().size());
        break;
      default:
        return 1;
        break;
    }
  }

  bool hasQMAtoms() const { return (atoms_.size() > 0) ? true : false; }

  const QMMolecule &QMAtoms() const { return atoms_; }

  QMMolecule &QMAtoms() { return atoms_; }

  void setXCFunctionalName(std::string functionalname) {
    functionalname_ = functionalname;
  }
  const std::string &getXCFunctionalName() const { return functionalname_; }

  // access to QM total energy, new, tested
  bool hasQMEnergy() const { return (qm_energy_ != 0.0) ? true : false; }

  double getDFTTotalEnergy() const { return qm_energy_; }

  void setQMEnergy(double qmenergy) { qm_energy_ = qmenergy; }

  // access to DFT basis set name

  bool hasDFTbasisName() const { return (!dftbasis_.empty()) ? true : false; }

  void setDFTbasisName(const std::string basis) { dftbasis_ = basis; }

  const std::string &getDFTbasisName() const { return dftbasis_; }

  AOBasis SetupDftBasis() const { return SetupBasis<true>(); }
  AOBasis SetupAuxBasis() const { return SetupBasis<false>(); }

  /*
   *  ======= GW-BSE related functions =======
   */

  // access to auxiliary basis set name

  bool hasAuxbasisName() const { return (!auxbasis_.empty()) ? true : false; }

  void setAuxbasisName(std::string basis) { auxbasis_ = basis; }

  const std::string &getAuxbasisName() const { return auxbasis_; }

  // access to list of indices used in GWA

  bool hasGWAindices() const { return (qpmax_ > 0) ? true : false; }

  void setGWindices(Index qpmin, Index qpmax) {
    qpmin_ = qpmin;
    qpmax_ = qpmax;
  }

  Index getGWAmin() const { return qpmin_; }

  Index getGWAmax() const { return qpmax_; }

  // access to list of indices used in RPA

  bool hasRPAindices() const { return (rpamax_ > 0) ? true : false; }

  void setRPAindices(Index rpamin, Index rpamax) {
    rpamin_ = rpamin;
    rpamax_ = rpamax;
  }

  Index getRPAmin() const { return rpamin_; }

  Index getRPAmax() const { return rpamax_; }

  // access to list of indices used in BSE

  void setTDAApprox(bool usedTDA) { useTDA_ = usedTDA; }
  bool getTDAApprox() const { return useTDA_; }

  bool hasBSEindices() const { return (bse_cmax_ > 0) ? true : false; }

  void setBSEindices(Index vmin, Index cmax) {
    bse_vmin_ = vmin;
    bse_vmax_ = getHomo();
    bse_cmin_ = getLumo();
    bse_cmax_ = cmax;
    bse_vtotal_ = bse_vmax_ - bse_vmin_ + 1;
    bse_ctotal_ = bse_cmax_ - bse_cmin_ + 1;
    bse_size_ = bse_vtotal_ * bse_ctotal_;
    return;
  }

  Index getBSEvmin() const { return bse_vmin_; }

  Index getBSEvmax() const { return bse_vmax_; }

  Index getBSEcmin() const { return bse_cmin_; }

  Index getBSEcmax() const { return bse_cmax_; }

  double getScaHFX() const { return ScaHFX_; }

  void setScaHFX(double ScaHFX) { ScaHFX_ = ScaHFX; }

  // access to perturbative QP energies
  bool hasRPAInputEnergies() const { return (rpa_inputenergies_.size() > 0); }

  const Eigen::VectorXd &RPAInputEnergies() const { return rpa_inputenergies_; }

  Eigen::VectorXd &RPAInputEnergies() { return rpa_inputenergies_; }

  // access to RPA input energies energies
  bool hasQPpert() const {
    return (QPpert_energies_.size() > 0) ? true : false;
  }

  const Eigen::VectorXd &QPpertEnergies() const { return QPpert_energies_; }

  Eigen::VectorXd &QPpertEnergies() { return QPpert_energies_; }

  // access to diagonalized QP energies and wavefunctions

  bool hasQPdiag() const {
    return (QPdiag_.eigenvalues().size() > 0) ? true : false;
  }
  const tools::EigenSystem &QPdiag() const { return QPdiag_; }
  tools::EigenSystem &QPdiag() { return QPdiag_; }

  bool hasBSETriplets() const {
    return (BSE_triplet_.eigenvectors().cols() > 0) ? true : false;
  }

  const tools::EigenSystem &BSETriplets() const { return BSE_triplet_; }

  tools::EigenSystem &BSETriplets() { return BSE_triplet_; }

  // access to singlet energies and wave function coefficients

  bool hasBSESinglets() const {
    return (BSE_singlet_.eigenvectors().cols() > 0) ? true : false;
  }

  const tools::EigenSystem &BSESinglets() const { return BSE_singlet_; }

  tools::EigenSystem &BSESinglets() { return BSE_singlet_; }

  // access to BSE energies with dynamical screening
  bool hasBSESinglets_dynamic() const {
    return (BSE_singlet_energies_dynamic_.size() > 0) ? true : false;
  }

  const Eigen::VectorXd &BSESinglets_dynamic() const {
    return BSE_singlet_energies_dynamic_;
  }

  Eigen::VectorXd &BSESinglets_dynamic() {
    return BSE_singlet_energies_dynamic_;
  }

  bool hasBSETriplets_dynamic() const {
    return (BSE_triplet_energies_dynamic_.size() > 0) ? true : false;
  }

  const Eigen::VectorXd &BSETriplets_dynamic() const {
    return BSE_triplet_energies_dynamic_;
  }

  Eigen::VectorXd &BSETriplets_dynamic() {
    return BSE_triplet_energies_dynamic_;
  }

  // access to transition dipole moments

  bool hasTransitionDipoles() const {
    return (transition_dipoles_.size() > 0) ? true : false;
  }

  const std::vector<Eigen::Vector3d> &TransitionDipoles() const {
    return transition_dipoles_;
  }

  Eigen::VectorXd Oscillatorstrengths() const;

  Eigen::Vector3d CalcElDipole(const QMState &state) const;

  // Calculates full electron density for state or transition density, if you
  // want to calculate only the density contribution of hole or electron use
  // DensityMatrixExcitedState
  Eigen::MatrixXd DensityMatrixFull(const QMState &state) const;
  Eigen::MatrixXd DensityMatrixWithoutGS(const QMState &state) const;

  // functions for calculating density matrices
  Eigen::MatrixXd DensityMatrixGroundState() const;
  std::array<Eigen::MatrixXd, 2> DensityMatrixExcitedState(
      const QMState &state) const;
  Eigen::MatrixXd DensityMatrixQuasiParticle(const QMState &state) const;
  Eigen::MatrixXd DensityMatrixKSstate(const QMState &state) const;
  Eigen::MatrixXd CalculateQParticleAORepresentation() const;
  double getTotalStateEnergy(const QMState &state) const;    // Hartree
  double getExcitedStateEnergy(const QMState &state) const;  // Hartree

  void OrderMOsbyEnergy();

  void PrepareDimerGuess(const Orbitals &orbitalsA, const Orbitals &orbitalsB);

  void CalcCoupledTransition_Dipoles();

  void WriteToCpt(const std::string &filename) const;

  void ReadFromCpt(const std::string &filename);

  void WriteToCpt(CheckpointWriter w) const;
  void ReadFromCpt(CheckpointReader r);

  bool GetFlagUseHqpOffdiag() const { return use_Hqp_offdiag_; };
  void SetFlagUseHqpOffdiag(bool flag) { use_Hqp_offdiag_ = flag; };

  const Eigen::MatrixXd &getPMLocalizedOrbitals() {
    return _pm_localized_orbitals;
  };
  void setPMLocalizedOrbitals(const Eigen::MatrixXd &matrix) {
    _pm_localized_orbitals = matrix;
  }

 private:
  std::array<Eigen::MatrixXd, 3> CalcFreeTransition_Dipoles() const;

  // returns indeces of a re-sorted vector of energies from lowest to highest
  std::vector<Index> SortEnergies();

  template <bool dftbasis>
  AOBasis SetupBasis() const {
    BasisSet bs;
    if (dftbasis) {
      bs.Load(this->getDFTbasisName());
    } else {
      bs.Load(this->getAuxbasisName());
    }
    AOBasis basis;
    basis.Fill(bs, this->QMAtoms());
    return basis;
  }

  void WriteToCpt(CheckpointFile f) const;

  void ReadFromCpt(CheckpointFile f);
  Eigen::MatrixXd TransitionDensityMatrix(const QMState &state) const;
  std::array<Eigen::MatrixXd, 2> DensityMatrixExcitedState_R(
      const QMState &state) const;
  std::array<Eigen::MatrixXd, 2> DensityMatrixExcitedState_AR(
      const QMState &state) const;
  Eigen::MatrixXd CalcAuxMat_cc(const Eigen::VectorXd &coeffs) const;
  Eigen::MatrixXd CalcAuxMat_vv(const Eigen::VectorXd &coeffs) const;

  Index basis_set_size_;
  Index occupied_levels_;
  Index number_alpha_electrons_;
  std::string ECP_ = "";
  bool useTDA_;

  tools::EigenSystem mos_;

<<<<<<< HEAD
  Eigen::MatrixXd _pm_localized_orbitals;

  QMMolecule _atoms;
=======
  QMMolecule atoms_;
>>>>>>> 6e339863

  double qm_energy_ = 0;

  // new variables for GW-BSE storage
  Index rpamin_ = 0;
  Index rpamax_ = 0;

  Index qpmin_ = 0;
  Index qpmax_ = 0;
  Index bse_vmin_ = 0;
  Index bse_vmax_ = 0;
  Index bse_cmin_ = 0;
  Index bse_cmax_ = 0;
  Index bse_size_ = 0;
  Index bse_vtotal_ = 0;
  Index bse_ctotal_ = 0;

  double ScaHFX_ = 0;

  std::string dftbasis_ = "";
  std::string auxbasis_ = "";

  std::string functionalname_ = "";
  std::string grid_quality_ = "";
  std::string qm_package_ = "";

  Eigen::VectorXd rpa_inputenergies_;
  // perturbative quasiparticle energies
  Eigen::VectorXd QPpert_energies_;

  // quasiparticle energies and coefficients after diagonalization
  tools::EigenSystem QPdiag_;

  tools::EigenSystem BSE_singlet_;
  std::vector<Eigen::Vector3d> transition_dipoles_;
  tools::EigenSystem BSE_triplet_;

  // singlet and triplet energies after perturbative dynamical screening
  Eigen::VectorXd BSE_singlet_energies_dynamic_;
  Eigen::VectorXd BSE_triplet_energies_dynamic_;

  bool use_Hqp_offdiag_ = true;

  // Version 2: adds BSE energies after perturbative dynamical screening
  // Version 3 changed shell ordering
  static constexpr int orbitals_version() { return 3; }
};

}  // namespace xtp
}  // namespace votca

#endif  // VOTCA_XTP_ORBITALS_H<|MERGE_RESOLUTION|>--- conflicted
+++ resolved
@@ -381,13 +381,10 @@
 
   tools::EigenSystem mos_;
 
-<<<<<<< HEAD
   Eigen::MatrixXd _pm_localized_orbitals;
 
-  QMMolecule _atoms;
-=======
   QMMolecule atoms_;
->>>>>>> 6e339863
+
 
   double qm_energy_ = 0;
 
