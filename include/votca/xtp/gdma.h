/* 
 *            Copyright 2009-2018 The VOTCA Development Team
 *                       (http://www.votca.org)
 *
 *      Licensed under the Apache License, Version 2.0 (the "License")
 *
 * You may not use this file except in compliance with the License.
 * You may obtain a copy of the License at
 *
 *              http://www.apache.org/licenses/LICENSE-2.0
 *
 * Unless required by applicable law or agreed to in writing, software
 * distributed under the License is distributed on an "AS IS" BASIS,
 * WITHOUT WARRANTIES OR CONDITIONS OF ANY KIND, either express or implied.
 * See the License for the specific language governing permissions and
 * limitations under the License.
 *
 */

#ifndef __VOTCA_XTP_GDMA_H
#define	__VOTCA_XTP_GDMA_H

#include <string>
#include <map>
#include <fstream>
#include <votca/tools/property.h>
#include <votca/xtp/logger.h>



namespace votca { namespace xtp {
/**
    \brief information about an element
 
    The Atom class stores atom id, name, type, mass, charge, residue number
    
*/
class GDMA
{
public:   

   void WriteInputFile();
   void RunExternal();
   void ParseOutputFile();
   void Initialize( tools::Property &options  ); 
   
   // functions to override Initialize
   void SetLimit( double rank  ) { _limit = rank; } ;
   void SetRunDir( std::string dir ) { _runFolder = dir; }
   void SetChkFile (std::string file ) { _chkFile = file; };
   void SetExecutable( std::string exec ){ _executable = exec;};
   void SetDensity( std::string density ) { _density = density;};
   void SetRadius( double radius ) { _radius = radius;};
   void SetSwitch( double sw ) { _switch = sw; };
   
   void setLog( xtp::Logger* pLog ) { _log = pLog; };
   std::vector< std::vector<double> > &GetMultipoles() { return _multipoles; };
   
   
private:

    
    std::vector< std::vector<double> > _multipoles;
    
    std::string _runFolder;
    std::string _chkFile; 
    std::string _executable;

    std::string  _density; 
    int     _limit; 
    double  _radius; 
    double  _switch; 
    std::string  _outFile; 
<<<<<<< HEAD
    xtp::Logger*                             _log;
=======
    ctp::Logger* _log;
>>>>>>> 6201e219
    
 
};
}}

#endif	/* __VOTCA_XTP_GDMA_H */
<|MERGE_RESOLUTION|>--- conflicted
+++ resolved
@@ -71,11 +71,7 @@
     double  _radius; 
     double  _switch; 
     std::string  _outFile; 
-<<<<<<< HEAD
-    xtp::Logger*                             _log;
-=======
-    ctp::Logger* _log;
->>>>>>> 6201e219
+    xtp::Logger* _log;
     
  
 };
