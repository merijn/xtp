--- conflicted
+++ resolved
@@ -161,25 +161,10 @@
             bool _with_guess;
             std::string _initial_guess;
 
-<<<<<<< HEAD
-            // Convergence 
-            double _mixingparameter;
-            double _Econverged;
-            double _error_converged;
-            int _numofelectrons=0;
-            int _max_iter;
-            
-        
-            //levelshift
-            double _levelshiftend;
-            double _levelshift;
-
-=======
             // Convergence
             int _numofelectrons=0;
             int _max_iter=100;
             ConvergenceAcc::options _conv_opt;
->>>>>>> b339c4da
             //DIIS variables
             ConvergenceAcc _conv_accelerator;
             //Electron repulsion integrals
