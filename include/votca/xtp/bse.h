--- conflicted
+++ resolved
@@ -60,21 +60,6 @@
       _Mmn=Mmn;
       _Hqp=Hqp;   
   }
-<<<<<<< HEAD
-  
-  void setBSEindices(int homo,int vmin, int cmax, int nmax) {
-                _homo=homo;
-                _bse_vmin = vmin;
-                _bse_vmax = homo;
-                _bse_cmin = homo+1;
-                _bse_cmax = cmax;
-                _bse_nmax = nmax;
-                _bse_vtotal = _bse_vmax - _bse_vmin + 1;
-                _bse_ctotal = _bse_cmax - _bse_cmin + 1;
-                _bse_size = _bse_vtotal * _bse_ctotal;
-                return;
-            }
-=======
 
 
    void configure(const options& opt){
@@ -87,7 +72,6 @@
   }
 
  
->>>>>>> d7a2145e
 
    
   void Solve_triplets();
@@ -170,13 +154,8 @@
   void Add_Hx(Eigen::Matrix<T, Eigen::Dynamic, Eigen::Dynamic>& H);
    template <typename T>
    void Add_Hd(Eigen::Matrix<T, Eigen::Dynamic, Eigen::Dynamic>& H);
-<<<<<<< HEAD
-   template <typename T>
-  void Add_Hd2(Eigen::Matrix<T, Eigen::Dynamic, Eigen::Dynamic>& H, double factor);
-=======
    template <typename T, int factor>
   void Add_Hd2(Eigen::Matrix<T, Eigen::Dynamic, Eigen::Dynamic>& H);
->>>>>>> d7a2145e
 
  void printFragInfo(const Population& pop, int i);
  void printWeights(int i_bse, double weight);
