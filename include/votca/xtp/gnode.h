--- conflicted
+++ resolved
@@ -50,15 +50,9 @@
         void AddEvent(int seg2, double rate12, tools::vec dr, double Jeff2, double reorg_out);
         const double &getEscapeRate(){return escape_rate;}
         void InitEscapeRate();
-<<<<<<< HEAD
-        void AddDecayEvent(double _decayrate);
+        void AddDecayEvent(double decayrate);
         void ReadfromSegment(xtp::Segment* seg, int carriertype);
         void AddEventfromQmPair(xtp::QMPair* pair,int carriertype);
-=======
-        void AddDecayEvent(double decayrate);
-        void ReadfromSegment(ctp::Segment* seg, int carriertype);
-        void AddEventfromQmPair(ctp::QMPair* pair,int carriertype);
->>>>>>> 6201e219
 };
 
 
