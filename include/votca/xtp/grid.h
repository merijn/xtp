--- conflicted
+++ resolved
@@ -45,15 +45,6 @@
         
         Eigen::VectorXd &getGridValues(){return _gridvalues;}
         const Eigen::VectorXd &getGridValues() const{return _gridvalues;}
-<<<<<<< HEAD
-        std::vector< xtp::APolarSite* > &Sites() {return _gridsites;}
-        
-        void setCutoffs(double cutoff, double cutoff_inside){_cutoff=cutoff;_cutoff_inside=cutoff_inside;}
-        
-        void setAtomlist(std::vector< QMAtom* >* Atomlist){_atomlist=Atomlist;}
-=======
-
->>>>>>> 6201e219
         unsigned getsize(){return _gridpoints.size();}
         
         void printGridtoxyzfile(std::string filename);
@@ -74,20 +65,12 @@
       void setupgrid(std::vector< QMAtom* >& Atomlist);
       std::vector< tools::vec > _gridpoints;
       Eigen::VectorXd _gridvalues;
-<<<<<<< HEAD
-      std::vector< xtp::APolarSite* > _gridsites;
-      std::vector< xtp::APolarSite* > _all_gridsites;
-=======
->>>>>>> 6201e219
-      
+     
       double _cutoff;
       double _gridspacing;
       double _padding;
-      
  
     };   
-    
- 
     
 }}
 
