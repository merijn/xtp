/*
 *            Copyright 2009-2019 The VOTCA Development Team
 *                       (http://www.votca.org)
 *
 *      Licensed under the Apache License, Version 2.0 (the "License")
 *
 * You may not use this file except in compliance with the License.
 * You may obtain a copy of the License at
 *
 *              http://www.apache.org/licenses/LICENSE-2.0
 *
 * Unless required by applicable law or agreed to in writing, software
 * distributed under the License is distributed on an "AS IS" BASIS,
 * WITHOUT WARRANTIES OR CONDITIONS OF ANY KIND, either express or implied.
 * See the License for the specific language governing permissions and
 * limitations under the License.
 *
 */
/// For an earlier history see ctp repo commit
/// 77795ea591b29e664153f9404c8655ba28dc14e9

#ifndef VOTCA_XTP_JOB_H
#define VOTCA_XTP_JOB_H

#include <fstream>
#include <iostream>
#include <string>
#include <votca/tools/property.h>

namespace votca {
namespace xtp {
<<<<<<< HEAD

class Job {

 public:
  enum JobStatus { AVAILABLE, ASSIGNED, FAILED, COMPLETE };

  Job(tools::Property *prop);
  Job(int id, std::string &tag, std::string &input, std::string stat);
  Job(int id, std::string &tag, tools::Property &input, JobStatus stat);
  ~Job() { ; }

  std::string ConvertStatus(JobStatus) const;
  JobStatus ConvertStatus(std::string) const;

  class JobResult {
   public:
    JobResult() { ; }

    void setStatus(JobStatus stat) { _status = stat; }
    void setStatus(std::string stat) { assert(false); }
    void setOutput(std::string output) {
      _has_output = true;
      _output = tools::Property().add("output", output);
    }
    void setOutput(tools::Property &output) {
      _has_output = true;
      _output = output.get("output");
    }
    void setError(std::string error) {
      _has_error = true;
      _error = error;
    }

    JobStatus _status;
    tools::Property _output;
    bool _has_output;
    std::string _error;
    bool _has_error;
  };

  void Reset();
  void ToStream(std::ofstream &ofs, std::string fileformat);
  void UpdateFrom(Job *ext);
  void SaveResults(JobResult *res);

  int getId() const { return _id; }
  std::string getTag() const { return _tag; }
  tools::Property &getInput() { return _input; }
  const JobStatus &getStatus() const { return _status; }
  std::string getStatusStr() const { return ConvertStatus(_status); }

  bool hasHost() const { return _has_host; }
  bool hasTime() const { return _has_time; }
  bool hasOutput() const { return _has_output; }
  bool hasError() const { return _has_error; }

  bool isAvailable() const { return (_status == AVAILABLE) ? true : false; }
  bool isAssigned() const { return (_status == ASSIGNED) ? true : false; }
  bool isFailed() const { return (_status == FAILED) ? true : false; }
  bool isComplete() const { return (_status == COMPLETE) ? true : false; }
  bool isFresh() const { return (_attemptsCount < 1) ? true : false; }

  void setStatus(JobStatus stat) { _status = stat; }
  void setStatus(std::string stat) { _status = ConvertStatus(stat); }
  void setTime(std::string time) {
    _time = time;
    _has_time = true;
  }
  void setHost(std::string host) {
    _host = host;
    _has_host = true;
  }
  void setOutput(std::string output) {
    _output = tools::Property().add("output", output);
    _has_output = true;
  }

  const std::string &getHost() const {
    assert(_has_host);
    return _host;
  }
  const std::string &getTime() const {
    assert(_has_time);
    return _time;
  }
  const tools::Property &getOutput() const {
    assert(_has_output);
    return _output;
  }
  const std::string &getError() const {
    assert(_has_error);
    return _error;
  }

 protected:
  // Defined by user
  int _id;
  std::string _tag;
  JobStatus _status;
  int _attemptsCount;
  tools::Property _input;
  std::string _sqlcmd;

  // Generated during runtime
  std::string _host;
  bool _has_host;
  std::string _time;
  bool _has_time;
  tools::Property _output;
  bool _has_error;
  bool _has_output;
  std::string _error;
  bool _has_sqlcmd;
};

=======

class Job {

 public:
  enum JobStatus { AVAILABLE, ASSIGNED, FAILED, COMPLETE };

  Job(const tools::Property &prop);
  Job(int id, std::string &tag, std::string &input, std::string stat);
  Job(int id, std::string &tag, tools::Property &input, JobStatus stat);

  std::string ConvertStatus(JobStatus) const;
  JobStatus ConvertStatus(std::string) const;

  class JobResult {
   public:
    void setStatus(JobStatus stat) { _status = stat; }
    void setOutput(std::string output) {
      _has_output = true;
      _output = tools::Property().add("output", output);
    }
    void setOutput(tools::Property &output) {
      _has_output = true;
      _output = output.get("output");
    }
    void setError(std::string error) {
      _has_error = true;
      _error = error;
    }

    JobStatus _status;
    tools::Property _output;
    bool _has_output = false;
    std::string _error;
    bool _has_error = false;
  };

  void Reset();
  void ToStream(std::ofstream &ofs, std::string fileformat) const;
  void UpdateFrom(const Job &ext);
  void SaveResults(JobResult &res);

  int getId() const { return _id; }
  std::string getTag() const { return _tag; }
  tools::Property &getInput() { return _input; }
  const JobStatus &getStatus() const { return _status; }
  std::string getStatusStr() const { return ConvertStatus(_status); }

  bool hasHost() const { return _has_host; }
  bool hasTime() const { return _has_time; }
  bool hasOutput() const { return _has_output; }
  bool hasError() const { return _has_error; }

  bool isAvailable() const { return (_status == AVAILABLE) ? true : false; }
  bool isAssigned() const { return (_status == ASSIGNED) ? true : false; }
  bool isFailed() const { return (_status == FAILED) ? true : false; }
  bool isComplete() const { return (_status == COMPLETE) ? true : false; }
  bool isFresh() const { return (_attemptsCount < 1) ? true : false; }

  void setStatus(JobStatus stat) { _status = stat; }
  void setStatus(std::string stat) { _status = ConvertStatus(stat); }
  void setTime(std::string time) {
    _time = time;
    _has_time = true;
  }
  void setHost(std::string host) {
    _host = host;
    _has_host = true;
  }
  void setOutput(std::string output) {
    _output = tools::Property().add("output", output);
    _has_output = true;
  }

  const std::string &getHost() const {
    assert(_has_host && "Job has no host");
    return _host;
  }
  const std::string &getTime() const {
    assert(_has_time && "Job has no time");
    return _time;
  }
  const tools::Property &getOutput() const {
    assert(_has_output && "Job has no output");
    return _output;
  }
  const std::string &getError() const {
    assert(_has_error && "Job has no error");
    return _error;
  }

 protected:
  // Defined by user
  int _id;
  std::string _tag;
  JobStatus _status;
  int _attemptsCount = 0;
  tools::Property _input;

  // Generated during runtime
  std::string _host;
  bool _has_host = false;
  std::string _time;
  bool _has_time = false;
  tools::Property _output;
  bool _has_error = false;
  bool _has_output = false;
  std::string _error;
};

std::vector<Job> LOAD_JOBS(const std::string &xml_file);

void WRITE_JOBS(const std::vector<Job> &jobs, const std::string &job_file,
                std::string fileformat);

void UPDATE_JOBS(const std::vector<Job> &from, std::vector<Job> &to,
                 const std::string &thisHost);

>>>>>>> 9dda5b02
}  // namespace xtp
}  // namespace votca

#endif  // VOTCA_XTP_JOB_H<|MERGE_RESOLUTION|>--- conflicted
+++ resolved
@@ -29,123 +29,6 @@
 
 namespace votca {
 namespace xtp {
-<<<<<<< HEAD
-
-class Job {
-
- public:
-  enum JobStatus { AVAILABLE, ASSIGNED, FAILED, COMPLETE };
-
-  Job(tools::Property *prop);
-  Job(int id, std::string &tag, std::string &input, std::string stat);
-  Job(int id, std::string &tag, tools::Property &input, JobStatus stat);
-  ~Job() { ; }
-
-  std::string ConvertStatus(JobStatus) const;
-  JobStatus ConvertStatus(std::string) const;
-
-  class JobResult {
-   public:
-    JobResult() { ; }
-
-    void setStatus(JobStatus stat) { _status = stat; }
-    void setStatus(std::string stat) { assert(false); }
-    void setOutput(std::string output) {
-      _has_output = true;
-      _output = tools::Property().add("output", output);
-    }
-    void setOutput(tools::Property &output) {
-      _has_output = true;
-      _output = output.get("output");
-    }
-    void setError(std::string error) {
-      _has_error = true;
-      _error = error;
-    }
-
-    JobStatus _status;
-    tools::Property _output;
-    bool _has_output;
-    std::string _error;
-    bool _has_error;
-  };
-
-  void Reset();
-  void ToStream(std::ofstream &ofs, std::string fileformat);
-  void UpdateFrom(Job *ext);
-  void SaveResults(JobResult *res);
-
-  int getId() const { return _id; }
-  std::string getTag() const { return _tag; }
-  tools::Property &getInput() { return _input; }
-  const JobStatus &getStatus() const { return _status; }
-  std::string getStatusStr() const { return ConvertStatus(_status); }
-
-  bool hasHost() const { return _has_host; }
-  bool hasTime() const { return _has_time; }
-  bool hasOutput() const { return _has_output; }
-  bool hasError() const { return _has_error; }
-
-  bool isAvailable() const { return (_status == AVAILABLE) ? true : false; }
-  bool isAssigned() const { return (_status == ASSIGNED) ? true : false; }
-  bool isFailed() const { return (_status == FAILED) ? true : false; }
-  bool isComplete() const { return (_status == COMPLETE) ? true : false; }
-  bool isFresh() const { return (_attemptsCount < 1) ? true : false; }
-
-  void setStatus(JobStatus stat) { _status = stat; }
-  void setStatus(std::string stat) { _status = ConvertStatus(stat); }
-  void setTime(std::string time) {
-    _time = time;
-    _has_time = true;
-  }
-  void setHost(std::string host) {
-    _host = host;
-    _has_host = true;
-  }
-  void setOutput(std::string output) {
-    _output = tools::Property().add("output", output);
-    _has_output = true;
-  }
-
-  const std::string &getHost() const {
-    assert(_has_host);
-    return _host;
-  }
-  const std::string &getTime() const {
-    assert(_has_time);
-    return _time;
-  }
-  const tools::Property &getOutput() const {
-    assert(_has_output);
-    return _output;
-  }
-  const std::string &getError() const {
-    assert(_has_error);
-    return _error;
-  }
-
- protected:
-  // Defined by user
-  int _id;
-  std::string _tag;
-  JobStatus _status;
-  int _attemptsCount;
-  tools::Property _input;
-  std::string _sqlcmd;
-
-  // Generated during runtime
-  std::string _host;
-  bool _has_host;
-  std::string _time;
-  bool _has_time;
-  tools::Property _output;
-  bool _has_error;
-  bool _has_output;
-  std::string _error;
-  bool _has_sqlcmd;
-};
-
-=======
 
 class Job {
 
@@ -174,96 +57,94 @@
       _has_error = true;
       _error = error;
     }
-
-    JobStatus _status;
-    tools::Property _output;
-    bool _has_output = false;
-    std::string _error;
-    bool _has_error = false;
-  };
-
-  void Reset();
-  void ToStream(std::ofstream &ofs, std::string fileformat) const;
-  void UpdateFrom(const Job &ext);
-  void SaveResults(JobResult &res);
-
-  int getId() const { return _id; }
-  std::string getTag() const { return _tag; }
-  tools::Property &getInput() { return _input; }
-  const JobStatus &getStatus() const { return _status; }
-  std::string getStatusStr() const { return ConvertStatus(_status); }
-
-  bool hasHost() const { return _has_host; }
-  bool hasTime() const { return _has_time; }
-  bool hasOutput() const { return _has_output; }
-  bool hasError() const { return _has_error; }
-
-  bool isAvailable() const { return (_status == AVAILABLE) ? true : false; }
-  bool isAssigned() const { return (_status == ASSIGNED) ? true : false; }
-  bool isFailed() const { return (_status == FAILED) ? true : false; }
-  bool isComplete() const { return (_status == COMPLETE) ? true : false; }
-  bool isFresh() const { return (_attemptsCount < 1) ? true : false; }
-
-  void setStatus(JobStatus stat) { _status = stat; }
-  void setStatus(std::string stat) { _status = ConvertStatus(stat); }
-  void setTime(std::string time) {
-    _time = time;
-    _has_time = true;
-  }
-  void setHost(std::string host) {
-    _host = host;
-    _has_host = true;
-  }
-  void setOutput(std::string output) {
-    _output = tools::Property().add("output", output);
-    _has_output = true;
   }
 
-  const std::string &getHost() const {
-    assert(_has_host && "Job has no host");
-    return _host;
-  }
-  const std::string &getTime() const {
-    assert(_has_time && "Job has no time");
-    return _time;
-  }
-  const tools::Property &getOutput() const {
-    assert(_has_output && "Job has no output");
-    return _output;
-  }
-  const std::string &getError() const {
-    assert(_has_error && "Job has no error");
-    return _error;
-  }
-
- protected:
-  // Defined by user
-  int _id;
-  std::string _tag;
   JobStatus _status;
-  int _attemptsCount = 0;
-  tools::Property _input;
-
-  // Generated during runtime
-  std::string _host;
-  bool _has_host = false;
-  std::string _time;
-  bool _has_time = false;
   tools::Property _output;
-  bool _has_error = false;
   bool _has_output = false;
   std::string _error;
+  bool _has_error = false;
 };
 
+void Reset();
+void ToStream(std::ofstream &ofs, std::string fileformat) const;
+void UpdateFrom(const Job &ext);
+void SaveResults(JobResult &res);
+
+int getId() const { return _id; }
+std::string getTag() const { return _tag; }
+tools::Property &getInput() { return _input; }
+const JobStatus &getStatus() const { return _status; }
+std::string getStatusStr() const { return ConvertStatus(_status); }
+
+bool hasHost() const { return _has_host; }
+bool hasTime() const { return _has_time; }
+bool hasOutput() const { return _has_output; }
+bool hasError() const { return _has_error; }
+
+bool isAvailable() const { return (_status == AVAILABLE) ? true : false; }
+bool isAssigned() const { return (_status == ASSIGNED) ? true : false; }
+bool isFailed() const { return (_status == FAILED) ? true : false; }
+bool isComplete() const { return (_status == COMPLETE) ? true : false; }
+bool isFresh() const { return (_attemptsCount < 1) ? true : false; }
+
+void setStatus(JobStatus stat) { _status = stat; }
+void setStatus(std::string stat) { _status = ConvertStatus(stat); }
+void setTime(std::string time) {
+  _time = time;
+  _has_time = true;
+}
+void setHost(std::string host) {
+  _host = host;
+  _has_host = true;
+}
+void setOutput(std::string output) {
+  _output = tools::Property().add("output", output);
+  _has_output = true;
+}
+
+const std::string &getHost() const {
+  assert(_has_host && "Job has no host");
+  return _host;
+}
+const std::string &getTime() const {
+  assert(_has_time && "Job has no time");
+  return _time;
+}
+const tools::Property &getOutput() const {
+  assert(_has_output && "Job has no output");
+  return _output;
+}
+const std::string &getError() const {
+  assert(_has_error && "Job has no error");
+  return _error;
+}
+
+protected:
+// Defined by user
+int _id;
+std::string _tag;
+JobStatus _status;
+int _attemptsCount = 0;
+tools::Property _input;
+
+// Generated during runtime
+std::string _host;
+bool _has_host = false;
+std::string _time;
+bool _has_time = false;
+tools::Property _output;
+bool _has_error = false;
+bool _has_output = false;
+std::string _error;
+};  // namespace xtp
+
 std::vector<Job> LOAD_JOBS(const std::string &xml_file);
-
+}  // namespace votca
 void WRITE_JOBS(const std::vector<Job> &jobs, const std::string &job_file,
                 std::string fileformat);
-
 void UPDATE_JOBS(const std::vector<Job> &from, std::vector<Job> &to,
                  const std::string &thisHost);
-
->>>>>>> 9dda5b02
 }  // namespace xtp
 }  // namespace votca
 
