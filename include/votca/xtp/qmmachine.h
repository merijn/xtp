--- conflicted
+++ resolved
@@ -105,13 +105,7 @@
     bool _static_qmmm;
     Orbitals orb_iter_input;
     
-    ub::matrix<double> DMAT_old;
-
-<<<<<<< HEAD
-    void Density2Charges(int iter, GWBSE* gwbse=NULL, std::vector<int> state_index ={});
-=======
     void Density2Charges( std::vector<int> state_index ={});
->>>>>>> 1bd9a941
 
 };
 
