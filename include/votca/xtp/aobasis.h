--- conflicted
+++ resolved
@@ -61,12 +61,9 @@
   const std::vector<Index>& getFuncPerAtom() const { return _FuncperAtom; }
 
   std::vector<libint2::Shell> GenerateLibintBasis() const;
-<<<<<<< HEAD
-=======
 
   std::vector<std::vector<Index>> ComputeShellPairs(
       double tolerance = 1e-20) const;
->>>>>>> ab20f18b
 
   AOShell& addShell(const Shell& shell, const QMAtom& atom, Index startIndex);
 
@@ -83,13 +80,9 @@
   friend std::ostream& operator<<(std::ostream& out, const AOBasis& aobasis);
 
  private:
-<<<<<<< HEAD
   void FillFuncperAtom();
 
   void clear();
-
-=======
->>>>>>> ab20f18b
   std::string _name = "";
 
   std::vector<AOShell> _aoshells;
