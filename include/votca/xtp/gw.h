/*
 *            Copyright 2009-2019 The VOTCA Development Team
 *                       (http://www.votca.org)
 *
 *      Licensed under the Apache License, Version 2.0 (the "License")
 *
 * You may not use this file except in compliance with the License.
 * You may obtain a copy of the License at
 *
 *              http://www.apache.org/licenses/LICENSE-2.0
 *
 * Unless required by applicable law or agreed to in writing, software
 * distributed under the License is distributed on an "AS IS" BASIS,
 * WITHOUT WARRANTIES OR CONDITIONS OF ANY KIND, either express or implied.
 * See the License for the specific language governing permissions and
 * limitations under the License.
 *
 */

#pragma once
#ifndef _VOTCA_XTP_GW_H
#define _VOTCA_XTP_GW_H

#include "votca/xtp/logger.h"
#include <votca/xtp/orbitals.h>
#include <votca/xtp/rpa.h>
#include <votca/xtp/sigma_base.h>
#include <votca/xtp/threecenter.h>
namespace votca {
namespace xtp {

class GW {
 public:
  GW(Logger& log, TCMatrix_gwbse& Mmn, const Eigen::MatrixXd& vxc,
     const Eigen::VectorXd& dft_energies)
      : _log(log),
        _Mmn(Mmn),
        _vxc(vxc),
        _dft_energies(dft_energies),
        _rpa(log, Mmn){};

  struct options {
    Index homo;
    Index qpmin;
    Index qpmax;
    Index rpamin;
    Index rpamax;
    double eta = 1e-3;
    double g_sc_limit = 1e-5;
    Index g_sc_max_iterations = 50;
    double gw_sc_limit = 1e-5;
    Index gw_sc_max_iterations = 50;
    double shift = 0;
    double ScaHFX = 0.0;
    std::string sigma_integration = "ppm";
    Index reset_3c = 5;  // how often the 3c integrals in iterate should be
                         // rebuild
<<<<<<< HEAD
    double omegain = 0.0; //eV
    double omegafin = 30; //eV
    double step = 0.;
    double imshift = 0;
    double resolution = 0;
    double lorentzian_broadening=0.3; //eV
=======
    std::string qp_solver = "grid";
    double qp_solver_alpha = 0.75;
    Index qp_grid_steps = 601;       // Number of grid points
    double qp_grid_spacing = 0.005;  // Spacing of grid points in Ha
>>>>>>> 71fbc11f
  };

  void configure(const options& opt);

  Eigen::VectorXd getGWAResults() const;
  // Calculates the diagonal elements up to self consistency
  void CalculateGWPerturbation();

  // Calculated offdiagonal elements as well
  void CalculateHQP();

  Eigen::MatrixXd getHQP() const;

  // Diagonalize QP particle Hamiltonian
  Eigen::SelfAdjointEigenSolver<Eigen::MatrixXd> DiagonalizeQPHamiltonian()
      const;

  void PlotSigma(std::string filename, Index steps, double spacing,
                 std::string states) const;

 private:
  Index _qptotal;

  Eigen::MatrixXd _Sigma_x;
  Eigen::MatrixXd _Sigma_c;

  options _opt;

  std::unique_ptr<Sigma_base> _sigma = nullptr;
  Logger& _log;
  TCMatrix_gwbse& _Mmn;
  const Eigen::MatrixXd& _vxc;
  const Eigen::VectorXd& _dft_energies;

  RPA _rpa;
  // small class which calculates f(w) with and df/dw(w)
  // f=Sigma_c(w)+offset-w
  // offset= e_dft+Sigma_x-Vxc
  class QPFunc {
   public:
    QPFunc(Index gw_level, const Sigma_base& sigma, double offset)
        : _gw_level(gw_level), _offset(offset), _sigma_c_func(sigma){};
    std::pair<double, double> operator()(double frequency) const {
      std::pair<double, double> value;
      value.first =
          _sigma_c_func.CalcCorrelationDiagElement(_gw_level, frequency);
      value.second = _sigma_c_func.CalcCorrelationDiagElementDerivative(
          _gw_level, frequency);
      value.first += (_offset - frequency);
      value.second -= 1.0;
      return value;
    }
    double value(double frequency) const {
      return _sigma_c_func.CalcCorrelationDiagElement(_gw_level, frequency) +
             _offset - frequency;
    }
    double deriv(double frequency) const {
      return _sigma_c_func.CalcCorrelationDiagElementDerivative(_gw_level,
                                                                frequency) +
             _offset - frequency;
    }

   private:
    Index _gw_level;
    double _offset;
    const Sigma_base& _sigma_c_func;
  };

  double SolveQP_Bisection(double lowerbound, double f_lowerbound,
                           double upperbound, double f_upperbound,
                           const QPFunc& f) const;
  double CalcHomoLumoShift(Eigen::VectorXd frequencies) const;
  Eigen::VectorXd ScissorShift_DFTlevel(
      const Eigen::VectorXd& dft_energies) const;
  void PrintQP_Energies(const Eigen::VectorXd& qp_diag_energies) const;
  void PrintGWA_Energies() const;

  Eigen::VectorXd SolveQP(const Eigen::VectorXd& frequencies) const;
  boost::optional<double> SolveQP_Grid(double intercept0, double frequency0,
                                       Index gw_level) const;
  boost::optional<double> SolveQP_FixedPoint(double intercept0,
                                             double frequency0,
                                             Index gw_level) const;
  boost::optional<double> SolveQP_Linearisation(double intercept0,
                                                double frequency0,
                                                Index gw_level) const;
  bool Converged(const Eigen::VectorXd& e1, const Eigen::VectorXd& e2,
                 double epsilon) const;
};
}  // namespace xtp
}  // namespace votca

#endif /* _VOTCA_XTP_BSE_H */<|MERGE_RESOLUTION|>--- conflicted
+++ resolved
@@ -55,19 +55,16 @@
     std::string sigma_integration = "ppm";
     Index reset_3c = 5;  // how often the 3c integrals in iterate should be
                          // rebuild
-<<<<<<< HEAD
-    double omegain = 0.0; //eV
-    double omegafin = 30; //eV
-    double step = 0.;
-    double imshift = 0;
-    double resolution = 0;
-    double lorentzian_broadening=0.3; //eV
-=======
     std::string qp_solver = "grid";
     double qp_solver_alpha = 0.75;
     Index qp_grid_steps = 601;       // Number of grid points
     double qp_grid_spacing = 0.005;  // Spacing of grid points in Ha
->>>>>>> 71fbc11f
+    double omegain = 0.0; //eV
+    double omegafin = 30; //eV
+    Index step = 0;
+    double imshift = 0;
+    Index resolution = 0;
+    double lorentzian_broadening=0.3; //eV
   };
 
   void configure(const options& opt);
