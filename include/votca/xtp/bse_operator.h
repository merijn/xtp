--- conflicted
+++ resolved
@@ -44,25 +44,25 @@
                const Eigen::MatrixXd& Hqp)
       : _epsilon_0_inv(Hd_operator), _Mmn(Mmn), _Hqp(Hqp) {};
 
-<<<<<<< HEAD
-  void configure(BSEOperator_Options opt) {
-    _opt = opt;
-    int bse_vmax = _opt.homo;
-    _bse_cmin = _opt.homo + 1;
-    _bse_vtotal = bse_vmax - _opt.vmin + 1;
-    _bse_ctotal = _opt.cmax - _bse_cmin + 1;
-    _bse_size = _bse_vtotal * _bse_ctotal;
-    this->set_size(_bse_size);
 
-    int threads = OPENMP::getMaxThreads();
+  // void configure(BSEOperator_Options opt) {
+  //   _opt = opt;
+  //   int bse_vmax = _opt.homo;
+  //   _bse_cmin = _opt.homo + 1;
+  //   _bse_vtotal = bse_vmax - _opt.vmin + 1;
+  //   _bse_ctotal = _opt.cmax - _bse_cmin + 1;
+  //   _bse_size = _bse_vtotal * _bse_ctotal;
+  //   this->set_size(_bse_size);
+
+  //   int threads = OPENMP::getMaxThreads();
     
-    if (cx != 0) {
-      _Hx_cache = std::vector<cache_block>(threads);
-    }
-  }
-=======
+  //   if (cx != 0) {
+  //     _Hx_cache = std::vector<cache_block>(threads);
+  //   }
+  // }
+
   void configure(BSEOperator_Options opt);
->>>>>>> 0b4fef7a
+
 
   Eigen::RowVectorXd row(int index) const;
 
