--- conflicted
+++ resolved
@@ -47,15 +47,8 @@
 
  private:
 
-<<<<<<< HEAD
-  const TCMatrix_gwbse& _Mmn;
-
-  inline double SumSymmetric(real_gwbse Mmn1xMmn2, double qpmin1, double qpmin2, const double gwa_energy);
-  inline double Stabilize(double denom);
-=======
   TCMatrix_gwbse& _Mmn;
 
->>>>>>> 809c4320
   inline void Stabilize(Eigen::ArrayXd& denom);
   int _homo;   // HOMO index
   int _qpmin;
