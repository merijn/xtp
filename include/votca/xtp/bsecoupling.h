/*
 *            Copyright 2009-2019 The VOTCA Development Team
 *                       (http://www.votca.org)
 *
 *      Licensed under the Apache License, Version 2.0 (the "License")
 *
 * You may not use this file except in compliance with the License.
 * You may obtain a copy of the License at
 *
 *              http://www.apache.org/licenses/LICENSE-2.0
 *
 * Unless required by applicable law or agreed to in writing, software
 * distributed under the License is distributed on an "AS IS" BASIS,
 * WITHOUT WARRANTIES OR CONDITIONS OF ANY KIND, either express or implied.
 * See the License for the specific language governing permissions and
 * limitations under the License.
 *
 */

#include <votca/xtp/couplingbase.h>
#include <votca/xtp/qmstate.h>

#ifndef VOTCA_XTP_BSECOUPLING_H
#define VOTCA_XTP_BSECOUPLING_H

namespace votca {
namespace xtp {

/**
 * \brief Evaluates electronic coupling elements
 *
 * J. Wehner,B. Baumeier,
 * JCTC DOI: 10.1021/acs.jctc.6b00935
 *
 */

class BSECoupling : public CouplingBase {
 public:
  void Initialize(tools::Property& options);
  std::string Identify() { return "bsecoupling"; }

  Eigen::MatrixXd getJAB_singletstorage() {
    return (_output_perturbation ? JAB_singlet[0] : JAB_singlet[1]);
  }

  Eigen::MatrixXd getJAB_tripletstorage() {
    return (_output_perturbation ? JAB_triplet[0] : JAB_triplet[1]);
  }
  void Addoutput(tools::Property& type_summary, const Orbitals& orbitalsA,
                 const Orbitals& orbitalsB);

  void CalculateCouplings(const Orbitals& orbitalsA, const Orbitals& orbitalsB,
                          Orbitals& orbitalsAB);

 private:
  void WriteToProperty(const Orbitals& orbitalsA, const Orbitals& orbitalsB,
                       tools::Property& summary, const QMState& stateA,
                       const QMState& stateB);

  double getSingletCouplingElement(int levelA, int levelB, int methodindex);

  double getTripletCouplingElement(int levelA, int levelB, int methodindex);

<<<<<<< HEAD
  std::vector<Eigen::MatrixXd> ProjectExcitons(const Eigen::MatrixXd& bseA_T,
                                               const Eigen::MatrixXd& bseB_T,
                                               Eigen::MatrixXd& H);
=======
  template <class BSE_OPERATOR>
  std::vector<Eigen::MatrixXd> ProjectExcitons(const Eigen::MatrixXd& bseA_T,
                                               const Eigen::MatrixXd& bseB_T,
                                               BSE_OPERATOR H);
>>>>>>> 9dda5b02

  Eigen::MatrixXd Fulldiag(const Eigen::MatrixXd& J_dimer);

  Eigen::MatrixXd Perturbation(const Eigen::MatrixXd& J_dimer);

  std::vector<Eigen::MatrixXd> JAB_singlet;
  std::vector<Eigen::MatrixXd> JAB_triplet;

  bool _doTriplets;
  bool _doSinglets;
  bool _output_perturbation;
  int _levA;
  int _levB;
  int _occA;
  int _unoccA;
  int _occB;
  int _unoccB;
  int _openmp_threads;

  int _bse_exc;

  int _ct;

  Eigen::MatrixXd ctAB;
  Eigen::MatrixXd ctBA;
  Eigen::MatrixXd _kap;
  Eigen::MatrixXd _kbp;
};

}  // namespace xtp
}  // namespace votca

#endif  // VOTCA_XTP_BSECOUPLING_H<|MERGE_RESOLUTION|>--- conflicted
+++ resolved
@@ -61,16 +61,10 @@
 
   double getTripletCouplingElement(int levelA, int levelB, int methodindex);
 
-<<<<<<< HEAD
-  std::vector<Eigen::MatrixXd> ProjectExcitons(const Eigen::MatrixXd& bseA_T,
-                                               const Eigen::MatrixXd& bseB_T,
-                                               Eigen::MatrixXd& H);
-=======
   template <class BSE_OPERATOR>
   std::vector<Eigen::MatrixXd> ProjectExcitons(const Eigen::MatrixXd& bseA_T,
                                                const Eigen::MatrixXd& bseB_T,
                                                BSE_OPERATOR H);
->>>>>>> 9dda5b02
 
   Eigen::MatrixXd Fulldiag(const Eigen::MatrixXd& J_dimer);
 
