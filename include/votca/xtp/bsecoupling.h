--- conflicted
+++ resolved
@@ -48,11 +48,7 @@
     Eigen::MatrixXd getJAB_singletstorage(){ return (_output_perturbation ?  JAB_singlet[0]:JAB_singlet[1]);}
        
     Eigen::MatrixXd getJAB_tripletstorage(){ return (_output_perturbation ?  JAB_triplet[0]: JAB_triplet[1]);}
-<<<<<<< HEAD
-    void addoutput(Property *_type_summary,Orbitals* _orbitalsA, 
-=======
     void addoutput(tools::Property *_type_summary,Orbitals* _orbitalsA, 
->>>>>>> 2e8b6b50
                                Orbitals* _orbitalsB);
     
     bool CalculateCouplings(   Orbitals* _orbitalsA, 
