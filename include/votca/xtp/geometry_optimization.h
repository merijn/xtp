/* 
 *            Copyright 2009-2018 The VOTCA Development Team
 *                       (http://www.votca.org)
 *
 *      Licensed under the Apache License, Version 2.0 (the "License")
 *
 * You may not use this file except in compliance with the License.
 * You may obtain a copy of the License at
 *
 *              http://www.apache.org/licenses/LICENSE-2.0
 *
 * Unless required by applicable law or agreed to in writing, software
 * distributed under the License is distributed on an "AS IS" BASIS,
 * WITHOUT WARRANTIES OR CONDITIONS OF ANY KIND, either express or implied.
 * See the License for the specific language governing permissions and
 * limitations under the License.
 *
 */

#ifndef __XTP_GEOMETRY_OPTIMIZATION__H
#define __XTP_GEOMETRY_OPTIMIZATION__H


#include <votca/xtp/qmatom.h>
#include <votca/ctp/logger.h>
#include <votca/ctp/segment.h>
#include <stdio.h>
#include <votca/xtp/gwbseengine.h>



namespace votca {
    namespace xtp {



        class GeometryOptimization {
        public:

            GeometryOptimization(GWBSEENGINE& gwbse_engine, QMPackage* qmpackage, std::vector<ctp::Segment*> segments, Orbitals* orbitals) : _gwbse_engine(gwbse_engine), _qmpackage(qmpackage), _segments(segments), _orbitals(orbitals) {
            };

            ~GeometryOptimization() {
            };

            void BFGSStep(int& _iteration, bool& _update_hessian, Eigen::MatrixXd& _force, Eigen::MatrixXd& _force_old, Eigen::MatrixXd& _current_xyz, Eigen::MatrixXd& _old_xyz, Eigen::MatrixXd& _hessian, Eigen::MatrixXd& _xyz_shift, Eigen::MatrixXd& _trial_xyz);
<<<<<<< HEAD
            void Initialize(Property *options);
=======
            void Initialize(tools::Property *options);
>>>>>>> 2e8b6b50

            void setLog(ctp::Logger* pLog) {
                _pLog = pLog;
            }

            void Evaluate();



        private:

            int _natoms;
            int _nsegments;


            int _opt_state;
            std::string _spintype;
            std::string _forces;
            std::string _opt_type;
            std::string _optimizer;
            std::string _force_method;

            GWBSEENGINE _gwbse_engine;
            QMPackage* _qmpackage;
            std::vector<ctp::Segment*> _segments;
            Orbitals* _orbitals;

            tools::Property _optimizer_options;
            tools::Property _force_options;

            ctp::Logger *_pLog;
        };

    }
}
#endif /* GEOMETRY_OPTIMIZATION_H */<|MERGE_RESOLUTION|>--- conflicted
+++ resolved
@@ -44,11 +44,7 @@
             };
 
             void BFGSStep(int& _iteration, bool& _update_hessian, Eigen::MatrixXd& _force, Eigen::MatrixXd& _force_old, Eigen::MatrixXd& _current_xyz, Eigen::MatrixXd& _old_xyz, Eigen::MatrixXd& _hessian, Eigen::MatrixXd& _xyz_shift, Eigen::MatrixXd& _trial_xyz);
-<<<<<<< HEAD
-            void Initialize(Property *options);
-=======
             void Initialize(tools::Property *options);
->>>>>>> 2e8b6b50
 
             void setLog(ctp::Logger* pLog) {
                 _pLog = pLog;
